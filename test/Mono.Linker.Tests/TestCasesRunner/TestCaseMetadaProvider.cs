--- conflicted
+++ resolved
@@ -62,13 +62,8 @@
 				tclo.Substitutions.Add (Path.Combine (inputPath, file));
 			}
 
-<<<<<<< HEAD
 			foreach (var linkAttrFile in _testCaseTypeDefinition.CustomAttributes.Where (attr => attr.AttributeType.Name == nameof (SetupLinkAttributesFile))) {
 				var ca = linkAttrFile.ConstructorArguments;
-=======
-			foreach (var attrFile in _testCaseTypeDefinition.CustomAttributes.Where (attr => attr.AttributeType.Name == nameof (SetupLinkerAttributeDefinitionsFile))) {
-				var ca = attrFile.ConstructorArguments;
->>>>>>> 012faca2
 				var file = (string) ca[0].Value;
 				tclo.LinkAttributes.Add (Path.Combine (inputPath, file));
 			}
