--- conflicted
+++ resolved
@@ -212,7 +212,6 @@
 			}
 		}
 
-<<<<<<< HEAD
 		void VerifyOverrides (MethodDefinition original, MethodDefinition linked)
 		{
 			if (linked is null)
@@ -241,28 +240,26 @@
 					$"Method {linked.FullName} was expected to not override {expectedRemovedBaseType}::{linked.Name}");
 			}
 
-			//foreach (var overriddenMethod in linked.Overrides) {
-			//	if (overriddenMethod.Resolve () is not MethodDefinition overriddenDefinition) {
-			//		Assert.Fail ($"Method {linked.GetDisplayName ()} overrides method {overriddenMethod} which does not exist");
-			//	}
-			//	else if (overriddenDefinition.DeclaringType.IsInterface) {
-			//		Assert.True (linked.DeclaringType.Interfaces.Select(i => i.InterfaceType).Contains (overriddenMethod.DeclaringType),
-			//			$"Method {linked} overrides method {overriddenMethod}, but {linked.DeclaringType} does not implement interface {overriddenMethod.DeclaringType}");
-			//	} else {
-			//		TypeReference? baseType = linked.DeclaringType!;
-			//		TypeReference overriddenType = overriddenMethod.DeclaringType;
-			//		while (baseType is not null) {
-			//			if (baseType.Equals (overriddenType))
-			//				break;
-			//			if (baseType.Resolve ()?.BaseType is null)
-			//				Assert.Fail ($"Method {linked} overrides method {overriddenMethod} from, but {linked.DeclaringType} does not inherit from type {overriddenMethod.DeclaringType}");
-			//		}
-			//	}
-			//}
-		}
-
-=======
->>>>>>> bb974a60
+			foreach (var overriddenMethod in linked.Overrides) {
+				if (overriddenMethod.Resolve () is not MethodDefinition overriddenDefinition) {
+					Assert.Fail ($"Method {linked.GetDisplayName ()} overrides method {overriddenMethod} which does not exist");
+				}
+				else if (overriddenDefinition.DeclaringType.IsInterface) {
+					Assert.True (linked.DeclaringType.Interfaces.Select(i => i.InterfaceType).Contains (overriddenMethod.DeclaringType),
+						$"Method {linked} overrides method {overriddenMethod}, but {linked.DeclaringType} does not implement interface {overriddenMethod.DeclaringType}");
+				} else {
+					TypeReference? baseType = linked.DeclaringType!;
+					TypeReference overriddenType = overriddenMethod.DeclaringType;
+					while (baseType is not null) {
+						if (baseType.Equals (overriddenType))
+							break;
+						if (baseType.Resolve ()?.BaseType is null)
+							Assert.Fail ($"Method {linked} overrides method {overriddenMethod} from, but {linked.DeclaringType} does not inherit from type {overriddenMethod.DeclaringType}");
+					}
+				}
+			}
+		}
+
 		static string FormatBaseOrInterfaceAttributeValue (CustomAttribute attr)
 		{
 			if (attr.ConstructorArguments.Count == 1)
