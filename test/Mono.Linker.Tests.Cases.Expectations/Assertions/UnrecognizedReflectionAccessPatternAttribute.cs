--- conflicted
+++ resolved
@@ -23,14 +23,9 @@
 				throw new ArgumentException ("Value cannot be null or empty.", nameof (message));
 		}
 
-<<<<<<< HEAD
 		public UnrecognizedReflectionAccessPatternAttribute (Type reflectionMethodType, string reflectionMethodName,
 			string [] reflectionMethodParameters = null,
 			string message = null)
-=======
-		public UnrecognizedReflectionAccessPatternAttribute (Type reflectionMethodType, string reflectionMethodName, string[] reflectionMethodParameters,
-		string message = null)
->>>>>>> 7263df61
 		{
 			if (reflectionMethodType == null)
 				throw new ArgumentException ("Value cannot be null or empty.", nameof (reflectionMethodType));
