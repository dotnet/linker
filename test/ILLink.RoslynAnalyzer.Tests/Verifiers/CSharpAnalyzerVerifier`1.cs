﻿using System;
using System.Collections.Generic;
using System.Collections.Immutable;
using System.Diagnostics;
using System.IO;
using System.Linq;
using System.Reflection;
using System.Text;
using System.Threading;
using System.Threading.Tasks;
using ILLink.Shared;
using Microsoft.CodeAnalysis;
using Microsoft.CodeAnalysis.CSharp;
using Microsoft.CodeAnalysis.CSharp.Testing;
using Microsoft.CodeAnalysis.Diagnostics;
using Microsoft.CodeAnalysis.Testing;
using Microsoft.CodeAnalysis.Testing.Verifiers;
using Microsoft.CodeAnalysis.Text;

namespace ILLink.RoslynAnalyzer.Tests
{
	public static partial class CSharpAnalyzerVerifier<TAnalyzer>
		where TAnalyzer : DiagnosticAnalyzer, new()
	{
		/// <inheritdoc cref="AnalyzerVerifier{TAnalyzer, TTest, TVerifier}.Diagnostic()"/>
		public static DiagnosticResult Diagnostic ()
			=> CSharpAnalyzerVerifier<TAnalyzer, XUnitVerifier>.Diagnostic ();

		/// <inheritdoc cref="AnalyzerVerifier{TAnalyzer, TTest, TVerifier}.Diagnostic(string)"/>
		public static DiagnosticResult Diagnostic (string diagnosticId)
			=> CSharpAnalyzerVerifier<TAnalyzer, XUnitVerifier>.Diagnostic (diagnosticId);

		/// <inheritdoc cref="AnalyzerVerifier{TAnalyzer, TTest, TVerifier}.Diagnostic(DiagnosticDescriptor)"/>
		public static DiagnosticResult Diagnostic (DiagnosticDescriptor descriptor)
			=> CSharpAnalyzerVerifier<TAnalyzer, XUnitVerifier>.Diagnostic (descriptor);

		public static DiagnosticResult Diagnostic (DiagnosticId diagnosticId)
			=> CSharpAnalyzerVerifier<TAnalyzer, XUnitVerifier>.Diagnostic (DiagnosticDescriptors.GetDiagnosticDescriptor (diagnosticId));

		public static Task<(CompilationWithAnalyzers Compilation, SemanticModel SemanticModel)> CreateCompilation (
			string src,
			(string, string)[]? globalAnalyzerOptions = null,
			IEnumerable<MetadataReference>? additionalReferences = null)
			=> CreateCompilation (CSharpSyntaxTree.ParseText (src), globalAnalyzerOptions, additionalReferences);

		public static async Task<Compilation> GetCompilation (string source, IEnumerable<MetadataReference>? additionalReferences = null)
			=> (await CSharpAnalyzerVerifier<RequiresAssemblyFilesAnalyzer>.CreateCompilation (source, additionalReferences: additionalReferences ?? Array.Empty<MetadataReference> ())).Compilation.Compilation;

		public static async Task<(CompilationWithAnalyzers Compilation, SemanticModel SemanticModel)> CreateCompilation (
			SyntaxTree src,
			(string, string)[]? globalAnalyzerOptions = null,
			IEnumerable<MetadataReference>? additionalReferences = null)
		{
			var mdRef = MetadataReference.CreateFromFile (typeof (Mono.Linker.Tests.Cases.Expectations.Metadata.BaseMetadataAttribute).Assembly.Location);
			additionalReferences ??= Array.Empty<MetadataReference> ();
			var comp = CSharpCompilation.Create (
				assemblyName: Guid.NewGuid ().ToString ("N"),
				syntaxTrees: new SyntaxTree[] { src },
				references: (await TestCaseUtils.GetNet6References ()).Add (mdRef).AddRange (additionalReferences),
				new CSharpCompilationOptions (OutputKind.DynamicallyLinkedLibrary));

			var analyzerOptions = new AnalyzerOptions (
				ImmutableArray<AdditionalText>.Empty,
				new SimpleAnalyzerOptions (globalAnalyzerOptions));

			var compWithAnalyzerOptions = new CompilationWithAnalyzersOptions (
				analyzerOptions,
				(_1, _2, _3) => { },
				concurrentAnalysis: true,
				logAnalyzerExecutionTime: false);

			var analyzers = ImmutableArray.Create<DiagnosticAnalyzer> (new TAnalyzer ());
			return (new CompilationWithAnalyzers (comp, analyzers, compWithAnalyzerOptions), comp.GetSemanticModel (src));
		}

		/// <inheritdoc cref="AnalyzerVerifier{TAnalyzer, TTest, TVerifier}.VerifyAnalyzerAsync(string, DiagnosticResult[])"/>
		public static async Task VerifyAnalyzerAsync (string src, (string, string)[]? analyzerOptions = null, IEnumerable<MetadataReference>? additionalReferences = null, params DiagnosticResult[] expected)
		{
			var diags = await (await CreateCompilation (src, analyzerOptions, additionalReferences)).Compilation.GetAllDiagnosticsAsync ();

			var analyzers = ImmutableArray.Create<DiagnosticAnalyzer> (new TAnalyzer ());
			VerifyDiagnosticResults (diags, analyzers, expected, DefaultVerifier);
		}

		private static readonly IVerifier DefaultVerifier = new DefaultVerifier ();

		/// <summary>
		/// Gets the default full name of the first source file added for a test.
		/// </summary>
		private static string DefaultFilePath => "";

		/// <summary>
		/// Gets or sets the timeout to use when matching expected and actual diagnostics. The default value is 2
		/// seconds.
		/// </summary>
		private static TimeSpan MatchDiagnosticsTimeout => TimeSpan.FromSeconds (2);


		/// <summary>
		/// Checks each of the actual <see cref="Diagnostic"/>s found and compares them with the corresponding
		/// <see cref="DiagnosticResult"/> in the array of expected results. <see cref="Diagnostic"/>s are considered
		/// equal only if the <see cref="DiagnosticResult.Spans"/>, <see cref="DiagnosticResult.Id"/>,
		/// <see cref="DiagnosticResult.Severity"/>, and <see cref="DiagnosticResult.Message"/> of the
		/// <see cref="DiagnosticResult"/> match the actual <see cref="Diagnostic"/>.
		/// </summary>
		/// <param name="actualResults">The <see cref="Diagnostic"/>s found by the compiler after running the analyzer
		/// on the source code.</param>
		/// <param name="analyzers">The analyzers that have been run on the sources.</param>
		/// <param name="expectedResults">A collection of <see cref="DiagnosticResult"/>s describing the expected
		/// diagnostics for the sources.</param>
		/// <param name="verifier">The verifier to use for test assertions.</param>
		internal static void VerifyDiagnosticResults (IEnumerable<Diagnostic> actualResults, ImmutableArray<DiagnosticAnalyzer> analyzers, DiagnosticResult[] expectedResults, IVerifier verifier)
		{
			var matchedDiagnostics = MatchDiagnostics (actualResults.ToArray (), expectedResults);
			verifier.Equal (actualResults.Count (), matchedDiagnostics.Count (x => x.actual is object), $"{nameof (MatchDiagnostics)} failed to include all actual diagnostics in the result");
			verifier.Equal (expectedResults.Length, matchedDiagnostics.Count (x => x.expected is object), $"{nameof (MatchDiagnostics)} failed to include all expected diagnostics in the result");

			actualResults = matchedDiagnostics.Select (x => x.actual).WhereNotNull ();
			expectedResults = matchedDiagnostics.Where (x => x.expected is object).Select (x => x.expected.GetValueOrDefault ()).ToArray ();

			var expectedCount = expectedResults.Length;
			var actualCount = actualResults.Count ();

			var diagnosticsOutput = actualResults.Any () ? FormatDiagnostics (analyzers, DefaultFilePath, actualResults.ToArray ()) : "    NONE.";
			var message = $"Mismatch between number of diagnostics returned, expected \"{expectedCount}\" actual \"{actualCount}\"\r\n\r\nDiagnostics:\r\n{diagnosticsOutput}\r\n";
			verifier.Equal (expectedCount, actualCount, message);

			for (var i = 0; i < expectedResults.Length; i++) {
				var actual = actualResults.ElementAt (i);
				var expected = expectedResults[i];

				if (!expected.HasLocation) {
					message = FormatVerifierMessage (analyzers, actual, expected, "Expected a project diagnostic with no location:");
					verifier.Equal (Location.None, actual.Location, message);
				} else {
					VerifyDiagnosticLocation (analyzers, actual, expected, actual.Location, expected.Spans[0], verifier);
					if (!expected.Options.HasFlag (DiagnosticOptions.IgnoreAdditionalLocations)) {
						var additionalLocations = actual.AdditionalLocations.ToArray ();

						message = FormatVerifierMessage (analyzers, actual, expected, $"Expected {expected.Spans.Length - 1} additional locations but got {additionalLocations.Length} for Diagnostic:");
						verifier.Equal (expected.Spans.Length - 1, additionalLocations.Length, message);

						for (var j = 0; j < additionalLocations.Length; ++j) {
							VerifyDiagnosticLocation (analyzers, actual, expected, additionalLocations[j], expected.Spans[j + 1], verifier);
						}
					}
				}

				message = FormatVerifierMessage (analyzers, actual, expected, $"Expected diagnostic id to be \"{expected.Id}\" was \"{actual.Id}\"");
				verifier.Equal (expected.Id, actual.Id, message);

				if (!expected.Options.HasFlag (DiagnosticOptions.IgnoreSeverity)) {
					message = FormatVerifierMessage (analyzers, actual, expected, $"Expected diagnostic severity to be \"{expected.Severity}\" was \"{actual.Severity}\"");
					verifier.Equal (expected.Severity, actual.Severity, message);
				}

				if (expected.Message != null) {
					message = FormatVerifierMessage (analyzers, actual, expected, $"Expected diagnostic message to be \"{expected.Message}\" was \"{actual.GetMessage ()}\"");
					verifier.Equal (expected.Message, actual.GetMessage (), message);
				} else if (expected.MessageArguments?.Length > 0) {
					message = FormatVerifierMessage (analyzers, actual, expected, $"Expected diagnostic message arguments to match");
					verifier.SequenceEqual (
						expected.MessageArguments.Select (argument => argument?.ToString () ?? string.Empty),
						GetArguments (actual).Select (argument => argument?.ToString () ?? string.Empty),
						StringComparer.Ordinal,
						message);
				}
			}
		}

		internal static string FormatVerifierMessage (ImmutableArray<DiagnosticAnalyzer> analyzers, Diagnostic actual, DiagnosticResult expected, string message)
		{
			return $"{message}{Environment.NewLine}" +
				$"{Environment.NewLine}" +
				$"Expected diagnostic:{Environment.NewLine}" +
				$"    {FormatDiagnostics (analyzers, DefaultFilePath, expected)}{Environment.NewLine}" +
				$"Actual diagnostic:{Environment.NewLine}" +
				$"    {FormatDiagnostics (analyzers, DefaultFilePath, actual)}{Environment.NewLine}";
		}

		/// <summary>
		/// Helper method to <see cref="VerifyDiagnosticResults"/> that checks the location of a
		/// <see cref="Diagnostic"/> and compares it with the location described by a
		/// <see cref="FileLinePositionSpan"/>.
		/// </summary>
		/// <param name="analyzers">The analyzer that have been run on the sources.</param>
		/// <param name="diagnostic">The diagnostic that was found in the code.</param>
		/// <param name="expectedDiagnostic">The expected diagnostic.</param>
		/// <param name="actual">The location of the diagnostic found in the code.</param>
		/// <param name="expected">The <see cref="FileLinePositionSpan"/> describing the expected location of the
		/// diagnostic.</param>
		/// <param name="verifier">The verifier to use for test assertions.</param>
		private static void VerifyDiagnosticLocation (ImmutableArray<DiagnosticAnalyzer> analyzers, Diagnostic diagnostic, DiagnosticResult expectedDiagnostic, Location actual, DiagnosticLocation expected, IVerifier verifier)
		{
			var actualSpan = actual.GetLineSpan ();

			var assert = actualSpan.Path == expected.Span.Path || (actualSpan.Path?.Contains ("Test0.") == true && expected.Span.Path.Contains ("Test."));

			var message = FormatVerifierMessage (analyzers, diagnostic, expectedDiagnostic, $"Expected diagnostic to be in file \"{expected.Span.Path}\" was actually in file \"{actualSpan.Path}\"");
			verifier.True (assert, message);

			VerifyLinePosition (analyzers, diagnostic, expectedDiagnostic, actualSpan.StartLinePosition, expected.Span.StartLinePosition, "start", verifier);
			if (!expected.Options.HasFlag (DiagnosticLocationOptions.IgnoreLength)) {
				VerifyLinePosition (analyzers, diagnostic, expectedDiagnostic, actualSpan.EndLinePosition, expected.Span.EndLinePosition, "end", verifier);
			}
		}

		private static void VerifyLinePosition (ImmutableArray<DiagnosticAnalyzer> analyzers, Diagnostic diagnostic, DiagnosticResult expectedDiagnostic, LinePosition actualLinePosition, LinePosition expectedLinePosition, string positionText, IVerifier verifier)
		{
			var message = FormatVerifierMessage (analyzers, diagnostic, expectedDiagnostic, $"Expected diagnostic to {positionText} on line \"{expectedLinePosition.Line + 1}\" was actually on line \"{actualLinePosition.Line + 1}\"");
			verifier.Equal (
				expectedLinePosition.Line,
				actualLinePosition.Line,
				message);

			message = FormatVerifierMessage (analyzers, diagnostic, expectedDiagnostic, $"Expected diagnostic to {positionText} at column \"{expectedLinePosition.Character + 1}\" was actually at column \"{actualLinePosition.Character + 1}\"");
			verifier.Equal (
				expectedLinePosition.Character,
				actualLinePosition.Character,
				message);
		}

		/// <summary>
		/// Helper method to format a <see cref="Diagnostic"/> into an easily readable string.
		/// </summary>
		/// <param name="analyzers">The analyzers that this verifier tests.</param>
		/// <param name="defaultFilePath">The default file path for diagnostics.</param>
		/// <param name="diagnostics">A collection of <see cref="DiagnosticResult"/>s to be formatted.</param>
		/// <returns>The <paramref name="diagnostics"/> formatted as a string.</returns>
		private static string FormatDiagnostics (ImmutableArray<DiagnosticAnalyzer> analyzers, string defaultFilePath, params DiagnosticResult[] diagnostics)
		{
			var builder = new StringBuilder ();
			for (var i = 0; i < diagnostics.Length; ++i) {
				var diagnosticsId = diagnostics[i].Id;

				builder.Append ("// ").AppendLine (diagnostics[i].ToString ());

				var applicableAnalyzer = analyzers.FirstOrDefault (a => a.SupportedDiagnostics.Any (dd => dd.Id == diagnosticsId));
				if (applicableAnalyzer != null) {
					var analyzerType = applicableAnalyzer.GetType ();
					var rule = diagnostics[i].HasLocation &&
<<<<<<< HEAD
						applicableAnalyzer.SupportedDiagnostics.Length == 1 ? string.Empty : $"DiagnosticId.{(DiagnosticId) Int32.Parse (diagnosticsId.Substring (2))}";
=======
						applicableAnalyzer.SupportedDiagnostics.Length == 1 ? string.Empty : GetDiagnosticIdArgumentString (diagnosticsId);
>>>>>>> acd72ce6

					if (!diagnostics[i].HasLocation) {
						builder.Append ($"new DiagnosticResult({rule})");
					} else {
						builder.Append ($"VerifyCS.Diagnostic({rule})");
					}
				} else {
					builder.Append (
						diagnostics[i].Severity switch {
							DiagnosticSeverity.Error => $"{nameof (DiagnosticResult)}.{nameof (DiagnosticResult.CompilerError)}(\"{diagnostics[i].Id}\")",
							DiagnosticSeverity.Warning => $"{nameof (DiagnosticResult)}.{nameof (DiagnosticResult.CompilerWarning)}(\"{diagnostics[i].Id}\")",
							var severity => $"new {nameof (DiagnosticResult)}(\"{diagnostics[i].Id}\", {nameof (DiagnosticSeverity)}.{severity})",
						});
				}

				if (!diagnostics[i].HasLocation) {
					// No additional location data needed
				} else {
					foreach (var span in diagnostics[i].Spans) {
						AppendLocation (span);
						if (diagnostics[i].Options.HasFlag (DiagnosticOptions.IgnoreAdditionalLocations)) {
							break;
						}
					}
				}

				var arguments = diagnostics[i].MessageArguments;
				if (arguments?.Length > 0) {
					builder.Append ($".{nameof (DiagnosticResult.WithArguments)}(");
					builder.Append (string.Join (", ", arguments.Select (a => "\"" + a?.ToString () + "\"")));
					builder.Append (")");
				}

				builder.AppendLine (",");
			}

			return builder.ToString ();

			// Local functions
			void AppendLocation (DiagnosticLocation location)
			{
				var pathString = location.Span.Path == defaultFilePath ? string.Empty : $"\"{location.Span.Path}\", ";
				var linePosition = location.Span.StartLinePosition;

				if (location.Options.HasFlag (DiagnosticLocationOptions.IgnoreLength)) {
					builder.Append ($".WithLocation({pathString}{linePosition.Line + 1}, {linePosition.Character + 1})");
				} else {
					var endLinePosition = location.Span.EndLinePosition;
					builder.Append ($".WithSpan({pathString}{linePosition.Line + 1}, {linePosition.Character + 1}, {endLinePosition.Line + 1}, {endLinePosition.Character + 1})");
				}
			}
		}


		/// <summary>
		/// Helper method to format a <see cref="Diagnostic"/> into an easily readable string.
		/// </summary>
		/// <param name="analyzers">The analyzers that this verifier tests.</param>
		/// <param name="defaultFilePath">The default file path for diagnostics.</param>
		/// <param name="diagnostics">A collection of <see cref="Diagnostic"/>s to be formatted.</param>
		/// <returns>The <paramref name="diagnostics"/> formatted as a string.</returns>
		private static string FormatDiagnostics (ImmutableArray<DiagnosticAnalyzer> analyzers, string defaultFilePath, params Diagnostic[] diagnostics)
		{
			var builder = new StringBuilder ();
			for (var i = 0; i < diagnostics.Length; ++i) {
				var diagnosticsId = diagnostics[i].Id;
				var location = diagnostics[i].Location;

				builder.Append ("// ").AppendLine (diagnostics[i].ToString ());

				var applicableAnalyzer = analyzers.FirstOrDefault (a => a.SupportedDiagnostics.Any (dd => dd.Id == diagnosticsId));
				if (applicableAnalyzer != null) {
					var analyzerType = applicableAnalyzer.GetType ();
					var rule = location != Location.None && location.IsInSource &&
<<<<<<< HEAD
						applicableAnalyzer.SupportedDiagnostics.Length == 1 ? string.Empty : $"DiagnosticId.{(DiagnosticId) Int32.Parse (diagnosticsId.Substring (2))}";
=======
						applicableAnalyzer.SupportedDiagnostics.Length == 1 ? string.Empty : GetDiagnosticIdArgumentString (diagnosticsId);
>>>>>>> acd72ce6

					if (location == Location.None || !location.IsInSource) {
						builder.Append ($"new DiagnosticResult({rule})");
					} else {
						builder.Append ($"VerifyCS.Diagnostic({rule})");
					}
				} else {
					builder.Append (
						diagnostics[i].Severity switch {
							DiagnosticSeverity.Error => $"{nameof (DiagnosticResult)}.{nameof (DiagnosticResult.CompilerError)}(\"{diagnostics[i].Id}\")",
							DiagnosticSeverity.Warning => $"{nameof (DiagnosticResult)}.{nameof (DiagnosticResult.CompilerWarning)}(\"{diagnostics[i].Id}\")",
							var severity => $"new {nameof (DiagnosticResult)}(\"{diagnostics[i].Id}\", {nameof (DiagnosticSeverity)}.{severity})",
						});
				}

				if (location == Location.None) {
					// No additional location data needed
				} else {
					AppendLocation (diagnostics[i].Location);
					foreach (var additionalLocation in diagnostics[i].AdditionalLocations) {
						AppendLocation (additionalLocation);
					}
				}

				var arguments = GetArguments (diagnostics[i]);
				if (arguments.Count > 0) {
					builder.Append ($".{nameof (DiagnosticResult.WithArguments)}(");
					builder.Append (string.Join (", ", arguments.Select (a => "\"" + a?.ToString () + "\"")));
					builder.Append (")");
				}

				builder.AppendLine (",");
			}

			return builder.ToString ();

			// Local functions
			void AppendLocation (Location location)
			{
				var lineSpan = location.GetLineSpan ();
				var pathString = location.IsInSource && lineSpan.Path == defaultFilePath ? string.Empty : $"\"{lineSpan.Path}\", ";
				var linePosition = lineSpan.StartLinePosition;
				var endLinePosition = lineSpan.EndLinePosition;
				builder.Append ($".WithSpan({pathString}{linePosition.Line + 1}, {linePosition.Character + 1}, {endLinePosition.Line + 1}, {endLinePosition.Character + 1})");
			}
		}

		/// <summary>
		/// Match actual diagnostics with expected diagnostics.
		/// </summary>
		/// <remarks>
		/// <para>While each actual diagnostic contains complete information about the diagnostic (location, severity,
		/// message, etc.), the expected diagnostics sometimes contain partial information. It is therefore possible for
		/// an expected diagnostic to match more than one actual diagnostic, while another expected diagnostic with more
		/// complete information only matches a single specific actual diagnostic.</para>
		///
		/// <para>This method attempts to find a best matching of actual and expected diagnostics.</para>
		/// </remarks>
		/// <param name="actualResults">The actual diagnostics reported by analysis.</param>
		/// <param name="expectedResults">The expected diagnostics.</param>
		/// <returns>
		/// <para>A collection of matched diagnostics, with the following characteristics:</para>
		///
		/// <list type="bullet">
		/// <item><description>Every element of <paramref name="actualResults"/> will appear exactly once as the first element of an item in the result.</description></item>
		/// <item><description>Every element of <paramref name="expectedResults"/> will appear exactly once as the second element of an item in the result.</description></item>
		/// <item><description>An item in the result which specifies both a <see cref="Diagnostic"/> and a <see cref="DiagnosticResult"/> indicates a matched pair, i.e. the actual and expected results are believed to refer to the same diagnostic.</description></item>
		/// <item><description>An item in the result which specifies only a <see cref="Diagnostic"/> indicates an actual diagnostic for which no matching expected diagnostic was found.</description></item>
		/// <item><description>An item in the result which specifies only a <see cref="DiagnosticResult"/> indicates an expected diagnostic for which no matching actual diagnostic was found.</description></item>
		///
		/// <para>If no exact match is found (all actual diagnostics are matched to an expected diagnostic without
		/// errors), this method is <em>allowed</em> to attempt fall-back matching using a strategy intended to minimize
		/// the total number of mismatched pairs.</para>
		/// </list>
		/// </returns>
		private static ImmutableArray<(Diagnostic? actual, DiagnosticResult? expected)> MatchDiagnostics (Diagnostic[] actualResults, DiagnosticResult[] expectedResults)
		{
			var actualIds = actualResults.Select (result => result.Id).ToImmutableArray ();
			var actualResultLocations = actualResults.Select (result => (location: result.Location.GetLineSpan (), additionalLocations: result.AdditionalLocations.Select (location => location.GetLineSpan ()).ToImmutableArray ())).ToImmutableArray ();
			var actualArguments = actualResults.Select (actual => GetArguments (actual).Select (argument => argument?.ToString () ?? string.Empty).ToImmutableArray ()).ToImmutableArray ();

			expectedResults = expectedResults.ToOrderedArray ();
			var expectedArguments = expectedResults.Select (expected => expected.MessageArguments?.Select (argument => argument?.ToString () ?? string.Empty).ToImmutableArray () ?? ImmutableArray<string>.Empty).ToImmutableArray ();

			// Initialize the best match to a trivial result where everything is unmatched. This will be updated if/when
			// better matches are found.
			var bestMatchCount = MatchQuality.RemainingUnmatched (actualResults.Length + expectedResults.Length);
			var bestMatch = actualResults.Select (result => ((Diagnostic?) result, default (DiagnosticResult?))).Concat (expectedResults.Select (result => (default (Diagnostic?), (DiagnosticResult?) result))).ToImmutableArray ();

			var builder = ImmutableArray.CreateBuilder<(Diagnostic? actual, DiagnosticResult? expected)> ();
			var usedExpected = new bool[expectedResults.Length];

			// The recursive match algorithm is not optimized, so use a timeout to ensure it completes in a reasonable
			// time if a correct match isn't found.
			using var cancellationTokenSource = new CancellationTokenSource (MatchDiagnosticsTimeout);

			try {
				_ = RecursiveMatch (0, actualResults.Length, 0, expectedArguments.Length, MatchQuality.Full, usedExpected);
			} catch (OperationCanceledException) when (cancellationTokenSource.IsCancellationRequested) {
				// Continue with the best match we have
			}

			return bestMatch;

			// Match items using recursive backtracking. Returns the distance the best match under this path is from an
			// ideal result of 0 (1:1 matching of actual and expected results). Currently the distance is calculated as
			// the sum of the match values:
			//
			// * Fully-matched items have a value of MatchQuality.Full.
			// * Partially-matched items have a value between MatchQuality.Full and MatchQuality.None (exclusive).
			// * Fully-unmatched items have a value of MatchQuality.None.
			MatchQuality RecursiveMatch (int firstActualIndex, int remainingActualItems, int firstExpectedIndex, int remainingExpectedItems, MatchQuality unmatchedActualResults, bool[] usedExpected)
			{
				var matchedOnEntry = actualResults.Length - remainingActualItems;
				var bestPossibleUnmatchedExpected = MatchQuality.RemainingUnmatched (Math.Abs (remainingActualItems - remainingExpectedItems));
				var bestPossible = unmatchedActualResults + bestPossibleUnmatchedExpected;

				if (firstActualIndex == actualResults.Length) {
					// We reached the end of the actual diagnostics. Any remaning unmatched expected diagnostics should
					// be added to the end. If this path produced a better result than the best known path so far,
					// update the best match to this one.
					var totalUnmatched = unmatchedActualResults + MatchQuality.RemainingUnmatched (remainingExpectedItems);

					// Avoid manipulating the builder if we know the current path is no better than the previous best.
					if (totalUnmatched < bestMatchCount) {
						var addedCount = 0;

						// Add the remaining unmatched expected diagnostics
						for (var i = firstExpectedIndex; i < expectedResults.Length; i++) {
							if (!usedExpected[i]) {
								addedCount++;
								builder.Add ((null, (DiagnosticResult?) expectedResults[i]));
							}
						}

						bestMatchCount = totalUnmatched;
						bestMatch = builder.ToImmutable ();

						for (var i = 0; i < addedCount; i++) {
							builder.RemoveAt (builder.Count - 1);
						}
					}

					return totalUnmatched;
				}

				cancellationTokenSource.Token.ThrowIfCancellationRequested ();

				var currentBest = unmatchedActualResults + MatchQuality.RemainingUnmatched (remainingActualItems + remainingExpectedItems);
				for (var i = firstExpectedIndex; i < expectedResults.Length; i++) {
					if (usedExpected[i]) {
						continue;
					}

					var (lineSpan, additionalLineSpans) = actualResultLocations[firstActualIndex];
					var matchValue = GetMatchValue (actualResults[firstActualIndex], actualIds[firstActualIndex], lineSpan, additionalLineSpans, actualArguments[firstActualIndex], expectedResults[i], expectedArguments[i]);
					if (matchValue == MatchQuality.None) {
						continue;
					}

					try {
						usedExpected[i] = true;
						builder.Add ((actualResults[firstActualIndex], expectedResults[i]));
						var bestResultWithCurrentMatch = RecursiveMatch (firstActualIndex + 1, remainingActualItems - 1, i == firstExpectedIndex ? firstExpectedIndex + 1 : firstExpectedIndex, remainingExpectedItems - 1, unmatchedActualResults + matchValue, usedExpected);
						currentBest = Min (bestResultWithCurrentMatch, currentBest);
						if (currentBest == bestPossible) {
							// Return immediately if we know the current actual result cannot be paired with a different
							// expected result to produce a better match.
							return bestPossible;
						}
					} finally {
						usedExpected[i] = false;
						builder.RemoveAt (builder.Count - 1);
					}
				}

				if (currentBest > unmatchedActualResults) {
					// We might be able to improve the results by leaving the current actual diagnostic unmatched
					try {
						builder.Add ((actualResults[firstActualIndex], null));
						var bestResultWithCurrentUnmatched = RecursiveMatch (firstActualIndex + 1, remainingActualItems - 1, firstExpectedIndex, remainingExpectedItems, unmatchedActualResults + MatchQuality.None, usedExpected);
						return Min (bestResultWithCurrentUnmatched, currentBest);
					} finally {
						builder.RemoveAt (builder.Count - 1);
					}
				}

				Debug.Assert (currentBest == unmatchedActualResults, $"Assertion failure: {currentBest} == {unmatchedActualResults}");
				return currentBest;
			}

			static MatchQuality Min (MatchQuality val1, MatchQuality val2)
				=> val2 < val1 ? val2 : val1;

			static MatchQuality GetMatchValue (Diagnostic diagnostic, string diagnosticId, FileLinePositionSpan lineSpan, ImmutableArray<FileLinePositionSpan> additionalLineSpans, ImmutableArray<string> actualArguments, DiagnosticResult diagnosticResult, ImmutableArray<string> expectedArguments)
			{
				// A full match automatically gets the value MatchQuality.Full. A partial match gets a "point" for each
				// of the following elements:
				//
				// 1. Diagnostic span start
				// 2. Diagnostic span end
				// 3. Diagnostic ID
				//
				// A partial match starts at MatchQuality.None, with a point deduction for each of the above matching
				// items.
				var isLocationMatch = IsLocationMatch (diagnostic, lineSpan, additionalLineSpans, diagnosticResult, out var matchSpanStart, out var matchSpanEnd);
				var isIdMatch = diagnosticId == diagnosticResult.Id;
				if (isLocationMatch
					&& isIdMatch
					&& IsSeverityMatch (diagnostic, diagnosticResult)
					&& IsMessageMatch (diagnostic, actualArguments, diagnosticResult, expectedArguments)) {
					return MatchQuality.Full;
				}

				var points = (matchSpanStart ? 1 : 0) + (matchSpanEnd ? 1 : 0) + (isIdMatch ? 1 : 0);
				if (points == 0) {
					return MatchQuality.None;
				}

				return new MatchQuality (4 - points);
			}

			static bool IsLocationMatch (Diagnostic diagnostic, FileLinePositionSpan lineSpan, ImmutableArray<FileLinePositionSpan> additionalLineSpans, DiagnosticResult diagnosticResult, out bool matchSpanStart, out bool matchSpanEnd)
			{
				if (!diagnosticResult.HasLocation) {
					matchSpanStart = false;
					matchSpanEnd = false;
					return Equals (Location.None, diagnostic.Location);
				} else {
					if (!IsLocationMatch2 (diagnostic.Location, lineSpan, diagnosticResult.Spans[0], out matchSpanStart, out matchSpanEnd)) {
						return false;
					}

					if (diagnosticResult.Options.HasFlag (DiagnosticOptions.IgnoreAdditionalLocations)) {
						return true;
					}

					var additionalLocations = diagnostic.AdditionalLocations.ToArray ();
					if (additionalLocations.Length != diagnosticResult.Spans.Length - 1) {
						// Number of additional locations does not match expected result
						return false;
					}

					for (var i = 0; i < additionalLocations.Length; i++) {
						if (!IsLocationMatch2 (additionalLocations[i], additionalLineSpans[i], diagnosticResult.Spans[i + 1], out _, out _)) {
							return false;
						}
					}

					return true;
				}
			}

			static bool IsLocationMatch2 (Location actual, FileLinePositionSpan actualSpan, DiagnosticLocation expected, out bool matchSpanStart, out bool matchSpanEnd)
			{
				matchSpanStart = actualSpan.StartLinePosition == expected.Span.StartLinePosition;
				matchSpanEnd = expected.Options.HasFlag (DiagnosticLocationOptions.IgnoreLength)
					|| actualSpan.EndLinePosition == expected.Span.EndLinePosition;

				var assert = actualSpan.Path == expected.Span.Path || (actualSpan.Path?.Contains ("Test0.") == true && expected.Span.Path.Contains ("Test."));
				if (!assert) {
					// Expected diagnostic to be in file "{expected.Span.Path}" was actually in file "{actualSpan.Path}"
					return false;
				}

				if (!matchSpanStart || !matchSpanEnd) {
					return false;
				}

				return true;
			}

			static bool IsSeverityMatch (Diagnostic actual, DiagnosticResult expected)
			{
				if (expected.Options.HasFlag (DiagnosticOptions.IgnoreSeverity)) {
					return true;
				}

				return actual.Severity == expected.Severity;
			}

			static bool IsMessageMatch (Diagnostic actual, ImmutableArray<string> actualArguments, DiagnosticResult expected, ImmutableArray<string> expectedArguments)
			{
				if (expected.Message is null) {
					if (expected.MessageArguments?.Length > 0) {
						return actualArguments.SequenceEqual (expectedArguments);
					}

					return true;
				}

				return string.Equals (expected.Message, actual.GetMessage ());
			}
		}
		private static string GetDiagnosticIdArgumentString (string diagnosticId) => $"DiagnosticId.{(DiagnosticId) Int32.Parse (diagnosticId.Substring (2))}";

		internal readonly struct MatchQuality : IComparable<MatchQuality>, IEquatable<MatchQuality>
		{
			public static readonly MatchQuality Full = new MatchQuality (0);
			public static readonly MatchQuality None = new MatchQuality (4);

			private readonly int _value;

			public MatchQuality (int value)
			{
				if (value < 0) {
					throw new ArgumentOutOfRangeException (nameof (value));
				}

				_value = value;
			}

			public static MatchQuality operator + (MatchQuality left, MatchQuality right)
				=> new MatchQuality (left._value + right._value);

			public static MatchQuality operator - (MatchQuality left, MatchQuality right)
				=> new MatchQuality (left._value - right._value);

			public static bool operator == (MatchQuality left, MatchQuality right)
				=> left.Equals (right);

			public static bool operator != (MatchQuality left, MatchQuality right)
				=> !left.Equals (right);

			public static bool operator < (MatchQuality left, MatchQuality right)
				=> left._value < right._value;

			public static bool operator <= (MatchQuality left, MatchQuality right)
				=> left._value <= right._value;

			public static bool operator > (MatchQuality left, MatchQuality right)
				=> left._value > right._value;

			public static bool operator >= (MatchQuality left, MatchQuality right)
				=> left._value >= right._value;

			public static MatchQuality RemainingUnmatched (int count)
				=> new MatchQuality (None._value * count);

			public int CompareTo (MatchQuality other)
				=> _value.CompareTo (other._value);

			public override bool Equals (object? obj)
				=> obj is MatchQuality quality && Equals (quality);

			public bool Equals (MatchQuality other)
				=> _value == other._value;

			public override int GetHashCode ()
				=> _value;
		}

		internal static IReadOnlyList<object?> GetArguments (Diagnostic diagnostic)
		{
			return (IReadOnlyList<object?>?) diagnostic.GetType ().GetProperty ("Arguments", BindingFlags.Public | BindingFlags.NonPublic | BindingFlags.Instance)?.GetValue (diagnostic)
				?? Array.Empty<object> ();
		}

		class SimpleAnalyzerOptions : AnalyzerConfigOptionsProvider
		{
			public SimpleAnalyzerOptions ((string, string)[]? globalOptions)
			{
				globalOptions ??= Array.Empty<(string, string)> ();
				GlobalOptions = new SimpleAnalyzerConfigOptions (ImmutableDictionary.CreateRange (
					StringComparer.OrdinalIgnoreCase,
					globalOptions.Select (x => new KeyValuePair<string, string> (x.Item1, x.Item2))));
			}

			public override AnalyzerConfigOptions GlobalOptions { get; }

			public override AnalyzerConfigOptions GetOptions (SyntaxTree tree)
				=> SimpleAnalyzerConfigOptions.Empty;

			public override AnalyzerConfigOptions GetOptions (AdditionalText textFile)
				=> SimpleAnalyzerConfigOptions.Empty;

			class SimpleAnalyzerConfigOptions : AnalyzerConfigOptions
			{
				public static readonly SimpleAnalyzerConfigOptions Empty = new SimpleAnalyzerConfigOptions (ImmutableDictionary<string, string>.Empty);

				private readonly ImmutableDictionary<string, string> _dict;
				public SimpleAnalyzerConfigOptions (ImmutableDictionary<string, string> dict)
				{
					_dict = dict;
				}

				// Suppress warning about missing nullable attributes
#pragma warning disable 8765
				public override bool TryGetValue (string key, out string? value)
					=> _dict.TryGetValue (key, out value);
#pragma warning restore 8765
			}
		}


	}

	internal static class IEnumerableExtensions
	{
		private static readonly Func<object?, bool> s_notNullTest = x => x is object;

		public static DiagnosticResult[] ToOrderedArray (this IEnumerable<DiagnosticResult> diagnosticResults)
		{
			return diagnosticResults
				.OrderBy (diagnosticResult => diagnosticResult.Spans.FirstOrDefault ().Span.Path, StringComparer.Ordinal)
				.ThenBy (diagnosticResult => diagnosticResult.Spans.FirstOrDefault ().Span.Span.Start.Line)
				.ThenBy (diagnosticResult => diagnosticResult.Spans.FirstOrDefault ().Span.Span.Start.Character)
				.ThenBy (diagnosticResult => diagnosticResult.Spans.FirstOrDefault ().Span.Span.End.Line)
				.ThenBy (diagnosticResult => diagnosticResult.Spans.FirstOrDefault ().Span.Span.End.Character)
				.ThenBy (diagnosticResult => diagnosticResult.Id, StringComparer.Ordinal)
				.ToArray ();
		}

		internal static IEnumerable<T> WhereNotNull<T> (this IEnumerable<T?> source)
			where T : class
		{
			return source.Where<T?> (s_notNullTest)!;
		}

		public static T? SingleOrNull<T> (this IEnumerable<T> source)
			where T : struct
		{
			return source.Select (value => (T?) value).SingleOrDefault ();
		}
	}
}<|MERGE_RESOLUTION|>--- conflicted
+++ resolved
@@ -239,11 +239,7 @@
 				if (applicableAnalyzer != null) {
 					var analyzerType = applicableAnalyzer.GetType ();
 					var rule = diagnostics[i].HasLocation &&
-<<<<<<< HEAD
-						applicableAnalyzer.SupportedDiagnostics.Length == 1 ? string.Empty : $"DiagnosticId.{(DiagnosticId) Int32.Parse (diagnosticsId.Substring (2))}";
-=======
 						applicableAnalyzer.SupportedDiagnostics.Length == 1 ? string.Empty : GetDiagnosticIdArgumentString (diagnosticsId);
->>>>>>> acd72ce6
 
 					if (!diagnostics[i].HasLocation) {
 						builder.Append ($"new DiagnosticResult({rule})");
@@ -318,11 +314,7 @@
 				if (applicableAnalyzer != null) {
 					var analyzerType = applicableAnalyzer.GetType ();
 					var rule = location != Location.None && location.IsInSource &&
-<<<<<<< HEAD
-						applicableAnalyzer.SupportedDiagnostics.Length == 1 ? string.Empty : $"DiagnosticId.{(DiagnosticId) Int32.Parse (diagnosticsId.Substring (2))}";
-=======
 						applicableAnalyzer.SupportedDiagnostics.Length == 1 ? string.Empty : GetDiagnosticIdArgumentString (diagnosticsId);
->>>>>>> acd72ce6
 
 					if (location == Location.None || !location.IsInSource) {
 						builder.Append ($"new DiagnosticResult({rule})");
