--- conflicted
+++ resolved
@@ -78,11 +78,7 @@
 			return testCases;
 		}
 
-<<<<<<< HEAD
-		public static void RunTest (MemberDeclarationSyntax m, List<AttributeSyntax> attrs, params (string, string)[] MSBuildProperties)
-=======
 		private static IEnumerable<TestCase> BuildTestCasesForFile (string testFile)
->>>>>>> f74fcd24
 		{
 			var root = CSharpSyntaxTree.ParseText (File.ReadAllText (testFile)).GetRoot ();
 			foreach (var node in root.DescendantNodes ()) {
