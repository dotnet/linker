--- conflicted
+++ resolved
@@ -19,22 +19,6 @@
 {
 	public abstract class TestCaseUtils
 	{
-<<<<<<< HEAD
-		internal readonly static MetadataReference _rafReference = CSharpAnalyzerVerifier<RequiresAssemblyFilesAnalyzer>.GetCompilation (rafSourceDefinition).Result.EmitToImageReference ();
-
-		internal const string rafSourceDefinition = @"
-#nullable enable
-namespace System.Diagnostics.CodeAnalysis
-{
-	[AttributeUsage(AttributeTargets.Constructor | AttributeTargets.Event | AttributeTargets.Method | AttributeTargets.Property, Inherited = false, AllowMultiple = false)]
-	public sealed class RequiresAssemblyFilesAttribute : Attribute
-	{
-		public RequiresAssemblyFilesAttribute () { }
-		public string? Message { get; set; }
-		public string? Url { get; set; }
-	}
-}";
-=======
 		public static readonly ReferenceAssemblies Net6PreviewAssemblies =
 			new ReferenceAssemblies (
 				"net6.0",
@@ -51,7 +35,6 @@
 			}
 			return s_net6Refs;
 		}
->>>>>>> f549b4e8
 
 		public static IEnumerable<object[]> GetTestData (string testSuiteName)
 		{
