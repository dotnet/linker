--- conflicted
+++ resolved
@@ -6,7 +6,6 @@
 using System.Diagnostics;
 using System.IO;
 using System.Linq;
-using System.Linq.Expressions;
 using System.Runtime.CompilerServices;
 using System.Text;
 using System.Threading.Tasks;
@@ -82,21 +81,13 @@
 			}
 		}
 
-<<<<<<< HEAD
-		private static IEnumerable<AdditionalText> GetAdditionalFiles(string rootSourceDir, SyntaxTree tree)
-=======
 		private static IEnumerable<AdditionalText> GetAdditionalFiles (string rootSourceDir, SyntaxTree tree)
->>>>>>> ecf20284
 		{
 			var resolver = new XmlFileResolver (rootSourceDir);
 			foreach (var attribute in tree.GetRoot ().DescendantNodes ().OfType<AttributeSyntax> ()) {
 				if (attribute.Name.ToString () == nameof (SetupLinkAttributesFile)
 					|| (attribute.Name.ToString ().Contains ("SetupCompileResource")
-<<<<<<< HEAD
-						&& (string?) attribute.ArgumentList?.Arguments[1].ToString () == "\"ILLink.LinkAttributes.xml\"")) {
-=======
 						&& (attribute.ArgumentList?.Arguments[1].ToString ()) == "\"ILLink.LinkAttributes.xml\"")) {
->>>>>>> ecf20284
 					var xmlFileName = attribute.ArgumentList?.Arguments[0].ToString ().Trim ('"') ?? "";
 					var resolvedPath = resolver.ResolveReference (xmlFileName, rootSourceDir);
 					if (resolvedPath != null) {
