// Licensed to the .NET Foundation under one or more agreements.
// The .NET Foundation licenses this file to you under the MIT license.

using System.Collections.Generic;
using System.Collections.Immutable;
using System.IO;
using System.Linq;
using System.Runtime.CompilerServices;
using System.Text;
using System.Threading.Tasks;
using Microsoft.CodeAnalysis;
using Microsoft.CodeAnalysis.CSharp;
using Microsoft.CodeAnalysis.CSharp.Syntax;
using Microsoft.CodeAnalysis.Diagnostics;
using Microsoft.CodeAnalysis.Testing;
using Xunit;

namespace ILLink.RoslynAnalyzer.Tests
{
	public abstract class TestCaseUtils
	{
		private static readonly string MonoLinkerTestsCases = "Mono.Linker.Tests.Cases";

		public static readonly ReferenceAssemblies Net6PreviewAssemblies =
			new ReferenceAssemblies (
				"net6.0",
				new PackageIdentity ("Microsoft.NETCore.App.Ref", "6.0.0-preview.7.21368.2"),
				Path.Combine ("ref", "net6.0"))
			.WithNuGetConfigFilePath (Path.Combine (TestCaseUtils.GetRepoRoot (), "NuGet.config"));

		private static ImmutableArray<MetadataReference> s_net6Refs;
		public async static ValueTask<ImmutableArray<MetadataReference>> GetNet6References ()
		{
			if (s_net6Refs.IsDefault) {
				var refs = await Net6PreviewAssemblies.ResolveAsync (null, default);
				ImmutableInterlocked.InterlockedInitialize (ref s_net6Refs, refs);
			}
			return s_net6Refs;
		}

		public static IEnumerable<object[]> GetTestData (string testSuiteName)
			=> s_testCases[testSuiteName].Keys.Select (testName => new object[] { testName });

		public static void RunTest<TAnalyzer> (string suiteName, string testName, params (string, string)[] MSBuildProperties)
			where TAnalyzer : DiagnosticAnalyzer, new()
		{
			s_testCases[suiteName][testName].Run<TAnalyzer> (MSBuildProperties);
		}

		private static readonly Dictionary<string, Dictionary<string, TestCase>> s_testCases = InitializeTestCases ();

		private static Dictionary<string, Dictionary<string, TestCase>> InitializeTestCases ()
		{
			var testCases = new Dictionary<string, Dictionary<string, TestCase>> ();
			foreach (var file in GetTestFiles ()) {
				var dirName = Path.GetFileName (Path.GetDirectoryName (file))!;
				if (!testCases.TryGetValue (dirName, out var suiteTestCases)) {
					suiteTestCases = new ();
					testCases.Add (dirName, suiteTestCases);
				}

				foreach (var testCase in BuildTestCasesForFile (file)) {
					var canditateTestName = GetMemberSyntaxFullName (testCase.MemberSyntax);
					string testName = canditateTestName;
					int index = 0;
					while (!suiteTestCases.TryAdd (testName, testCase)) {
						testName = canditateTestName + "#" + (++index).ToString ();
					}

					testCase.Name = testName;
				}
			}
<<<<<<< HEAD

			return testCases;
=======
		}

		public static void RunTest<TAnalyzer> (MemberDeclarationSyntax m, List<AttributeSyntax> attrs, params (string, string)[] MSBuildProperties)
			where TAnalyzer : DiagnosticAnalyzer, new()
		{
			var testSyntaxTree = m.SyntaxTree.GetRoot ().SyntaxTree;
			var testDependenciesSource = GetTestDependencies (testSyntaxTree)
				.Select (testDependency => CSharpSyntaxTree.ParseText (File.ReadAllText (testDependency)));

			var compilation = TestCaseCompilation.CreateCompilation (testSyntaxTree, MSBuildProperties, additionalSources: testDependenciesSource);
			var test = new TestChecker (m, compilation.Result);
			test.ValidateAttributes (attrs);
>>>>>>> cc72b92b
		}

		private static IEnumerable<TestCase> BuildTestCasesForFile (string testFile)
		{
			var root = CSharpSyntaxTree.ParseText (File.ReadAllText (testFile)).GetRoot ();

<<<<<<< HEAD
			foreach (var node in root.DescendantNodes ()) {
				if (node is MemberDeclarationSyntax m) {
					var attrs = m.AttributeLists.SelectMany (al => al.Attributes.Where (IsWellKnown)).ToList ();
					if (attrs.Count > 0) {
						yield return new TestCase (m, attrs);
					}
=======
			foreach (var file in GetTestFiles ()) {
				var directory = Path.GetDirectoryName (file);
				while (Path.GetFileName (Path.GetDirectoryName (directory)) != MonoLinkerTestsCases)
					directory = Path.GetDirectoryName (directory);

				var parentDirectory = Path.GetFileName (directory);
				if (builder.TryGetValue (parentDirectory!, out var sources)) {
					sources.Add (file);
				} else {
					sources = new List<string> () { file };
					builder[parentDirectory!] = sources;
>>>>>>> cc72b92b
				}
			}

			static bool IsWellKnown (AttributeSyntax attr)
			{
				switch (attr.Name.ToString ()) {
				// Currently, the analyzer's test infra only understands these attributes when placed on methods.
				case "ExpectedWarning":
				case "LogContains":
				case "LogDoesNotContain":
				case "UnrecognizedReflectionAccessPattern":
					return true;
				}

				return false;
			}
		}

		public static void GetDirectoryPaths (out string rootSourceDirectory, out string testAssemblyPath)
		{
#if DEBUG
			var configDirectoryName = "Debug";
#else
			var configDirectoryName = "Release";
#endif

#if NET6_0
			const string tfm = "net6.0";
#else
			const string tfm = "net5.0";
#endif

			// Working directory is artifacts/bin/Mono.Linker.Tests/<config>/<tfm>
			var artifactsBinDir = Path.Combine (Directory.GetCurrentDirectory (), "..", "..", "..");
			rootSourceDirectory = Path.GetFullPath (Path.Combine (artifactsBinDir, "..", "..", "test", "Mono.Linker.Tests.Cases"));
			testAssemblyPath = Path.GetFullPath (Path.Combine (artifactsBinDir, "ILLink.RoslynAnalyzer.Tests", configDirectoryName, tfm));
		}

		// Accepts string literal expressions or binary expressions concatenating strings
		public static string GetStringFromExpression (ExpressionSyntax expr, SemanticModel? semanticModel = null)
		{
			if (expr == null)
				return null!;

			switch (expr.Kind ()) {
			case SyntaxKind.AddExpression:
				var addExpr = (BinaryExpressionSyntax) expr;
				return GetStringFromExpression (addExpr.Left, semanticModel) + GetStringFromExpression (addExpr.Right, semanticModel);

			case SyntaxKind.InvocationExpression:
				var nameofValue = semanticModel!.GetConstantValue (expr);
				if (nameofValue.HasValue)
					return (nameofValue.Value as string)!;

				return string.Empty;

			case SyntaxKind.StringLiteralExpression:
				var strLiteral = (LiteralExpressionSyntax) expr;
				var token = strLiteral.Token;
				Assert.Equal (SyntaxKind.StringLiteralToken, token.Kind ());
				return token.ValueText;

			case SyntaxKind.TypeOfExpression:
				var typeofExpression = (TypeOfExpressionSyntax) expr;
				var typeSymbol = semanticModel.GetSymbolInfo (typeofExpression.Type).Symbol;
				return typeSymbol?.GetDisplayName () ?? string.Empty;

			default:
				Assert.True (false, "Unsupported expr kind " + expr.Kind ());
				return null!;
			}
		}

		public static Dictionary<string, ExpressionSyntax> GetAttributeArguments (AttributeSyntax attribute)
		{
			Dictionary<string, ExpressionSyntax> arguments = new Dictionary<string, ExpressionSyntax> ();
			int ordinal = 0;
			foreach (var argument in attribute.ArgumentList!.Arguments) {
				string argName;
				if (argument.NameEquals != null) {
					argName = argument.NameEquals.ChildNodes ().OfType<IdentifierNameSyntax> ().First ().Identifier.ValueText;
				} else if (argument.NameColon is NameColonSyntax nameColon) {
					argName = nameColon.Name.Identifier.ValueText;
				} else {
					argName = "#" + ordinal.ToString ();
					ordinal++;
				}
				arguments.Add (argName, argument.Expression);
			}

			return arguments;
		}

		public static IEnumerable<string> GetTestFiles ()
		{
			GetDirectoryPaths (out var rootSourceDir, out _);
			foreach (var subDir in Directory.EnumerateDirectories (rootSourceDir, "*", SearchOption.AllDirectories)) {
				var subDirName = Path.GetFileName (subDir);
				switch (subDirName) {
				case "bin":
				case "obj":
				case "Properties":
				case "Dependencies":
				case "Individual":
					continue;
				}

				foreach (var file in Directory.EnumerateFiles (subDir, "*.cs")) {
					yield return file;
				}
			}
		}

		public static (string, string)[] UseMSBuildProperties (params string[] MSBuildProperties)
		{
			return MSBuildProperties.Select (msbp => ($"build_property.{msbp}", "true")).ToArray ();
		}

		public static string GetRepoRoot ()
		{
			return Directory.GetParent (ThisFile ())!.Parent!.Parent!.FullName;

			string ThisFile ([CallerFilePath] string path = "") => path;
		}

		public static string GetMemberSyntaxFullName (MemberDeclarationSyntax member)
		{
			StringBuilder fullName = new ();
			var parent = member.Parent;
			while (parent is ClassDeclarationSyntax parentClass) {
				fullName.Insert (0, ".");
				fullName.Insert (0, parentClass.Identifier.ToString ());
				parent = parentClass.Parent;
			}

			fullName.Append (GetMemberSyntaxName (member));
			return fullName.ToString ();
		}

		public static string GetMemberSyntaxName (MemberDeclarationSyntax member) =>
			member switch {
				MethodDeclarationSyntax method => method.Identifier.ToString (),
				PropertyDeclarationSyntax property => property.Identifier.ToString (),
				FieldDeclarationSyntax field => field.Declaration.Variables.Single ().Identifier.ToString (),
				EventDeclarationSyntax @event => @event.Identifier.ToString (),
				ClassDeclarationSyntax @class => @class.Identifier.ToString (),
				ConstructorDeclarationSyntax ctor => ctor.Modifiers.Any (t => t.Text == "static") ? ".cctor" : ".ctor",
				_ => "UnknownMember"
			};
	}
}<|MERGE_RESOLUTION|>--- conflicted
+++ resolved
@@ -70,49 +70,18 @@
 					testCase.Name = testName;
 				}
 			}
-<<<<<<< HEAD
-
 			return testCases;
-=======
-		}
-
-		public static void RunTest<TAnalyzer> (MemberDeclarationSyntax m, List<AttributeSyntax> attrs, params (string, string)[] MSBuildProperties)
-			where TAnalyzer : DiagnosticAnalyzer, new()
-		{
-			var testSyntaxTree = m.SyntaxTree.GetRoot ().SyntaxTree;
-			var testDependenciesSource = GetTestDependencies (testSyntaxTree)
-				.Select (testDependency => CSharpSyntaxTree.ParseText (File.ReadAllText (testDependency)));
-
-			var compilation = TestCaseCompilation.CreateCompilation (testSyntaxTree, MSBuildProperties, additionalSources: testDependenciesSource);
-			var test = new TestChecker (m, compilation.Result);
-			test.ValidateAttributes (attrs);
->>>>>>> cc72b92b
 		}
 
 		private static IEnumerable<TestCase> BuildTestCasesForFile (string testFile)
 		{
 			var root = CSharpSyntaxTree.ParseText (File.ReadAllText (testFile)).GetRoot ();
-
-<<<<<<< HEAD
 			foreach (var node in root.DescendantNodes ()) {
 				if (node is MemberDeclarationSyntax m) {
 					var attrs = m.AttributeLists.SelectMany (al => al.Attributes.Where (IsWellKnown)).ToList ();
 					if (attrs.Count > 0) {
 						yield return new TestCase (m, attrs);
 					}
-=======
-			foreach (var file in GetTestFiles ()) {
-				var directory = Path.GetDirectoryName (file);
-				while (Path.GetFileName (Path.GetDirectoryName (directory)) != MonoLinkerTestsCases)
-					directory = Path.GetDirectoryName (directory);
-
-				var parentDirectory = Path.GetFileName (directory);
-				if (builder.TryGetValue (parentDirectory!, out var sources)) {
-					sources.Add (file);
-				} else {
-					sources = new List<string> () { file };
-					builder[parentDirectory!] = sources;
->>>>>>> cc72b92b
 				}
 			}
 
