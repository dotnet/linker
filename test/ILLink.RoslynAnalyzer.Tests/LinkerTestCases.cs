﻿// Licensed to the .NET Foundation under one or more agreements.
// The .NET Foundation licenses this file to you under the MIT license.

using System.Collections.Generic;
using Microsoft.CodeAnalysis.CSharp.Syntax;
using Xunit;

namespace ILLink.RoslynAnalyzer.Tests
{
	/// <summary>
	/// Test cases stored in files
	/// </summary>
	public class LinkerTestCases : TestCaseUtils
	{
		[Theory]
		[MemberData (nameof (TestCaseUtils.GetTestData), parameters: nameof (RequiresCapability))]
		public void RequiresCapability (string m)
		{
<<<<<<< HEAD
			RunTest (m, attrs, UseMSBuildProperties (MSBuildPropertyOptionNames.EnableTrimAnalyzer, MSBuildPropertyOptionNames.EnableSingleFileAnalyzer));
=======
			RunTest (nameof (RequiresCapability), m, UseMSBuildProperties (MSBuildPropertyOptionNames.EnableTrimAnalyzer));
>>>>>>> f74fcd24
		}

		[Theory]
		[MemberData (nameof (TestCaseUtils.GetTestData), parameters: nameof (Interop))]
		public void Interop (string m)
		{
<<<<<<< HEAD
			RunTest (m, attrs, UseMSBuildProperties (MSBuildPropertyOptionNames.EnableTrimAnalyzer));
=======
			RunTest (nameof (Interop), m, UseMSBuildProperties (MSBuildPropertyOptionNames.EnableTrimAnalyzer));
>>>>>>> f74fcd24
		}
	}
}<|MERGE_RESOLUTION|>--- conflicted
+++ resolved
@@ -16,22 +16,14 @@
 		[MemberData (nameof (TestCaseUtils.GetTestData), parameters: nameof (RequiresCapability))]
 		public void RequiresCapability (string m)
 		{
-<<<<<<< HEAD
-			RunTest (m, attrs, UseMSBuildProperties (MSBuildPropertyOptionNames.EnableTrimAnalyzer, MSBuildPropertyOptionNames.EnableSingleFileAnalyzer));
-=======
-			RunTest (nameof (RequiresCapability), m, UseMSBuildProperties (MSBuildPropertyOptionNames.EnableTrimAnalyzer));
->>>>>>> f74fcd24
+			RunTest (nameof (RequiresCapability), m, UseMSBuildProperties (MSBuildPropertyOptionNames.EnableTrimAnalyzer, MSBuildPropertyOptionNames.EnableSingleFileAnalyzer));
 		}
 
 		[Theory]
 		[MemberData (nameof (TestCaseUtils.GetTestData), parameters: nameof (Interop))]
 		public void Interop (string m)
 		{
-<<<<<<< HEAD
-			RunTest (m, attrs, UseMSBuildProperties (MSBuildPropertyOptionNames.EnableTrimAnalyzer));
-=======
 			RunTest (nameof (Interop), m, UseMSBuildProperties (MSBuildPropertyOptionNames.EnableTrimAnalyzer));
->>>>>>> f74fcd24
 		}
 	}
 }