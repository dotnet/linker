--- conflicted
+++ resolved
@@ -15,8 +15,6 @@
 		{
 			MakeGenericType.Test ();
 			MakeGenericMethod.Test ();
-<<<<<<< HEAD
-=======
 
 			TestNewConstraintSatisfiesParameterlessConstructor<object> ();
 			TestStructConstraintSatisfiesParameterlessConstructor<TestStruct> ();
@@ -350,8 +348,7 @@
 			public void PublicMethodsMethodParameter (TypeRequiresPublicMethods<TOuter> param) { }
 
 			public TypeRequiresPublicFields<TOuter> PublicFieldsMethodReturnValue () { return null; }
-			[ExpectedWarning ("IL2091", nameof (TypeRequiresPublicMethods<TOuter>))] // Return value
-			[ExpectedWarning ("IL2091", nameof (TypeRequiresPublicMethods<TOuter>))] // Compiler generated local variable
+			[ExpectedWarning ("IL2091", nameof (TypeRequiresPublicMethods<TOuter>))]
 			public TypeRequiresPublicMethods<TOuter> PublicMethodsMethodReturnValue () { return null; }
 
 			public void PublicFieldsMethodLocalVariable ()
@@ -509,8 +506,58 @@
 		{
 			void InterfaceRequiresPublicFields<[DynamicallyAccessedMembers (DynamicallyAccessedMemberTypes.PublicFields)] T> ();
 			void InterfaceRequiresPublicMethods<[DynamicallyAccessedMembers (DynamicallyAccessedMemberTypes.PublicMethods)] T> ();
->>>>>>> c82b564b
-		}
+		}
+
+		class TypeWithInstantiatedGenericMethodViaGenericParameter<[DynamicallyAccessedMembers (DynamicallyAccessedMemberTypes.PublicFields)] TOuter>
+			: BaseTypeWithGenericMethod, IInterfaceWithGenericMethod
+		{
+			[ExpectedWarning ("IL2091",
+				"'TInner'",
+				"Mono.Linker.Tests.Cases.DataFlow.GenericParameterDataFlow.TypeWithInstantiatedGenericMethodViaGenericParameter<TOuter>.StaticRequiresPublicFields<TInner>()",
+				"'T'",
+				"Mono.Linker.Tests.Cases.DataFlow.GenericParameterDataFlow.BaseTypeWithGenericMethod.StaticRequiresPublicMethods<T>()")]
+			public static void StaticRequiresPublicFields<[DynamicallyAccessedMembers (DynamicallyAccessedMemberTypes.PublicFields)] TInner> ()
+			{
+				StaticRequiresPublicFields<TInner> ();
+				StaticRequiresPublicMethods<TInner> ();
+			}
+
+			[ExpectedWarning ("IL2091",
+				"'TOuter'",
+				"Mono.Linker.Tests.Cases.DataFlow.GenericParameterDataFlow.TypeWithInstantiatedGenericMethodViaGenericParameter<TOuter>",
+				"'T'",
+				"Mono.Linker.Tests.Cases.DataFlow.GenericParameterDataFlow.BaseTypeWithGenericMethod.StaticRequiresPublicMethods<T>()")]
+			public static void StaticRequiresPublicFieldsNonGeneric ()
+			{
+				StaticRequiresPublicFields<TOuter> ();
+				StaticRequiresPublicMethods<TOuter> ();
+			}
+
+			public static void StaticPartialInstantiation ()
+			{
+				StaticRequiresMultipleGenericParams<TOuter, TestType> ();
+			}
+
+			[ExpectedWarning ("IL2091",
+				"'TOuter'",
+				"Mono.Linker.Tests.Cases.DataFlow.GenericParameterDataFlow.TypeWithInstantiatedGenericMethodViaGenericParameter<TOuter>",
+				"'TMethods'",
+				"Mono.Linker.Tests.Cases.DataFlow.GenericParameterDataFlow.BaseTypeWithGenericMethod.StaticRequiresMultipleGenericParams<TFields,TMethods>()")]
+			public static void StaticPartialInstantiationUnrecognized ()
+			{
+				StaticRequiresMultipleGenericParams<TestType, TOuter> ();
+			}
+
+			[ExpectedWarning ("IL2091",
+				"'TInner'",
+				"Mono.Linker.Tests.Cases.DataFlow.GenericParameterDataFlow.TypeWithInstantiatedGenericMethodViaGenericParameter<TOuter>.InstanceRequiresPublicFields<TInner>()",
+				"'T'",
+				"Mono.Linker.Tests.Cases.DataFlow.GenericParameterDataFlow.BaseTypeWithGenericMethod.InstanceRequiresPublicMethods<T>()")]
+			public void InstanceRequiresPublicFields<[DynamicallyAccessedMembers (DynamicallyAccessedMemberTypes.PublicFields)] TInner> ()
+			{
+				InstanceRequiresPublicFields<TInner> ();
+				InstanceRequiresPublicMethods<TInner> ();
+			}
 
 		class MakeGenericType
 		{
