--- conflicted
+++ resolved
@@ -29,8 +29,8 @@
 
 		Type PropertyWithDefaultConstructor { get; set; }
 
-		[UnrecognizedReflectionAccessPattern (typeof (JsonAnnotations), nameof (RequirePublicConstructors), new Type[] { typeof (Type) })]
-		[UnrecognizedReflectionAccessPattern (typeof (JsonAnnotations), nameof (RequireConstructors), new Type[] { typeof (Type) })]
+		[UnrecognizedReflectionAccessPattern (typeof (JsonAnnotations), nameof (RequirePublicConstructors), new Type [] { typeof (Type) })]
+		[UnrecognizedReflectionAccessPattern (typeof (JsonAnnotations), nameof (RequireConstructors), new Type [] { typeof (Type) })]
 		private void ReadFromInstanceField ()
 		{
 			RequireDefaultConstructor (_typeWithDefaultConstructor);
@@ -38,7 +38,7 @@
 			RequireConstructors (_typeWithDefaultConstructor);
 		}
 
-		[UnrecognizedReflectionAccessPattern (typeof (JsonAnnotations), nameof (RequirePublicConstructors), new Type[] { typeof (Type) })]
+		[UnrecognizedReflectionAccessPattern (typeof (JsonAnnotations), nameof (RequirePublicConstructors), new Type [] { typeof (Type) })]
 		private void TwoAnnotatedParameters (
 			Type type,
 			Type type2)
@@ -49,19 +49,15 @@
 			RequirePublicConstructors (type2);
 		}
 
-<<<<<<< HEAD
 		[UnrecognizedReflectionAccessPattern (typeof (Type), "defaultConstructorType")]
-=======
-		[UnrecognizedReflectionAccessPattern (typeof (JsonAnnotations), nameof (ReturnConstructorsFailure), new Type[] { typeof (Type) })]
->>>>>>> 7263df61
 		private Type ReturnConstructorsFailure (
 			Type defaultConstructorType)
 		{
 			return defaultConstructorType;
 		}
 
-		[UnrecognizedReflectionAccessPattern (typeof (JsonAnnotations), nameof (RequirePublicConstructors), new Type[] { typeof (Type) })]
-		[UnrecognizedReflectionAccessPattern (typeof (JsonAnnotations), nameof (RequireConstructors), new Type[] { typeof (Type) })]
+		[UnrecognizedReflectionAccessPattern (typeof (JsonAnnotations), nameof (RequirePublicConstructors), new Type [] { typeof (Type) })]
+		[UnrecognizedReflectionAccessPattern (typeof (JsonAnnotations), nameof (RequireConstructors), new Type [] { typeof (Type) })]
 		private void ReadFromInstanceProperty ()
 		{
 			RequireDefaultConstructor (PropertyWithDefaultConstructor);
