﻿// Licensed to the .NET Foundation under one or more agreements.
// The .NET Foundation licenses this file to you under the MIT license.

using System;
using System.Collections.Generic;
using System.Diagnostics.CodeAnalysis;
using System.Linq;
using System.Linq.Expressions;
using System.Runtime.InteropServices;
using System.Text;
using System.Threading.Tasks;
using Mono.Linker.Tests.Cases.DataFlow;
using Mono.Linker.Tests.Cases.Expectations.Assertions;
using Mono.Linker.Tests.Cases.Expectations.Helpers;

[assembly: ExpectedWarning ("IL2026", "--RequiresUnreferencedCodeType--")]
[assembly: AnnotatedMembersAccessedViaReflection.AnnotatedAttributeConstructorAttribute (typeof (AnnotatedMembersAccessedViaReflection.RequiresUnreferencedCodeType))]

namespace Mono.Linker.Tests.Cases.DataFlow
{
	[SkipKeptItemsValidation]
	[ExpectedNoWarnings]
	class AnnotatedMembersAccessedViaReflection
	{
		public static void Main ()
		{
			AnnotatedField.Test ();
			AnnotatedMethodParameters.Test ();
			AnnotatedMethodReturnValue.Test ();
			AnnotatedProperty.Test ();
			AnnotatedGenerics.Test ();
			AnnotationOnGenerics.Test ();
			AnnotationOnInteropMethod.Test ();
			AccessThroughLdToken.Test ();
		}

		class AnnotatedField
		{
			[DynamicallyAccessedMembers (DynamicallyAccessedMemberTypes.PublicMethods)]
			public static Type _annotatedField;

			[ExpectedWarning ("IL2110", nameof (_annotatedField))]
			static void Reflection ()
			{
				typeof (AnnotatedField).GetField ("_annotatedField").SetValue (null, typeof (TestType));
			}

			[RequiresUnreferencedCode ("test")]
			static void ReflectionSuppressedByRUC ()
			{
				typeof (AnnotatedField).GetField ("_annotatedField").SetValue (null, typeof (TestType));
			}

			[ExpectedWarning ("IL2110", nameof (_annotatedField))]
			static void ReflectionReadOnly ()
			{
				typeof (AnnotatedField).GetField ("_annotatedField").GetValue (null);
			}

			[ExpectedWarning ("IL2110", nameof (_annotatedField), ProducedBy = ProducedBy.Trimmer)]
			[DynamicDependency (DynamicallyAccessedMemberTypes.PublicFields, typeof (AnnotatedField))]
			static void DynamicDependency ()
			{
			}

			[RequiresUnreferencedCode ("test")]
			[DynamicDependency (DynamicallyAccessedMemberTypes.PublicFields, typeof (AnnotatedField))]
			static void DynamicDependencySuppressedByRUC ()
			{
			}

			[ExpectedWarning ("IL2110", nameof (_annotatedField), ProducedBy = ProducedBy.Trimmer)]
			[DynamicDependency (nameof (_annotatedField), typeof (AnnotatedField))]
			static void DynamicDependencyByName ()
			{
			}

			[ExpectedWarning ("IL2110", nameof (_annotatedField))]
			static void DynamicallyAccessedMembers ()
			{
				typeof (AnnotatedField).RequiresPublicFields ();
			}

			[RequiresUnreferencedCode ("test")]
			static void DynamicallyAccessedMembersSuppressedByRUC ()
			{
				typeof (AnnotatedField).RequiresPublicFields ();
			}

			class NestedType
			{
				[DynamicallyAccessedMembers (DynamicallyAccessedMemberTypes.PublicMethods)]
				public static Type _annotatedField;
			}

<<<<<<< HEAD
			[ExpectedWarning ("IL2110", nameof (AnnotatedField._annotatedField), ProducedBy = ProducedBy.Analyzer)]
=======
			[ExpectedWarning ("IL2110", nameof (AnnotatedField._annotatedField))]
>>>>>>> c82b564b
			[ExpectedWarning ("IL2110", nameof (NestedType._annotatedField))]
			[ExpectedWarning ("IL2026", "ReflectionSuppressedByRUC", "test")]
			[ExpectedWarning ("IL2026", "DynamicDependencySuppressedByRUC", "test")]
			[ExpectedWarning ("IL2026", "DynamicallyAccessedMembersSuppressedByRUC", "test")]
			static void DynamicallyAccessedMembersAll1 ()
			{
				typeof (AnnotatedField).RequiresAll ();
			}

<<<<<<< HEAD
			[ExpectedWarning ("IL2110", nameof (AnnotatedField._annotatedField), ProducedBy = ProducedBy.Analyzer)]
=======
			[ExpectedWarning ("IL2110", nameof (AnnotatedField._annotatedField))]
>>>>>>> c82b564b
			[ExpectedWarning ("IL2110", nameof (NestedType._annotatedField))]
			[ExpectedWarning ("IL2026", "ReflectionSuppressedByRUC", "test")]
			[ExpectedWarning ("IL2026", "DynamicDependencySuppressedByRUC", "test")]
			[ExpectedWarning ("IL2026", "DynamicallyAccessedMembersSuppressedByRUC", "test")]
			static void DynamicallyAccessedMembersAll2 ()
			{
				typeof (AnnotatedField).RequiresAll ();
			}

			[ExpectedWarning ("IL2110", nameof (NestedType), nameof (NestedType._annotatedField))]
			static void DynamicallyAccessedMembersNestedTypes1 ()
			{
				typeof (AnnotatedField).RequiresNonPublicNestedTypes ();
			}

			[ExpectedWarning ("IL2110", nameof (NestedType), nameof (NestedType._annotatedField))]
			static void DynamicallyAccessedMembersNestedTypes2 ()
			{
				typeof (AnnotatedField).RequiresNonPublicNestedTypes ();
			}

			[UnconditionalSuppressMessage ("test", "IL2026")]
			public static void Test ()
			{
				Reflection ();
				ReflectionSuppressedByRUC ();
				ReflectionReadOnly ();
				DynamicDependency ();
				DynamicDependencySuppressedByRUC ();
				DynamicDependencyByName ();
				DynamicallyAccessedMembers ();
				DynamicallyAccessedMembersSuppressedByRUC ();
				DynamicallyAccessedMembersAll1 ();
				DynamicallyAccessedMembersAll2 ();
				DynamicallyAccessedMembersNestedTypes1 ();
				DynamicallyAccessedMembersNestedTypes2 ();
			}
		}

		class AnnotatedMethodParameters
		{
			public static void MethodWithSingleAnnotatedParameter (
				[DynamicallyAccessedMembers (DynamicallyAccessedMemberTypes.PublicMethods)] Type type)
			{ }

			class AttributeWithConstructorWithAnnotation : Attribute
			{
				public AttributeWithConstructorWithAnnotation (
					[DynamicallyAccessedMembers (DynamicallyAccessedMemberTypes.PublicMethods)] Type type)
				{ }
			}

			[ExpectedWarning ("IL2111", nameof (MethodWithSingleAnnotatedParameter))]
			static void Reflection ()
			{
				typeof (AnnotatedMethodParameters).GetMethod (nameof (MethodWithSingleAnnotatedParameter)).Invoke (null, null);
			}

			[RequiresUnreferencedCode ("test")]
			static void ReflectionSuppressedByRUC ()
			{
				typeof (AnnotatedMethodParameters).GetMethod (nameof (MethodWithSingleAnnotatedParameter)).Invoke (null, null);
			}

			// Should not warn, there's nothing wrong about this
			[AttributeWithConstructorWithAnnotation (typeof (TestType))]
			static void AnnotatedAttributeConstructor ()
			{
			}

			[ExpectedWarning ("IL2111", nameof (MethodWithSingleAnnotatedParameter), ProducedBy = ProducedBy.Trimmer)]
			[DynamicDependency (DynamicallyAccessedMemberTypes.PublicMethods, typeof (AnnotatedMethodParameters))]
			static void DynamicDependency ()
			{
			}

			[RequiresUnreferencedCode ("test")]
			[DynamicDependency (DynamicallyAccessedMemberTypes.PublicMethods, typeof (AnnotatedMethodParameters))]
			static void DynamicDependencySuppressedByRUC ()
			{
			}

			[ExpectedWarning ("IL2111", nameof (MethodWithSingleAnnotatedParameter), ProducedBy = ProducedBy.Trimmer)]
			[DynamicDependency (nameof (MethodWithSingleAnnotatedParameter), typeof (AnnotatedMethodParameters))]
			static void DynamicDependencyByName ()
			{
			}

			[ExpectedWarning ("IL2111", nameof (MethodWithSingleAnnotatedParameter))]
			static void DynamicallyAccessedMembers ()
			{
				typeof (AnnotatedMethodParameters).RequiresPublicMethods ();
			}

			[RequiresUnreferencedCode ("test")]
			static void DynamicallyAccessedMembersSuppressedByRUC ()
			{
				typeof (AnnotatedMethodParameters).RequiresPublicMethods ();
			}

			[ExpectedWarning ("IL2111", nameof (MethodWithSingleAnnotatedParameter), ProducedBy = ProducedBy.Trimmer)]
			static void Ldftn ()
			{
				var _ = new Action<Type> (AnnotatedMethodParameters.MethodWithSingleAnnotatedParameter);
			}

			interface IWithAnnotatedMethod
			{
				public void AnnotatedMethod ([DynamicallyAccessedMembers (DynamicallyAccessedMemberTypes.PublicConstructors)] Type type);
			}

			[ExpectedWarning ("IL2111", nameof (IWithAnnotatedMethod.AnnotatedMethod), ProducedBy = ProducedBy.Trimmer)]
			static void Ldvirtftn ()
			{
				IWithAnnotatedMethod instance = null;
				var _ = new Action<Type> (instance.AnnotatedMethod);
			}

			[ExpectedWarning ("IL2026", "ReflectionSuppressedByRUC", "test")]
			[ExpectedWarning ("IL2026", "DynamicDependencySuppressedByRUC", "test")]
			[ExpectedWarning ("IL2026", "DynamicallyAccessedMembersSuppressedByRUC", "test")]
			[ExpectedWarning ("IL2111", nameof (MethodWithSingleAnnotatedParameter))]
<<<<<<< HEAD
=======
			[ExpectedWarning ("IL2111", nameof (IWithAnnotatedMethod.AnnotatedMethod))]
>>>>>>> c82b564b
			[ExpectedWarning ("IL2111", nameof (IWithAnnotatedMethod.AnnotatedMethod))]
			[ExpectedWarning ("IL2111", nameof (IWithAnnotatedMethod.AnnotatedMethod), ProducedBy = ProducedBy.Analyzer)]
			static void DynamicallyAccessedMembersAll1 ()
			{
				typeof (AnnotatedMethodParameters).RequiresAll ();
			}

			[ExpectedWarning ("IL2026", "ReflectionSuppressedByRUC", "test")]
			[ExpectedWarning ("IL2026", "DynamicDependencySuppressedByRUC", "test")]
			[ExpectedWarning ("IL2026", "DynamicallyAccessedMembersSuppressedByRUC", "test")]
			[ExpectedWarning ("IL2111", nameof (MethodWithSingleAnnotatedParameter))]
<<<<<<< HEAD
=======
			[ExpectedWarning ("IL2111", nameof (IWithAnnotatedMethod.AnnotatedMethod))]
>>>>>>> c82b564b
			[ExpectedWarning ("IL2111", nameof (IWithAnnotatedMethod.AnnotatedMethod))]
			[ExpectedWarning ("IL2111", nameof (IWithAnnotatedMethod.AnnotatedMethod), ProducedBy = ProducedBy.Analyzer)]
			static void DynamicallyAccessedMembersAll2 ()
			{
				typeof (AnnotatedMethodParameters).RequiresAll ();
			}

			[UnconditionalSuppressMessage ("test", "IL2026")]
			public static void Test ()
			{
				Reflection ();
				ReflectionSuppressedByRUC ();
				DynamicDependency ();
				DynamicDependencySuppressedByRUC ();
				DynamicDependencyByName ();
				DynamicallyAccessedMembers ();
				DynamicallyAccessedMembersSuppressedByRUC ();
				Ldftn ();
				Ldvirtftn ();
				DynamicallyAccessedMembersAll1 ();
				DynamicallyAccessedMembersAll2 ();
			}
		}

		class AnnotatedMethodReturnValue
		{
			[return: DynamicallyAccessedMembers (DynamicallyAccessedMemberTypes.PublicMethods)]
			public static Type StaticMethodWithAnnotatedReturnValue ()
			{
				return null;
			}

			[return: DynamicallyAccessedMembers (DynamicallyAccessedMemberTypes.PublicMethods)]
			public Type InstanceMethodWithAnnotatedReturnValue ()
			{
				return null;
			}

			[return: DynamicallyAccessedMembers (DynamicallyAccessedMemberTypes.PublicMethods)]
			public virtual Type VirtualMethodWithAnnotatedReturnValue ()
			{
				return null;
			}

			// Only virtual methods should warn - the problem is only possible if something overrides a virtual method.
			// Getting an annotated value in itself is not dangerous in any way.

			// Analyzer doesnt support intrinsics yet, so its using the annotation PublicMethods in GetMethod which calls the three methods including virtual one. Hence producing the warning
			[ExpectedWarning ("IL2111", nameof (VirtualMethodWithAnnotatedReturnValue), ProducedBy = ProducedBy.Analyzer)]
			static void ReflectionOnStatic ()
			{
				typeof (AnnotatedMethodReturnValue).GetMethod (nameof (StaticMethodWithAnnotatedReturnValue)).Invoke (null, null);
			}

			// Analyzer doesnt support intrinsics yet, so its using the annotation PublicMethods in GetMethod which calls the three methods including virtual one. Hence producing the warning
			[ExpectedWarning ("IL2111", nameof (VirtualMethodWithAnnotatedReturnValue), ProducedBy = ProducedBy.Analyzer)]
			static void ReflectionOnInstance ()
			{
				typeof (AnnotatedMethodReturnValue).GetMethod (nameof (InstanceMethodWithAnnotatedReturnValue)).Invoke (null, null);
			}

			[ExpectedWarning ("IL2111", nameof (VirtualMethodWithAnnotatedReturnValue))]
			static void ReflectionOnVirtual ()
			{
				typeof (AnnotatedMethodReturnValue).GetMethod (nameof (VirtualMethodWithAnnotatedReturnValue)).Invoke (null, null);
			}

			[RequiresUnreferencedCode ("test")]
			static void ReflectionOnVirtualSuppressedByRUC ()
			{
				typeof (AnnotatedMethodReturnValue).GetMethod (nameof (VirtualMethodWithAnnotatedReturnValue)).Invoke (null, null);
			}

			[ExpectedWarning ("IL2111", nameof (VirtualMethodWithAnnotatedReturnValue), ProducedBy = ProducedBy.Trimmer)]
			[DynamicDependency (DynamicallyAccessedMemberTypes.PublicMethods, typeof (AnnotatedMethodReturnValue))]
			static void DynamicDependency ()
			{
			}

			[RequiresUnreferencedCode ("test")]
			[DynamicDependency (DynamicallyAccessedMemberTypes.PublicMethods, typeof (AnnotatedMethodReturnValue))]
			static void DynamicDependencySuppressedByRUC ()
			{
			}

			[DynamicDependency (nameof (StaticMethodWithAnnotatedReturnValue), typeof (AnnotatedMethodReturnValue))]
			static void DynamicDependencyByNameOnStatic ()
			{
			}

			[DynamicDependency (nameof (InstanceMethodWithAnnotatedReturnValue), typeof (AnnotatedMethodReturnValue))]
			static void DynamicDependencyByNameOnInstance ()
			{
			}

			[ExpectedWarning ("IL2111", nameof (VirtualMethodWithAnnotatedReturnValue), ProducedBy = ProducedBy.Trimmer)]
			[DynamicDependency (nameof (VirtualMethodWithAnnotatedReturnValue), typeof (AnnotatedMethodReturnValue))]
			static void DynamicDependencyByNameOnVirtual ()
			{
			}

			[ExpectedWarning ("IL2111", nameof (VirtualMethodWithAnnotatedReturnValue))]
			static void DynamicallyAccessedMembers ()
			{
				typeof (AnnotatedMethodReturnValue).RequiresPublicMethods ();
			}

			[RequiresUnreferencedCode ("test")]
			static void DynamicallyAccessedMembersSuppressedByRUC ()
			{
				typeof (AnnotatedMethodReturnValue).RequiresPublicMethods ();
			}

			static void LdftnOnStatic ()
			{
				var _ = new Func<Type> (AnnotatedMethodReturnValue.StaticMethodWithAnnotatedReturnValue);
			}

			static void LdftnOnInstance ()
			{
				var _ = new Func<Type> ((new AnnotatedMethodReturnValue ()).InstanceMethodWithAnnotatedReturnValue);
			}

			[ExpectedWarning ("IL2111", nameof (VirtualMethodWithAnnotatedReturnValue), ProducedBy = ProducedBy.Trimmer)]
			static void LdftnOnVirtual ()
			{
				var _ = new Func<Type> ((new AnnotatedMethodReturnValue ()).VirtualMethodWithAnnotatedReturnValue);
			}

			[UnconditionalSuppressMessage ("test", "IL2026")]
			public static void Test ()
			{
				ReflectionOnStatic ();
				ReflectionOnInstance ();
				ReflectionOnVirtual ();
				ReflectionOnVirtualSuppressedByRUC ();
				DynamicDependency ();
				DynamicDependencySuppressedByRUC ();
				DynamicDependencyByNameOnStatic ();
				DynamicDependencyByNameOnInstance ();
				DynamicDependencyByNameOnVirtual ();
				DynamicallyAccessedMembers ();
				DynamicallyAccessedMembersSuppressedByRUC ();
				LdftnOnStatic ();
				LdftnOnInstance ();
				LdftnOnVirtual ();
			}
		}

		class AnnotatedProperty
		{
			[DynamicallyAccessedMembers (DynamicallyAccessedMemberTypes.PublicNestedTypes)]
			public static Type PropertyWithAnnotation { get; set; }

			[DynamicallyAccessedMembers (DynamicallyAccessedMemberTypes.PublicEvents)]
			public static Type PropertyWithAnnotationGetterOnly { get { return null; } }

			[DynamicallyAccessedMembers (DynamicallyAccessedMemberTypes.PublicEvents)]
			public virtual Type VirtualPropertyWithAnnotationGetterOnly { get { return null; } }

			class AttributeWithPropertyWithAnnotation : Attribute
			{
				public AttributeWithPropertyWithAnnotation () { }

				[DynamicallyAccessedMembers (DynamicallyAccessedMemberTypes.PublicProperties)]
				public Type PropertyWithAnnotation { get; set; }
			}

			[ExpectedWarning ("IL2111", nameof (PropertyWithAnnotation) + ".set")]
			// Analyzer doesnt support intrinsics yet, so its using the annotation PublicProperties in GetProperty which calls all public properties. Hence producing additional warnings
			[ExpectedWarning ("IL2111", nameof (VirtualPropertyWithAnnotationGetterOnly), ProducedBy = ProducedBy.Analyzer)]
			static void ReflectionOnPropertyItself ()
			{
				typeof (AnnotatedProperty).GetProperty (nameof (PropertyWithAnnotation));
			}

			[RequiresUnreferencedCode ("test")]
			static void ReflectionOnPropertyItselfSuppressedByRUC ()
			{
				typeof (AnnotatedProperty).GetProperty (nameof (PropertyWithAnnotation));
			}


			// Analyzer doesnt support intrinsics yet, so its using the annotation PublicProperties in GetProperty which calls all public properties. Hence producing additional warnings
			[ExpectedWarning ("IL2111", nameof (PropertyWithAnnotation) + ".set", ProducedBy = ProducedBy.Analyzer)]
			[ExpectedWarning ("IL2111", nameof (VirtualPropertyWithAnnotationGetterOnly) + ".get", ProducedBy = ProducedBy.Analyzer)]
			static void ReflectionOnPropertyWithGetterOnly ()
			{
				typeof (AnnotatedProperty).GetProperty (nameof (PropertyWithAnnotationGetterOnly));
			}

			// Analyzer doesnt support intrinsics yet, so its using the annotation PublicProperties in GetProperty which calls all public properties. Hence producing additional warnings
			[ExpectedWarning ("IL2111", nameof (PropertyWithAnnotation) + ".set", ProducedBy = ProducedBy.Analyzer)]
			[ExpectedWarning ("IL2111", nameof (VirtualPropertyWithAnnotationGetterOnly) + ".get")]
			static void ReflectionOnPropertyWithGetterOnlyOnVirtual ()
			{
				typeof (AnnotatedProperty).GetProperty (nameof (VirtualPropertyWithAnnotationGetterOnly));
			}

			// Analyzer doesnt support intrinsics yet, so its using the annotation PublicProperties in GetProperty which calls all public properties. Hence producing additional warnings
			[ExpectedWarning ("IL2111", nameof (PropertyWithAnnotation) + ".set", ProducedBy = ProducedBy.Analyzer)]
			[ExpectedWarning ("IL2111", nameof (VirtualPropertyWithAnnotationGetterOnly) + ".get", ProducedBy = ProducedBy.Analyzer)]
			static void ReflectionOnGetter ()
			{
				typeof (AnnotatedProperty).GetMethod ("get_" + nameof (PropertyWithAnnotation));
			}

			[ExpectedWarning ("IL2111", nameof (PropertyWithAnnotation) + ".set")]
			// Analyzer doesnt support intrinsics yet, so its using the annotation PublicProperties in GetProperty which calls all public properties. Hence producing additional warnings
			[ExpectedWarning ("IL2111", nameof (VirtualPropertyWithAnnotationGetterOnly) + ".get", ProducedBy = ProducedBy.Analyzer)]
			static void ReflectionOnSetter ()
			{
				typeof (AnnotatedProperty).GetMethod ("set_" + nameof (PropertyWithAnnotation));
			}

			// Analyzer doesnt support intrinsics yet, so its using the annotation PublicProperties in GetProperty which calls all public properties. Hence producing additional warnings
			[ExpectedWarning ("IL2111", nameof (PropertyWithAnnotation) + ".set", ProducedBy = ProducedBy.Analyzer)]
			[ExpectedWarning ("IL2111", nameof (VirtualPropertyWithAnnotationGetterOnly) + ".get")]
			static void ReflectionOnVirtualGetter ()
			{
				typeof (AnnotatedProperty).GetMethod ("get_" + nameof (VirtualPropertyWithAnnotationGetterOnly));
			}

			// Should not warn - there's nothing wrong with this
			[AttributeWithPropertyWithAnnotation (PropertyWithAnnotation = typeof (TestType))]
			static void AnnotatedAttributeProperty ()
			{
			}

			[ExpectedWarning ("IL2111", nameof (PropertyWithAnnotation) + ".set", ProducedBy = ProducedBy.Trimmer)]
			[ExpectedWarning ("IL2111", nameof (VirtualPropertyWithAnnotationGetterOnly) + ".get", ProducedBy = ProducedBy.Trimmer)]
			[DynamicDependency (DynamicallyAccessedMemberTypes.PublicProperties, typeof (AnnotatedProperty))]
			static void DynamicDependency ()
			{
			}

			[RequiresUnreferencedCode ("test")]
			[DynamicDependency (DynamicallyAccessedMemberTypes.PublicProperties, typeof (AnnotatedProperty))]
			static void DynamicDependencySuppressedByRUC ()
			{
			}

			[ExpectedWarning ("IL2111", nameof (PropertyWithAnnotation) + ".set")]
			[ExpectedWarning ("IL2111", nameof (VirtualPropertyWithAnnotationGetterOnly) + ".get")]
			static void DynamicallyAccessedMembers ()
			{
				typeof (AnnotatedProperty).RequiresPublicProperties ();
			}

			[RequiresUnreferencedCode ("test")]
			static void DynamicallyAccessedMembersSuppressedByRUC ()
			{
				typeof (AnnotatedProperty).RequiresPublicProperties ();
			}

			[ExpectedWarning ("IL2026", nameof (DynamicDependencySuppressedByRUC), "test")]
			[ExpectedWarning ("IL2026", nameof (DynamicallyAccessedMembersSuppressedByRUC), "test")]
			[ExpectedWarning ("IL2026", nameof (ReflectionOnPropertyItselfSuppressedByRUC), "test")]
			// Duplicated warnings for linker and analyzer see bug https://github.com/dotnet/linker/issues/2462
<<<<<<< HEAD
			[ExpectedWarning ("IL2111", nameof (AnnotatedProperty.PropertyWithAnnotation) + ".set", ProducedBy = ProducedBy.Analyzer)]
			[ExpectedWarning ("IL2111", nameof (AnnotatedProperty.PropertyWithAnnotation) + ".set", ProducedBy = ProducedBy.Analyzer)]
			[ExpectedWarning ("IL2111", nameof (AttributeWithPropertyWithAnnotation.PropertyWithAnnotation) + ".set")]
			[ExpectedWarning ("IL2111", nameof (AttributeWithPropertyWithAnnotation.PropertyWithAnnotation) + ".set", ProducedBy = ProducedBy.Analyzer)]
=======
			[ExpectedWarning ("IL2111", nameof (AnnotatedProperty.PropertyWithAnnotation) + ".set")]
			[ExpectedWarning ("IL2111", nameof (AnnotatedProperty.PropertyWithAnnotation) + ".set")]
			[ExpectedWarning ("IL2111", nameof (AttributeWithPropertyWithAnnotation.PropertyWithAnnotation) + ".set")]
			[ExpectedWarning ("IL2111", nameof (AttributeWithPropertyWithAnnotation.PropertyWithAnnotation) + ".set")]
			[ExpectedWarning ("IL2111", nameof (VirtualPropertyWithAnnotationGetterOnly) + ".get")]
>>>>>>> c82b564b
			[ExpectedWarning ("IL2111", nameof (VirtualPropertyWithAnnotationGetterOnly) + ".get")]
			[ExpectedWarning ("IL2111", nameof (VirtualPropertyWithAnnotationGetterOnly) + ".get", ProducedBy = ProducedBy.Analyzer)]
			[UnconditionalSuppressMessage ("Test", "IL2110", Justification = "Suppress warning about backing field of PropertyWithAnnotation")]
			static void DynamicallyAccessedMembersAll1 ()
			{
				typeof (AnnotatedProperty).RequiresAll ();
			}

			[ExpectedWarning ("IL2026", nameof (DynamicDependencySuppressedByRUC), "test")]
			[ExpectedWarning ("IL2026", nameof (DynamicallyAccessedMembersSuppressedByRUC), "test")]
			[ExpectedWarning ("IL2026", nameof (ReflectionOnPropertyItselfSuppressedByRUC), "test")]
			// Duplicated warnings for linker and analyzer see bug https://github.com/dotnet/linker/issues/2462
<<<<<<< HEAD
			[ExpectedWarning ("IL2111", nameof (AnnotatedProperty.PropertyWithAnnotation) + ".set", ProducedBy = ProducedBy.Analyzer)]
			[ExpectedWarning ("IL2111", nameof (AnnotatedProperty.PropertyWithAnnotation) + ".set", ProducedBy = ProducedBy.Analyzer)]
			[ExpectedWarning ("IL2111", nameof (AttributeWithPropertyWithAnnotation.PropertyWithAnnotation) + ".set")]
			[ExpectedWarning ("IL2111", nameof (AttributeWithPropertyWithAnnotation.PropertyWithAnnotation) + ".set", ProducedBy = ProducedBy.Analyzer)]
=======
			[ExpectedWarning ("IL2111", nameof (AnnotatedProperty.PropertyWithAnnotation) + ".set")]
			[ExpectedWarning ("IL2111", nameof (AnnotatedProperty.PropertyWithAnnotation) + ".set")]
			[ExpectedWarning ("IL2111", nameof (AttributeWithPropertyWithAnnotation.PropertyWithAnnotation) + ".set")]
			[ExpectedWarning ("IL2111", nameof (AttributeWithPropertyWithAnnotation.PropertyWithAnnotation) + ".set")]
			[ExpectedWarning ("IL2111", nameof (VirtualPropertyWithAnnotationGetterOnly) + ".get")]
>>>>>>> c82b564b
			[ExpectedWarning ("IL2111", nameof (VirtualPropertyWithAnnotationGetterOnly) + ".get")]
			[ExpectedWarning ("IL2111", nameof (VirtualPropertyWithAnnotationGetterOnly) + ".get", ProducedBy = ProducedBy.Analyzer)]
			[UnconditionalSuppressMessage ("Test", "IL2110", Justification = "Suppress warning about backing field of PropertyWithAnnotation")]
			static void DynamicallyAccessedMembersAll2 ()
			{
				typeof (AnnotatedProperty).RequiresAll ();
			}

			[UnconditionalSuppressMessage ("test", "IL2026")]
			public static void Test ()
			{
				ReflectionOnPropertyItself ();
				ReflectionOnPropertyItselfSuppressedByRUC ();
				ReflectionOnPropertyWithGetterOnly ();
				ReflectionOnPropertyWithGetterOnlyOnVirtual ();
				ReflectionOnGetter ();
				ReflectionOnSetter ();
				ReflectionOnVirtualGetter ();
				AnnotatedAttributeProperty ();
				DynamicDependency ();
				DynamicDependencySuppressedByRUC ();
				DynamicallyAccessedMembers ();
				DynamicallyAccessedMembersSuppressedByRUC ();
				DynamicallyAccessedMembersAll1 ();
				DynamicallyAccessedMembersAll2 ();
			}
		}

		// Annotation on generic parameter
		class AnnotatedGenerics
		{
			public static void GenericWithAnnotation<
				[DynamicallyAccessedMembers (DynamicallyAccessedMemberTypes.Interfaces)] T> ()
			{ }

			static void ReflectionOnly ()
			{
				// Should not warn - there's nothing wrong with asking for MethodInfo alone
				typeof (AnnotatedGenerics).GetMethod (nameof (GenericWithAnnotation));
			}

			// Similarly to direct reflection - no warning expected
			[DynamicDependency (DynamicallyAccessedMemberTypes.PublicMethods, typeof (AnnotatedGenerics))]
			static void DynamicDependency ()
			{
			}

			// Similarly to direct reflection - no warning expected
			static void DynamicallyAccessedMembers ()
			{
				typeof (AnnotatedGenerics).RequiresPublicMethods ();
			}

			// This should produce IL2071 https://github.com/dotnet/linker/issues/2144
			[ExpectedWarning ("IL2070", "MakeGenericMethod", ProducedBy = ProducedBy.Trimmer)]
			static void InstantiateGeneric (Type type = null)
			{
				// This should warn due to MakeGenericMethod - in this case the generic parameter is unannotated type
				typeof (AnnotatedGenerics).GetMethod (nameof (GenericWithAnnotation)).MakeGenericMethod (type);
			}

			// Like above, no warning expected
			static void DynamicallyAccessedMembersAll ()
			{
				typeof (AnnotatedGenerics).RequiresAll ();
			}

			public static void Test ()
			{
				ReflectionOnly ();
				DynamicDependency ();
				DynamicallyAccessedMembers ();
				InstantiateGeneric ();
				DynamicallyAccessedMembersAll ();
			}
		}

		// Annotation on non-generic parameter but on generic methods
		class AnnotationOnGenerics
		{
			class GenericWithAnnotatedMethod<T>
			{
				public static void AnnotatedMethod (
					[DynamicallyAccessedMembers (DynamicallyAccessedMemberTypes.PublicMethods)] Type type)
				{ }
			}

			public static void GenericMethodWithAnnotation<T> (
			   [DynamicallyAccessedMembers (DynamicallyAccessedMemberTypes.PublicMethods)] Type type)
			{ }

			[ExpectedWarning ("IL2111", nameof (GenericWithAnnotatedMethod<TestType>.AnnotatedMethod), ProducedBy = ProducedBy.Trimmer)]
			public static void GenericTypeWithStaticMethodViaLdftn ()
			{
				var _ = new Action<Type> (GenericWithAnnotatedMethod<TestType>.AnnotatedMethod);
			}

			[ExpectedWarning ("IL2111", nameof (GenericMethodWithAnnotation))]
			public static void GenericMethodWithAnnotationReflection ()
			{
				typeof (AnnotationOnGenerics).GetMethod (nameof (GenericMethodWithAnnotation));
			}

			public static void GenericMethodWithAnnotationDirectCall ()
			{
				// Should not warn, nothing wrong about this
				GenericMethodWithAnnotation<TestType> (typeof (TestType));
			}

			[ExpectedWarning ("IL2111", nameof (GenericMethodWithAnnotation), ProducedBy = ProducedBy.Trimmer)]
			public static void GenericMethodWithAnnotationViaLdftn ()
			{
				var _ = new Action<Type> (GenericMethodWithAnnotation<TestType>);
			}

			[ExpectedWarning ("IL2111", nameof (GenericMethodWithAnnotation))]
			public static void GenericMethodDynamicallyAccessedMembers ()
			{
				typeof (AnnotationOnGenerics).RequiresPublicMethods ();
			}

			[ExpectedWarning ("IL2111", nameof (GenericMethodWithAnnotation))]
			[ExpectedWarning ("IL2111", "GenericWithAnnotatedMethod", "AnnotatedMethod")]
			static void DynamicallyAccessedMembersAll1 ()
			{
				typeof (AnnotationOnGenerics).RequiresAll ();
			}

			[ExpectedWarning ("IL2111", nameof (GenericMethodWithAnnotation))]
			[ExpectedWarning ("IL2111", "GenericWithAnnotatedMethod", "AnnotatedMethod")]
			static void DynamicallyAccessedMembersAll2 ()
			{
				typeof (AnnotationOnGenerics).RequiresAll ();
			}

			public static void Test ()
			{
				GenericTypeWithStaticMethodViaLdftn ();
				GenericMethodWithAnnotationReflection ();
				GenericMethodWithAnnotationDirectCall ();
				GenericMethodWithAnnotationViaLdftn ();
				GenericMethodDynamicallyAccessedMembers ();
				DynamicallyAccessedMembersAll1 ();
				DynamicallyAccessedMembersAll2 ();
			}
		}

		class AnnotationOnInteropMethod
		{
			struct ValueWithAnnotatedField
			{
				[DynamicallyAccessedMembers (DynamicallyAccessedMemberTypes.PublicMethods)]
				public Type _typeField;
			}

			[ExpectedWarning ("IL2110", nameof (ValueWithAnnotatedField._typeField), ProducedBy = ProducedBy.Trimmer)]
			[DllImport ("nonexistent")]
			static extern ValueWithAnnotatedField GetValueWithAnnotatedField ();

			[ExpectedWarning ("IL2110", nameof (ValueWithAnnotatedField._typeField), ProducedBy = ProducedBy.Trimmer)]
			[DllImport ("nonexistent")]
			static extern void AcceptValueWithAnnotatedField (ValueWithAnnotatedField value);

			public static void Test ()
			{
				GetValueWithAnnotatedField ();
				AcceptValueWithAnnotatedField (default (ValueWithAnnotatedField));
			}
		}

		class AccessThroughLdToken
		{
			public virtual Type PropertyWithLdToken {
				[return: DynamicallyAccessedMembers (DynamicallyAccessedMemberTypes.PublicMethods)]
				get {
					return null;
				}
			}

<<<<<<< HEAD
=======
			[ExpectedWarning ("IL2111", nameof (PropertyWithLdToken))]
>>>>>>> c82b564b
			[ExpectedWarning ("IL2111", nameof (PropertyWithLdToken), ProducedBy = ProducedBy.Trimmer)]
			public static void Test ()
			{
				Expression<Func<Type>> getter = () => (new AccessThroughLdToken ()).PropertyWithLdToken;
			}
		}

		public class AnnotatedAttributeConstructorAttribute : Attribute
		{
			public AnnotatedAttributeConstructorAttribute ([DynamicallyAccessedMembers (DynamicallyAccessedMemberTypes.All)] Type type)
			{ }
		}

		class TestType { }

		[RequiresUnreferencedCode ("--RequiresUnreferencedCodeType--")]
		public class RequiresUnreferencedCodeType { }
	}
}<|MERGE_RESOLUTION|>--- conflicted
+++ resolved
@@ -93,11 +93,7 @@
 				public static Type _annotatedField;
 			}
 
-<<<<<<< HEAD
-			[ExpectedWarning ("IL2110", nameof (AnnotatedField._annotatedField), ProducedBy = ProducedBy.Analyzer)]
-=======
 			[ExpectedWarning ("IL2110", nameof (AnnotatedField._annotatedField))]
->>>>>>> c82b564b
 			[ExpectedWarning ("IL2110", nameof (NestedType._annotatedField))]
 			[ExpectedWarning ("IL2026", "ReflectionSuppressedByRUC", "test")]
 			[ExpectedWarning ("IL2026", "DynamicDependencySuppressedByRUC", "test")]
@@ -107,11 +103,7 @@
 				typeof (AnnotatedField).RequiresAll ();
 			}
 
-<<<<<<< HEAD
-			[ExpectedWarning ("IL2110", nameof (AnnotatedField._annotatedField), ProducedBy = ProducedBy.Analyzer)]
-=======
 			[ExpectedWarning ("IL2110", nameof (AnnotatedField._annotatedField))]
->>>>>>> c82b564b
 			[ExpectedWarning ("IL2110", nameof (NestedType._annotatedField))]
 			[ExpectedWarning ("IL2026", "ReflectionSuppressedByRUC", "test")]
 			[ExpectedWarning ("IL2026", "DynamicDependencySuppressedByRUC", "test")]
@@ -234,10 +226,6 @@
 			[ExpectedWarning ("IL2026", "DynamicDependencySuppressedByRUC", "test")]
 			[ExpectedWarning ("IL2026", "DynamicallyAccessedMembersSuppressedByRUC", "test")]
 			[ExpectedWarning ("IL2111", nameof (MethodWithSingleAnnotatedParameter))]
-<<<<<<< HEAD
-=======
-			[ExpectedWarning ("IL2111", nameof (IWithAnnotatedMethod.AnnotatedMethod))]
->>>>>>> c82b564b
 			[ExpectedWarning ("IL2111", nameof (IWithAnnotatedMethod.AnnotatedMethod))]
 			[ExpectedWarning ("IL2111", nameof (IWithAnnotatedMethod.AnnotatedMethod), ProducedBy = ProducedBy.Analyzer)]
 			static void DynamicallyAccessedMembersAll1 ()
@@ -249,12 +237,8 @@
 			[ExpectedWarning ("IL2026", "DynamicDependencySuppressedByRUC", "test")]
 			[ExpectedWarning ("IL2026", "DynamicallyAccessedMembersSuppressedByRUC", "test")]
 			[ExpectedWarning ("IL2111", nameof (MethodWithSingleAnnotatedParameter))]
-<<<<<<< HEAD
-=======
 			[ExpectedWarning ("IL2111", nameof (IWithAnnotatedMethod.AnnotatedMethod))]
->>>>>>> c82b564b
 			[ExpectedWarning ("IL2111", nameof (IWithAnnotatedMethod.AnnotatedMethod))]
-			[ExpectedWarning ("IL2111", nameof (IWithAnnotatedMethod.AnnotatedMethod), ProducedBy = ProducedBy.Analyzer)]
 			static void DynamicallyAccessedMembersAll2 ()
 			{
 				typeof (AnnotatedMethodParameters).RequiresAll ();
@@ -300,15 +284,11 @@
 			// Only virtual methods should warn - the problem is only possible if something overrides a virtual method.
 			// Getting an annotated value in itself is not dangerous in any way.
 
-			// Analyzer doesnt support intrinsics yet, so its using the annotation PublicMethods in GetMethod which calls the three methods including virtual one. Hence producing the warning
-			[ExpectedWarning ("IL2111", nameof (VirtualMethodWithAnnotatedReturnValue), ProducedBy = ProducedBy.Analyzer)]
 			static void ReflectionOnStatic ()
 			{
 				typeof (AnnotatedMethodReturnValue).GetMethod (nameof (StaticMethodWithAnnotatedReturnValue)).Invoke (null, null);
 			}
 
-			// Analyzer doesnt support intrinsics yet, so its using the annotation PublicMethods in GetMethod which calls the three methods including virtual one. Hence producing the warning
-			[ExpectedWarning ("IL2111", nameof (VirtualMethodWithAnnotatedReturnValue), ProducedBy = ProducedBy.Analyzer)]
 			static void ReflectionOnInstance ()
 			{
 				typeof (AnnotatedMethodReturnValue).GetMethod (nameof (InstanceMethodWithAnnotatedReturnValue)).Invoke (null, null);
@@ -422,8 +402,6 @@
 			}
 
 			[ExpectedWarning ("IL2111", nameof (PropertyWithAnnotation) + ".set")]
-			// Analyzer doesnt support intrinsics yet, so its using the annotation PublicProperties in GetProperty which calls all public properties. Hence producing additional warnings
-			[ExpectedWarning ("IL2111", nameof (VirtualPropertyWithAnnotationGetterOnly), ProducedBy = ProducedBy.Analyzer)]
 			static void ReflectionOnPropertyItself ()
 			{
 				typeof (AnnotatedProperty).GetProperty (nameof (PropertyWithAnnotation));
@@ -435,26 +413,17 @@
 				typeof (AnnotatedProperty).GetProperty (nameof (PropertyWithAnnotation));
 			}
 
-
-			// Analyzer doesnt support intrinsics yet, so its using the annotation PublicProperties in GetProperty which calls all public properties. Hence producing additional warnings
-			[ExpectedWarning ("IL2111", nameof (PropertyWithAnnotation) + ".set", ProducedBy = ProducedBy.Analyzer)]
-			[ExpectedWarning ("IL2111", nameof (VirtualPropertyWithAnnotationGetterOnly) + ".get", ProducedBy = ProducedBy.Analyzer)]
 			static void ReflectionOnPropertyWithGetterOnly ()
 			{
 				typeof (AnnotatedProperty).GetProperty (nameof (PropertyWithAnnotationGetterOnly));
 			}
 
-			// Analyzer doesnt support intrinsics yet, so its using the annotation PublicProperties in GetProperty which calls all public properties. Hence producing additional warnings
-			[ExpectedWarning ("IL2111", nameof (PropertyWithAnnotation) + ".set", ProducedBy = ProducedBy.Analyzer)]
-			[ExpectedWarning ("IL2111", nameof (VirtualPropertyWithAnnotationGetterOnly) + ".get")]
+			[ExpectedWarning ("IL2111", nameof (VirtualPropertyWithAnnotationGetterOnly))]
 			static void ReflectionOnPropertyWithGetterOnlyOnVirtual ()
 			{
 				typeof (AnnotatedProperty).GetProperty (nameof (VirtualPropertyWithAnnotationGetterOnly));
 			}
 
-			// Analyzer doesnt support intrinsics yet, so its using the annotation PublicProperties in GetProperty which calls all public properties. Hence producing additional warnings
-			[ExpectedWarning ("IL2111", nameof (PropertyWithAnnotation) + ".set", ProducedBy = ProducedBy.Analyzer)]
-			[ExpectedWarning ("IL2111", nameof (VirtualPropertyWithAnnotationGetterOnly) + ".get", ProducedBy = ProducedBy.Analyzer)]
 			static void ReflectionOnGetter ()
 			{
 				typeof (AnnotatedProperty).GetMethod ("get_" + nameof (PropertyWithAnnotation));
@@ -512,20 +481,12 @@
 			[ExpectedWarning ("IL2026", nameof (DynamicallyAccessedMembersSuppressedByRUC), "test")]
 			[ExpectedWarning ("IL2026", nameof (ReflectionOnPropertyItselfSuppressedByRUC), "test")]
 			// Duplicated warnings for linker and analyzer see bug https://github.com/dotnet/linker/issues/2462
-<<<<<<< HEAD
-			[ExpectedWarning ("IL2111", nameof (AnnotatedProperty.PropertyWithAnnotation) + ".set", ProducedBy = ProducedBy.Analyzer)]
-			[ExpectedWarning ("IL2111", nameof (AnnotatedProperty.PropertyWithAnnotation) + ".set", ProducedBy = ProducedBy.Analyzer)]
-			[ExpectedWarning ("IL2111", nameof (AttributeWithPropertyWithAnnotation.PropertyWithAnnotation) + ".set")]
-			[ExpectedWarning ("IL2111", nameof (AttributeWithPropertyWithAnnotation.PropertyWithAnnotation) + ".set", ProducedBy = ProducedBy.Analyzer)]
-=======
 			[ExpectedWarning ("IL2111", nameof (AnnotatedProperty.PropertyWithAnnotation) + ".set")]
 			[ExpectedWarning ("IL2111", nameof (AnnotatedProperty.PropertyWithAnnotation) + ".set")]
 			[ExpectedWarning ("IL2111", nameof (AttributeWithPropertyWithAnnotation.PropertyWithAnnotation) + ".set")]
 			[ExpectedWarning ("IL2111", nameof (AttributeWithPropertyWithAnnotation.PropertyWithAnnotation) + ".set")]
 			[ExpectedWarning ("IL2111", nameof (VirtualPropertyWithAnnotationGetterOnly) + ".get")]
->>>>>>> c82b564b
 			[ExpectedWarning ("IL2111", nameof (VirtualPropertyWithAnnotationGetterOnly) + ".get")]
-			[ExpectedWarning ("IL2111", nameof (VirtualPropertyWithAnnotationGetterOnly) + ".get", ProducedBy = ProducedBy.Analyzer)]
 			[UnconditionalSuppressMessage ("Test", "IL2110", Justification = "Suppress warning about backing field of PropertyWithAnnotation")]
 			static void DynamicallyAccessedMembersAll1 ()
 			{
@@ -536,18 +497,11 @@
 			[ExpectedWarning ("IL2026", nameof (DynamicallyAccessedMembersSuppressedByRUC), "test")]
 			[ExpectedWarning ("IL2026", nameof (ReflectionOnPropertyItselfSuppressedByRUC), "test")]
 			// Duplicated warnings for linker and analyzer see bug https://github.com/dotnet/linker/issues/2462
-<<<<<<< HEAD
-			[ExpectedWarning ("IL2111", nameof (AnnotatedProperty.PropertyWithAnnotation) + ".set", ProducedBy = ProducedBy.Analyzer)]
-			[ExpectedWarning ("IL2111", nameof (AnnotatedProperty.PropertyWithAnnotation) + ".set", ProducedBy = ProducedBy.Analyzer)]
-			[ExpectedWarning ("IL2111", nameof (AttributeWithPropertyWithAnnotation.PropertyWithAnnotation) + ".set")]
-			[ExpectedWarning ("IL2111", nameof (AttributeWithPropertyWithAnnotation.PropertyWithAnnotation) + ".set", ProducedBy = ProducedBy.Analyzer)]
-=======
 			[ExpectedWarning ("IL2111", nameof (AnnotatedProperty.PropertyWithAnnotation) + ".set")]
 			[ExpectedWarning ("IL2111", nameof (AnnotatedProperty.PropertyWithAnnotation) + ".set")]
 			[ExpectedWarning ("IL2111", nameof (AttributeWithPropertyWithAnnotation.PropertyWithAnnotation) + ".set")]
 			[ExpectedWarning ("IL2111", nameof (AttributeWithPropertyWithAnnotation.PropertyWithAnnotation) + ".set")]
 			[ExpectedWarning ("IL2111", nameof (VirtualPropertyWithAnnotationGetterOnly) + ".get")]
->>>>>>> c82b564b
 			[ExpectedWarning ("IL2111", nameof (VirtualPropertyWithAnnotationGetterOnly) + ".get")]
 			[ExpectedWarning ("IL2111", nameof (VirtualPropertyWithAnnotationGetterOnly) + ".get", ProducedBy = ProducedBy.Analyzer)]
 			[UnconditionalSuppressMessage ("Test", "IL2110", Justification = "Suppress warning about backing field of PropertyWithAnnotation")]
@@ -727,10 +681,7 @@
 				}
 			}
 
-<<<<<<< HEAD
-=======
 			[ExpectedWarning ("IL2111", nameof (PropertyWithLdToken))]
->>>>>>> c82b564b
 			[ExpectedWarning ("IL2111", nameof (PropertyWithLdToken), ProducedBy = ProducedBy.Trimmer)]
 			public static void Test ()
 			{
