--- conflicted
+++ resolved
@@ -51,12 +51,6 @@
 		}
 
 		[Kept]
-<<<<<<< HEAD
-		// Analyzer doesn't track known types: https://github.com/dotnet/linker/issues/2273
-		// [ExpectedWarning ("IL2072", "'type'", nameof (ApplyTypeAnnotations) + "." + nameof (RequireCombination) + "(Type)", "System.Type.GetType(String)",
-		//	ProducedBy = ProducedBy.Analyzer)]
-=======
->>>>>>> d87097f0
 		static void TestFromTypeGetTypeOverConstant ()
 		{
 			RequireCombination (Type.GetType ("Mono.Linker.Tests.Cases.DataFlow.ApplyTypeAnnotations+FromTypeGetTypeOverConstantTestType"));
