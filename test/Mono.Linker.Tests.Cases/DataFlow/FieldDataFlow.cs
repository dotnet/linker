﻿// Licensed to the .NET Foundation under one or more agreements.
// The .NET Foundation licenses this file to you under the MIT license.
// See the LICENSE file in the project root for more information.

using Mono.Linker.Tests.Cases.Expectations.Assertions;
using System;
using System.Collections.Generic;
using System.Runtime.CompilerServices;
using System.Text;

namespace Mono.Linker.Tests.Cases.DataFlow
{
	// Note: this test's goal is to validate that the product correctly reports unrecognized patterns
	//   - so the main validation is done by the UnrecognizedReflectionAccessPattern attributes.
	[SkipKeptItemsValidation]
	public class FieldDataFlow
	{
		public static void Main ()
		{
			var instance = new FieldDataFlow ();

			instance.ReadFromInstanceField ();
			instance.WriteToInstanceField ();

			instance.ReadFromStaticField ();
			instance.WriteToStaticField ();

			instance.ReadFromInstanceFieldOnADifferentClass ();
			instance.WriteToInstanceFieldOnADifferentClass ();

			instance.ReadFromStaticFieldOnADifferentClass ();
			instance.WriteToStaticFieldOnADifferentClass ();
		}

		[DynamicallyAccessedMembers (DynamicallyAccessedMemberKinds.DefaultConstructor)]
		Type _typeWithDefaultConstructor;

		[DynamicallyAccessedMembers (DynamicallyAccessedMemberKinds.DefaultConstructor)]
		static Type _staticTypeWithDefaultConstructor;

		[UnrecognizedReflectionAccessPattern (typeof (FieldDataFlow), nameof (RequirePublicConstructors), new Type[] { typeof (Type) },
			"The field 'System.Type Mono.Linker.Tests.Cases.DataFlow.FieldDataFlow::_typeWithDefaultConstructor' " +
			"with dynamically accessed member kinds 'DefaultConstructor' is passed into " +
			"the parameter 'type' of method 'System.Void Mono.Linker.Tests.Cases.DataFlow.FieldDataFlow::RequirePublicConstructors(System.Type)' " +
			"which requires dynamically accessed member kinds `PublicConstructors`. " +
			"To fix this add DynamicallyAccessedMembersAttribute to it and specify at least these member kinds 'PublicConstructors'.")]
		[UnrecognizedReflectionAccessPattern (typeof (FieldDataFlow), nameof (RequireConstructors), new Type[] { typeof (Type) })]
		private void ReadFromInstanceField ()
		{
			RequireDefaultConstructor (_typeWithDefaultConstructor);
			RequirePublicConstructors (_typeWithDefaultConstructor);
			RequireConstructors (_typeWithDefaultConstructor);
			RequireNothing (_typeWithDefaultConstructor);
		}

<<<<<<< HEAD
		[UnrecognizedReflectionAccessPattern (typeof (FieldDataFlow), nameof (_typeWithDefaultConstructor))]
=======
		[UnrecognizedReflectionAccessPattern (typeof (FieldDataFlow), nameof (WriteToInstanceField), new Type[] { })]
>>>>>>> 7263df61
		private void WriteToInstanceField ()
		{
			_typeWithDefaultConstructor = GetTypeWithDefaultConstructor ();
			_typeWithDefaultConstructor = GetTypeWithPublicConstructors ();
			_typeWithDefaultConstructor = GetTypeWithConstructors ();
			_typeWithDefaultConstructor = GetUnkownType ();
		}

		[UnrecognizedReflectionAccessPattern (typeof (FieldDataFlow), nameof (RequirePublicConstructors), new Type[] { typeof (Type) })]
		[UnrecognizedReflectionAccessPattern (typeof (FieldDataFlow), nameof (RequireConstructors), new Type[] { typeof (Type) })]
		private void ReadFromInstanceFieldOnADifferentClass ()
		{
			var store = new TypeStore ();

			RequireDefaultConstructor (store._typeWithDefaultConstructor);
			RequirePublicConstructors (store._typeWithDefaultConstructor);
			RequireConstructors (store._typeWithDefaultConstructor);
			RequireNothing (store._typeWithDefaultConstructor);
		}

<<<<<<< HEAD
		[UnrecognizedReflectionAccessPattern (typeof (TypeStore), nameof (TypeStore._typeWithDefaultConstructor))]
=======
		[UnrecognizedReflectionAccessPattern (typeof (FieldDataFlow), nameof (WriteToInstanceFieldOnADifferentClass), new Type[] { })]
>>>>>>> 7263df61
		private void WriteToInstanceFieldOnADifferentClass ()
		{
			var store = new TypeStore ();

			store._typeWithDefaultConstructor = GetTypeWithDefaultConstructor ();
			store._typeWithDefaultConstructor = GetTypeWithPublicConstructors ();
			store._typeWithDefaultConstructor = GetTypeWithConstructors ();
			store._typeWithDefaultConstructor = GetUnkownType ();
		}

		[UnrecognizedReflectionAccessPattern (typeof (FieldDataFlow), nameof (RequirePublicConstructors), new Type[] { typeof (Type) })]
		[UnrecognizedReflectionAccessPattern (typeof (FieldDataFlow), nameof (RequireConstructors), new Type[] { typeof (Type) })]
		private void ReadFromStaticField ()
		{
			RequireDefaultConstructor (_staticTypeWithDefaultConstructor);
			RequirePublicConstructors (_staticTypeWithDefaultConstructor);
			RequireConstructors (_staticTypeWithDefaultConstructor);
			RequireNothing (_staticTypeWithDefaultConstructor);
		}

<<<<<<< HEAD
		[UnrecognizedReflectionAccessPattern (typeof (FieldDataFlow), nameof (_staticTypeWithDefaultConstructor))]
=======
		[UnrecognizedReflectionAccessPattern (typeof (FieldDataFlow), nameof (WriteToStaticField), new Type[] { })]
>>>>>>> 7263df61
		private void WriteToStaticField ()
		{
			_staticTypeWithDefaultConstructor = GetTypeWithDefaultConstructor ();
			_staticTypeWithDefaultConstructor = GetTypeWithPublicConstructors ();
			_staticTypeWithDefaultConstructor = GetTypeWithConstructors ();
			_staticTypeWithDefaultConstructor = GetUnkownType ();
		}

		[UnrecognizedReflectionAccessPattern (typeof (FieldDataFlow), nameof (RequirePublicConstructors), new Type[] { typeof (Type) })]
		[UnrecognizedReflectionAccessPattern (typeof (FieldDataFlow), nameof (RequireConstructors), new Type[] { typeof (Type) })]
		private void ReadFromStaticFieldOnADifferentClass ()
		{
			RequireDefaultConstructor (TypeStore._staticTypeWithDefaultConstructor);
			RequirePublicConstructors (TypeStore._staticTypeWithDefaultConstructor);
			RequireConstructors (TypeStore._staticTypeWithDefaultConstructor);
			RequireNothing (TypeStore._staticTypeWithDefaultConstructor);
		}

<<<<<<< HEAD
		[UnrecognizedReflectionAccessPattern (typeof (TypeStore), nameof (TypeStore._staticTypeWithDefaultConstructor))]
=======
		[UnrecognizedReflectionAccessPattern (typeof (FieldDataFlow), nameof (WriteToStaticFieldOnADifferentClass), new Type[] { })]
>>>>>>> 7263df61
		private void WriteToStaticFieldOnADifferentClass ()
		{
			TypeStore._staticTypeWithDefaultConstructor = GetTypeWithDefaultConstructor ();
			TypeStore._staticTypeWithDefaultConstructor = GetTypeWithPublicConstructors ();
			TypeStore._staticTypeWithDefaultConstructor = GetTypeWithConstructors ();
			TypeStore._staticTypeWithDefaultConstructor = GetUnkownType ();
		}

		private static void RequireDefaultConstructor (
			[DynamicallyAccessedMembers(DynamicallyAccessedMemberKinds.DefaultConstructor)]
			Type type)
		{
		}

		private static void RequirePublicConstructors (
			[DynamicallyAccessedMembers(DynamicallyAccessedMemberKinds.PublicConstructors)]
			Type type)
		{
		}

		private static void RequireConstructors (
			[DynamicallyAccessedMembers(DynamicallyAccessedMemberKinds.Constructors)]
			Type type)
		{
		}

		[return: DynamicallyAccessedMembers (DynamicallyAccessedMemberKinds.DefaultConstructor)]
		private static Type GetTypeWithDefaultConstructor ()
		{
			return null;
		}

		[return: DynamicallyAccessedMembers (DynamicallyAccessedMemberKinds.PublicConstructors)]
		private static Type GetTypeWithPublicConstructors ()
		{
			return null;
		}

		[return: DynamicallyAccessedMembers (DynamicallyAccessedMemberKinds.Constructors)]
		private static Type GetTypeWithConstructors ()
		{
			return null;
		}

		private static Type GetUnkownType ()
		{
			return null;
		}

		private static void RequireNothing (Type type)
		{
		}

		class TypeStore
		{
			[DynamicallyAccessedMembers (DynamicallyAccessedMemberKinds.DefaultConstructor)]
			public Type _typeWithDefaultConstructor;

			[DynamicallyAccessedMembers (DynamicallyAccessedMemberKinds.DefaultConstructor)]
			public static Type _staticTypeWithDefaultConstructor;
		}
	}
}<|MERGE_RESOLUTION|>--- conflicted
+++ resolved
@@ -53,11 +53,7 @@
 			RequireNothing (_typeWithDefaultConstructor);
 		}
 
-<<<<<<< HEAD
 		[UnrecognizedReflectionAccessPattern (typeof (FieldDataFlow), nameof (_typeWithDefaultConstructor))]
-=======
-		[UnrecognizedReflectionAccessPattern (typeof (FieldDataFlow), nameof (WriteToInstanceField), new Type[] { })]
->>>>>>> 7263df61
 		private void WriteToInstanceField ()
 		{
 			_typeWithDefaultConstructor = GetTypeWithDefaultConstructor ();
@@ -78,11 +74,7 @@
 			RequireNothing (store._typeWithDefaultConstructor);
 		}
 
-<<<<<<< HEAD
 		[UnrecognizedReflectionAccessPattern (typeof (TypeStore), nameof (TypeStore._typeWithDefaultConstructor))]
-=======
-		[UnrecognizedReflectionAccessPattern (typeof (FieldDataFlow), nameof (WriteToInstanceFieldOnADifferentClass), new Type[] { })]
->>>>>>> 7263df61
 		private void WriteToInstanceFieldOnADifferentClass ()
 		{
 			var store = new TypeStore ();
@@ -103,11 +95,7 @@
 			RequireNothing (_staticTypeWithDefaultConstructor);
 		}
 
-<<<<<<< HEAD
 		[UnrecognizedReflectionAccessPattern (typeof (FieldDataFlow), nameof (_staticTypeWithDefaultConstructor))]
-=======
-		[UnrecognizedReflectionAccessPattern (typeof (FieldDataFlow), nameof (WriteToStaticField), new Type[] { })]
->>>>>>> 7263df61
 		private void WriteToStaticField ()
 		{
 			_staticTypeWithDefaultConstructor = GetTypeWithDefaultConstructor ();
@@ -126,11 +114,7 @@
 			RequireNothing (TypeStore._staticTypeWithDefaultConstructor);
 		}
 
-<<<<<<< HEAD
 		[UnrecognizedReflectionAccessPattern (typeof (TypeStore), nameof (TypeStore._staticTypeWithDefaultConstructor))]
-=======
-		[UnrecognizedReflectionAccessPattern (typeof (FieldDataFlow), nameof (WriteToStaticFieldOnADifferentClass), new Type[] { })]
->>>>>>> 7263df61
 		private void WriteToStaticFieldOnADifferentClass ()
 		{
 			TypeStore._staticTypeWithDefaultConstructor = GetTypeWithDefaultConstructor ();
