--- conflicted
+++ resolved
@@ -2,18 +2,12 @@
 using Mono.Linker.Tests.Cases.Expectations.Assertions;
 using Mono.Linker.Tests.Cases.Expectations.Metadata;
 
-<<<<<<< HEAD
-namespace Mono.Linker.Tests.Cases.Inheritance.Interfaces.OnReferenceType
-{
-=======
 namespace Mono.Linker.Tests.Cases.Inheritance.Interfaces.OnReferenceType {
 #if NETCOREAPP
 	[IgnoreTestCase ("--exclude-feature is not supported on .NET Core")]
 #endif
->>>>>>> d60f4eab
 	[SetupLinkerArgument ("--exclude-feature", "com")]
-	public class UnusedComInterfaceIsRemovedWhenComFeatureExcluded
-	{
+	public class UnusedComInterfaceIsRemovedWhenComFeatureExcluded {
 		public static void Main ()
 		{
 			var i = new A ();
@@ -22,15 +16,13 @@
 
 		[ComImport]
 		[Guid ("D7BB1889-3AB7-4681-A115-60CA9158FECA")]
-		interface IBar
-		{
+		interface IBar {
 			void Bar ();
 		}
 
 		[Kept]
 		[KeptMember (".ctor()")]
-		class A : IBar
-		{
+		class A : IBar {
 			[Kept]
 			public void Foo ()
 			{
