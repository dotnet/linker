--- conflicted
+++ resolved
@@ -2,20 +2,14 @@
 using Mono.Linker.Tests.Cases.Expectations.Assertions;
 using Mono.Linker.Tests.Cases.Expectations.Metadata;
 
-<<<<<<< HEAD
-namespace Mono.Linker.Tests.Cases.BCLFeatures.ETW
-{
-=======
 namespace Mono.Linker.Tests.Cases.BCLFeatures.ETW  {
 #if NETCOREAPP
 	[IgnoreTestCase ("--exclude-feature is not supported on .NET Core")]
 #endif
->>>>>>> d60f4eab
 	[SetupLinkerArgument ("--exclude-feature", "etw")]
 	// Keep framework code that calls EventSource methods like OnEventCommand
 	[SetupLinkerCoreAction ("skip")]
-	public class BaseRemovedEventSourceEmptyBody
-	{
+	public class BaseRemovedEventSourceEmptyBody {
 		public static void Main ()
 		{
 			var b = CustomCtorEventSourceEmptyBody.Log.IsEnabled ();
@@ -23,17 +17,15 @@
 				CustomCtorEventSourceEmptyBody.Log.SomeMethod ();
 		}
 	}
-
+	
 	[Kept]
 	[KeptBaseType (typeof (EventSource))]
 	[KeptMember (".ctor()")]
 	[KeptMember (".cctor()")]
 	[EventSource (Name = "MyCompany")]
-	class CustomCtorEventSourceEmptyBody : EventSource
-	{
-		public class Keywords
-		{
-			public const EventKeywords Page = (EventKeywords) 1;
+	class CustomCtorEventSourceEmptyBody : EventSource {
+		public class Keywords {
+			public const EventKeywords Page = (EventKeywords)1;
 
 			public int Unused;
 		}
@@ -42,7 +34,7 @@
 		public static CustomCtorEventSourceEmptyBody Log = new MyEventSourceBasedOnCustomCtorEventSourceEmptyBody (1);
 
 		[Kept]
-		[ExpectedInstructionSequence (new[]
+		[ExpectedInstructionSequence (new []
 		{
 			"ldarg.0",
 			"call",
@@ -60,7 +52,7 @@
 		}
 
 		[Kept]
-		[ExpectedInstructionSequence (new[]
+		[ExpectedInstructionSequence (new []
 		{
 			"ldstr",
 			"newobj",
@@ -79,8 +71,7 @@
 
 	[Kept]
 	[KeptBaseType (typeof (CustomCtorEventSourceEmptyBody))]
-	class MyEventSourceBasedOnCustomCtorEventSourceEmptyBody : CustomCtorEventSourceEmptyBody
-	{
+	class MyEventSourceBasedOnCustomCtorEventSourceEmptyBody : CustomCtorEventSourceEmptyBody {
 		[Kept]
 		public MyEventSourceBasedOnCustomCtorEventSourceEmptyBody (int value) : base (value)
 		{
