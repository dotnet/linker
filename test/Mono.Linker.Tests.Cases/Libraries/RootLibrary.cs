// Copyright (c) .NET Foundation and contributors. All rights reserved.
// Licensed under the MIT license. See LICENSE file in the project root for full license information.

using System;
using System.Collections;
using System.Diagnostics.CodeAnalysis;
using System.Runtime.Serialization;
using Mono.Linker.Tests.Cases.Expectations.Assertions;
using Mono.Linker.Tests.Cases.Expectations.Metadata;
using Mono.Linker.Tests.Cases.Libraries.Dependencies;

namespace Mono.Linker.Tests.Cases.Libraries
{
	[SetupCompileBefore ("copylibrary.dll", new[] { "Dependencies/CopyLibrary.cs" })]
	[SetupLinkerAction ("copy", "copylibrary")]
	[SetupLinkerArgument ("-a", "test.exe", "library")]
	[SetupLinkerArgument ("--enable-opt", "ipconstprop")]
	[VerifyMetadataNames]
	public class RootLibrary
	{
		private int field;

		[Kept]
		public RootLibrary ()
		{
		}

		[Kept]
		public static void Main ()
		{
			var t = typeof (SerializationTestPrivate);
			t = typeof (SerializationTestNested.SerializationTestPrivate);
		}

		[Kept]
		public void UnusedPublicMethod ()
		{
		}

		[Kept]
		protected void UnusedProtectedMethod ()
		{
		}

		[Kept]
		protected internal void UnusedProtectedInternalMethod ()
		{
		}

		protected private void UnusedProtectedPrivateMethod ()
		{
		}

		internal void UnusedInternalMethod ()
		{
		}

		private void UnusedPrivateMethod ()
		{
		}

		[Kept]
		[KeptAttributeAttribute (typeof (DynamicDependencyAttribute))]
		[DynamicDependency (nameof (MethodWithDynamicDependencyTarget))]
		public void MethodWithDynamicDependency ()
		{
		}

		[Kept]
		private void MethodWithDynamicDependencyTarget ()
		{
		}

		[Kept]
		public class SerializationTest
		{
			[Kept]
			private SerializationTest (SerializationInfo info, StreamingContext context)
			{
			}
		}

		[Kept]
		private class SerializationTestPrivate
		{
			[Kept]
			private SerializationTestPrivate (SerializationInfo info, StreamingContext context)
			{
			}

			public void NotUsed ()
			{
			}

			[Kept]
			[OnSerializing]
			[KeptAttributeAttribute (typeof (OnSerializingAttribute))]
			private void OnSerializingMethod (StreamingContext context)
			{
			}

			[Kept]
			[OnSerialized]
			[KeptAttributeAttribute (typeof (OnSerializedAttribute))]
			private void OnSerializedMethod (StreamingContext context)
			{
			}

			[Kept]
			[OnDeserializing]
			[KeptAttributeAttribute (typeof (OnDeserializingAttribute))]
			private void OnDeserializingMethod (StreamingContext context)
			{
			}

			[Kept]
			[OnDeserialized]
			[KeptAttributeAttribute (typeof (OnDeserializedAttribute))]
			private void OnDeserializedMethod (StreamingContext context)
			{
			}
		}

		[Kept]
		private class SerializationTestNested
		{
			internal class SerializationTestPrivate
			{
				[Kept]
				private SerializationTestPrivate (SerializationInfo info, StreamingContext context)
				{
				}

				public void NotUsed ()
				{
				}
			}

			public void NotUsed ()
			{
			}
		}

		[Kept]
		public class SubstitutionsTest
		{
			private static bool FalseProp { get { return false; } }

			[Kept]
			[ExpectBodyModified]
			public SubstitutionsTest ()
			{
				if (FalseProp)
					LocalMethod ();
			}

			private void LocalMethod ()
			{
			}
		}

		[Kept]
		[KeptInterface (typeof (I))]
		public class IfaceClass : I
		{
			[Kept]
			public IfaceClass ()
			{
			}

			[Kept]
			public override string ToString ()
			{
				return "test";
			}
		}

		[Kept]
		public interface I
		{
		}

		[Kept]
		[KeptInterface (typeof (IEnumerator))]
		[KeptInterface (typeof (IPublicInterface))]
		[KeptInterface (typeof (IPublicStaticInterface))]
		[KeptInterface (typeof (IInternalInterface))]
		[KeptInterface (typeof (IInternalStaticInterface))]
		[KeptInterface (typeof (ICopyLibraryInterface))]
		[KeptInterface (typeof (ICopyLibraryStaticInterface))]
		public class UninstantiatedPublicClassWithInterface :
			IPublicInterface,
			IPublicStaticInterface,
			IInternalInterface,
			IInternalStaticInterface,
			IEnumerator,
			ICopyLibraryInterface,
			ICopyLibraryStaticInterface
		{
			internal UninstantiatedPublicClassWithInterface () { }

			[Kept]
			public void PublicInterfaceMethod () { }

			[Kept]
			void IPublicInterface.ExplicitImplementationPublicInterfaceMethod () { }

			[Kept]
			public static void PublicStaticInterfaceMethod () { }

			[Kept]
			static void IPublicStaticInterface.ExplicitImplementationPublicStaticInterfaceMethod () { }

			[Kept]
			public void InternalInterfaceMethod () { }

			void IInternalInterface.ExplicitImplementationInternalInterfaceMethod () { }

			[Kept]
			public static void InternalStaticInterfaceMethod () { }

			static void IInternalStaticInterface.ExplicitImplementationInternalStaticInterfaceMethod () { }

			[Kept]
			bool IEnumerator.MoveNext () { throw new PlatformNotSupportedException (); }

			[Kept]
			object IEnumerator.Current { [Kept] get { throw new PlatformNotSupportedException (); } }

			[Kept]
			void IEnumerator.Reset () { }

			[Kept]
			public void CopyLibraryInterfaceMethod () { }

			[Kept]
			void ICopyLibraryInterface.CopyLibraryExplicitImplementationInterfaceMethod () { }

			[Kept]
			public static void CopyLibraryStaticInterfaceMethod () { }

			[Kept]
			static void ICopyLibraryStaticInterface.CopyLibraryExplicitImplementationStaticInterfaceMethod () { }
		}

		[Kept]
		[KeptInterface (typeof (IInternalInterface))]
		[KeptInterface (typeof (IFormattable))]
		public class UninstantiatedPublicClassWithImplicitlyImplementedInterface : IInternalInterface, IFormattable
		{
			internal UninstantiatedPublicClassWithImplicitlyImplementedInterface () { }

			[Kept]
			public void InternalInterfaceMethod () { }

			void IInternalInterface.ExplicitImplementationInternalInterfaceMethod () { }

			[Kept]
			public string ToString (string format, IFormatProvider formatProvider)
			{
				return "formatted string";
			}
		}

		[Kept]
		[KeptInterface (typeof (IEnumerator))]
		[KeptInterface (typeof (IPublicInterface))]
		[KeptInterface (typeof (IPublicStaticInterface))]
		[KeptInterface (typeof (IInternalInterface))]
		[KeptInterface (typeof (IInternalStaticInterface))]
		[KeptInterface (typeof (ICopyLibraryInterface))]
		[KeptInterface (typeof (ICopyLibraryStaticInterface))]
		public class InstantiatedClassWithInterfaces :
			IPublicInterface,
			IPublicStaticInterface,
			IInternalInterface,
			IInternalStaticInterface,
			IEnumerator,
			ICopyLibraryInterface,
			ICopyLibraryStaticInterface
		{
			[Kept]
			public InstantiatedClassWithInterfaces () { }

			[Kept]
			public void PublicInterfaceMethod () { }

			[Kept]
			void IPublicInterface.ExplicitImplementationPublicInterfaceMethod () { }

			[Kept]
			public static void PublicStaticInterfaceMethod () { }

			[Kept]
			static void IPublicStaticInterface.ExplicitImplementationPublicStaticInterfaceMethod () { }

			[Kept]
			public void InternalInterfaceMethod () { }

			void IInternalInterface.ExplicitImplementationInternalInterfaceMethod () { }

			[Kept]
			public static void InternalStaticInterfaceMethod () { }

			static void IInternalStaticInterface.ExplicitImplementationInternalStaticInterfaceMethod () { }

			[Kept]
			bool IEnumerator.MoveNext () { throw new PlatformNotSupportedException (); }

			[Kept]
			object IEnumerator.Current { [Kept] get { throw new PlatformNotSupportedException (); } }

			[Kept]
			void IEnumerator.Reset () { }

			[Kept]
			public void CopyLibraryInterfaceMethod () { }

			[Kept]
			void ICopyLibraryInterface.CopyLibraryExplicitImplementationInterfaceMethod () { }

			[Kept]
			public static void CopyLibraryStaticInterfaceMethod () { }

			[Kept]
			static void ICopyLibraryStaticInterface.CopyLibraryExplicitImplementationStaticInterfaceMethod () { }
		}

		[Kept]
		[KeptInterface (typeof (IPrivateInterface))]
		public class UninstantiatedPublicClassWithPrivateInterface : IPrivateInterface
		{
			internal UninstantiatedPublicClassWithPrivateInterface () { }

			void IPrivateInterface.PrivateInterfaceMethod () { }
		}

		[Kept]
		public interface IPublicInterface
		{
			[Kept]
			void PublicInterfaceMethod ();

			[Kept]
			void ExplicitImplementationPublicInterfaceMethod ();
		}

		[Kept]
		public interface IPublicStaticInterface
		{
			[Kept]
			static abstract void PublicStaticInterfaceMethod ();

			[Kept]
			static abstract void ExplicitImplementationPublicStaticInterfaceMethod ();
		}

		[Kept]
		internal interface IInternalInterface
		{
			void InternalInterfaceMethod ();

			void ExplicitImplementationInternalInterfaceMethod ();
		}

		[Kept]
		internal interface IInternalStaticInterface
		{
<<<<<<< HEAD
			//[Kept] // https://github.com/dotnet/linker/issues/2733
=======
			[Kept] // https://github.com/dotnet/linker/issues/2733
>>>>>>> 8c33ad3a
			static abstract void InternalStaticInterfaceMethod ();

			static abstract void ExplicitImplementationInternalStaticInterfaceMethod ();
		}

		[Kept]
		private interface IPrivateInterface
		{
			void PrivateInterfaceMethod ();
		}
	}

	internal class RootLibrary_Internal
	{
		protected RootLibrary_Internal (SerializationInfo info, StreamingContext context)
		{
		}

		internal void Unused ()
		{
		}
	}
}<|MERGE_RESOLUTION|>--- conflicted
+++ resolved
@@ -366,11 +366,7 @@
 		[Kept]
 		internal interface IInternalStaticInterface
 		{
-<<<<<<< HEAD
 			//[Kept] // https://github.com/dotnet/linker/issues/2733
-=======
-			[Kept] // https://github.com/dotnet/linker/issues/2733
->>>>>>> 8c33ad3a
 			static abstract void InternalStaticInterfaceMethod ();
 
 			static abstract void ExplicitImplementationInternalStaticInterfaceMethod ();
