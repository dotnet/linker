﻿using System;
using System.Runtime.InteropServices;
using Mono.Linker.Tests.Cases.Expectations.Assertions;
using Mono.Linker.Tests.Cases.Expectations.Metadata;

<<<<<<< HEAD
namespace Mono.Linker.Tests.Cases.LinkXml
{
=======
namespace Mono.Linker.Tests.Cases.LinkXml {
#if NETCOREAPP
	[IgnoreTestCase ("--exclude-feature is not supported on .NET Core")]
#endif
>>>>>>> d60f4eab
	[SetupLinkerArgument ("--exclude-feature", "com")]
	public class CanPreserveExcludedFeatureCom
	{
		public static void Main ()
		{
			var a = new A ();
		}
	}

	[Kept]
	[KeptMember (".ctor()")]
	[KeptAttributeAttribute (typeof (GuidAttribute))]
	[ComImport]
	[Guid ("D7BB1889-3AB7-4681-A115-60CA9158FECA")]
	class A
	{
		private int field;
	}
}<|MERGE_RESOLUTION|>--- conflicted
+++ resolved
@@ -3,19 +3,13 @@
 using Mono.Linker.Tests.Cases.Expectations.Assertions;
 using Mono.Linker.Tests.Cases.Expectations.Metadata;
 
-<<<<<<< HEAD
-namespace Mono.Linker.Tests.Cases.LinkXml
-{
-=======
 namespace Mono.Linker.Tests.Cases.LinkXml {
 #if NETCOREAPP
 	[IgnoreTestCase ("--exclude-feature is not supported on .NET Core")]
 #endif
->>>>>>> d60f4eab
 	[SetupLinkerArgument ("--exclude-feature", "com")]
-	public class CanPreserveExcludedFeatureCom
-	{
-		public static void Main ()
+	public class CanPreserveExcludedFeatureCom {
+		public static void Main()
 		{
 			var a = new A ();
 		}
@@ -23,7 +17,7 @@
 
 	[Kept]
 	[KeptMember (".ctor()")]
-	[KeptAttributeAttribute (typeof (GuidAttribute))]
+	[KeptAttributeAttribute (typeof(GuidAttribute))]
 	[ComImport]
 	[Guid ("D7BB1889-3AB7-4681-A115-60CA9158FECA")]
 	class A
