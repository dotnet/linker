using Mono.Linker.Tests.Cases.Expectations.Assertions;
using Mono.Linker.Tests.Cases.Expectations.Metadata;
using Mono.Linker.Tests.Cases.LinkXml.FeatureExclude.Dependencies;

<<<<<<< HEAD
namespace Mono.Linker.Tests.Cases.LinkXml.FeatureExclude
{
	[SetupLinkerArgument ("--exclude-feature", "one")]
	[SetupCompileBefore ("library1.dll", new[] { typeof (OnAssembly_Lib1) })]
	[SetupCompileBefore ("library2.dll", new[] { typeof (OnAssembly_Lib2) })]
	[RemovedTypeInAssembly ("library1.dll", typeof (OnAssembly_Lib1.FeatureOneClass))]
	[KeptTypeInAssembly ("library2.dll", typeof (OnAssembly_Lib2.FeatureTwoClass))]
	public class OnAssembly
	{
		public static void Main ()
		{
			OnAssembly_Lib1.UsedSoCompilerDoesntRemoveReference ();
			OnAssembly_Lib2.UsedSoCompilerDoesntRemoveReference ();
		}
	}
=======
namespace Mono.Linker.Tests.Cases.LinkXml.FeatureExclude {
#if NETCOREAPP
	[IgnoreTestCase ("--exclude-feature is not supported on .NET Core")]
#endif
    [SetupLinkerArgument ("--exclude-feature", "one")]
    [SetupCompileBefore ("library1.dll", new[] {typeof (OnAssembly_Lib1)})]
    [SetupCompileBefore ("library2.dll", new[] {typeof (OnAssembly_Lib2)})]
    [RemovedTypeInAssembly ("library1.dll", typeof (OnAssembly_Lib1.FeatureOneClass))]
    [KeptTypeInAssembly ("library2.dll", typeof (OnAssembly_Lib2.FeatureTwoClass))]
    public class OnAssembly {
        public static void Main ()
        {
            OnAssembly_Lib1.UsedSoCompilerDoesntRemoveReference ();
            OnAssembly_Lib2.UsedSoCompilerDoesntRemoveReference ();
        }
    }
>>>>>>> d60f4eab
}<|MERGE_RESOLUTION|>--- conflicted
+++ resolved
@@ -2,23 +2,6 @@
 using Mono.Linker.Tests.Cases.Expectations.Metadata;
 using Mono.Linker.Tests.Cases.LinkXml.FeatureExclude.Dependencies;
 
-<<<<<<< HEAD
-namespace Mono.Linker.Tests.Cases.LinkXml.FeatureExclude
-{
-	[SetupLinkerArgument ("--exclude-feature", "one")]
-	[SetupCompileBefore ("library1.dll", new[] { typeof (OnAssembly_Lib1) })]
-	[SetupCompileBefore ("library2.dll", new[] { typeof (OnAssembly_Lib2) })]
-	[RemovedTypeInAssembly ("library1.dll", typeof (OnAssembly_Lib1.FeatureOneClass))]
-	[KeptTypeInAssembly ("library2.dll", typeof (OnAssembly_Lib2.FeatureTwoClass))]
-	public class OnAssembly
-	{
-		public static void Main ()
-		{
-			OnAssembly_Lib1.UsedSoCompilerDoesntRemoveReference ();
-			OnAssembly_Lib2.UsedSoCompilerDoesntRemoveReference ();
-		}
-	}
-=======
 namespace Mono.Linker.Tests.Cases.LinkXml.FeatureExclude {
 #if NETCOREAPP
 	[IgnoreTestCase ("--exclude-feature is not supported on .NET Core")]
@@ -35,5 +18,4 @@
             OnAssembly_Lib2.UsedSoCompilerDoesntRemoveReference ();
         }
     }
->>>>>>> d60f4eab
 }