using System;
using Mono.Linker.Tests.Cases.Expectations.Assertions;
using Mono.Linker.Tests.Cases.Expectations.Metadata;

<<<<<<< HEAD
namespace Mono.Linker.Tests.Cases.LinkXml.FeatureExclude
{
	[SetupLinkerArgument ("--exclude-feature", "one")]
	public class OnEvent
	{
		public static void Main ()
		{
		}
=======
namespace Mono.Linker.Tests.Cases.LinkXml.FeatureExclude {
#if NETCOREAPP
	[IgnoreTestCase ("--exclude-feature is not supported on .NET Core")]
#endif
    [SetupLinkerArgument ("--exclude-feature", "one")]
    public class OnEvent {
        public static void Main ()
        {
        }
>>>>>>> d60f4eab

		public event EventHandler<EventArgs> FeatureOne;

		[Kept]
		public event EventHandler<EventArgs> FeatureTwo { [Kept] add { } [Kept] remove { } }
	}
}<|MERGE_RESOLUTION|>--- conflicted
+++ resolved
@@ -2,16 +2,6 @@
 using Mono.Linker.Tests.Cases.Expectations.Assertions;
 using Mono.Linker.Tests.Cases.Expectations.Metadata;
 
-<<<<<<< HEAD
-namespace Mono.Linker.Tests.Cases.LinkXml.FeatureExclude
-{
-	[SetupLinkerArgument ("--exclude-feature", "one")]
-	public class OnEvent
-	{
-		public static void Main ()
-		{
-		}
-=======
 namespace Mono.Linker.Tests.Cases.LinkXml.FeatureExclude {
 #if NETCOREAPP
 	[IgnoreTestCase ("--exclude-feature is not supported on .NET Core")]
@@ -21,11 +11,10 @@
         public static void Main ()
         {
         }
->>>>>>> d60f4eab
 
-		public event EventHandler<EventArgs> FeatureOne;
+        public event EventHandler<EventArgs> FeatureOne;
 
-		[Kept]
-		public event EventHandler<EventArgs> FeatureTwo { [Kept] add { } [Kept] remove { } }
-	}
+        [Kept]
+        public event EventHandler<EventArgs> FeatureTwo {[Kept] add {}[Kept] remove {} }
+    }
 }