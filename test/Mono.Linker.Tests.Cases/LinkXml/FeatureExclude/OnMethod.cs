--- conflicted
+++ resolved
@@ -1,16 +1,6 @@
 using Mono.Linker.Tests.Cases.Expectations.Assertions;
 using Mono.Linker.Tests.Cases.Expectations.Metadata;
 
-<<<<<<< HEAD
-namespace Mono.Linker.Tests.Cases.LinkXml.FeatureExclude
-{
-	[SetupLinkerArgument ("--exclude-feature", "one")]
-	public class OnMethod
-	{
-		public static void Main ()
-		{
-		}
-=======
 namespace Mono.Linker.Tests.Cases.LinkXml.FeatureExclude {
 #if NETCOREAPP
 	[IgnoreTestCase ("--exclude-feature is not supported on .NET Core")]
@@ -20,15 +10,14 @@
         public static void Main ()
         {
         }
->>>>>>> d60f4eab
 
-		public void FeatureOne ()
-		{
-		}
+        public void FeatureOne ()
+        {
+        }
 
-		[Kept]
-		public void FeatureTwo ()
-		{
-		}
-	}
+        [Kept]
+        public void FeatureTwo ()
+        {
+        }
+    }
 }