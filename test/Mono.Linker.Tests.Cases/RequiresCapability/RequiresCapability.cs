﻿// Licensed to the .NET Foundation under one or more agreements.
// The .NET Foundation licenses this file to you under the MIT license.

using System;
using System.Collections.Generic;
using System.Diagnostics;
using System.Diagnostics.CodeAnalysis;
using System.Linq.Expressions;
using System.Reflection;
using System.Runtime.InteropServices;
using System.Text;
using Mono.Linker.Tests.Cases.Expectations.Assertions;
using Mono.Linker.Tests.Cases.Expectations.Helpers;
using Mono.Linker.Tests.Cases.Expectations.Metadata;
using Mono.Linker.Tests.Cases.RequiresCapability.Dependencies;

namespace Mono.Linker.Tests.Cases.RequiresCapability
{
	[SetupLinkerAction ("copy", "lib")]
	[SetupCompileBefore ("lib.dll", new[] { "Dependencies/RequiresInCopyAssembly.cs" })]
	[KeptAllTypesAndMembersInAssembly ("lib.dll")]
	[SetupLinkAttributesFile ("RequiresCapability.attributes.xml")]
	[SetupLinkerDescriptorFile ("RequiresCapability.descriptor.xml")]
	[SkipKeptItemsValidation]
	// Annotated members on a copied assembly should not produce any warnings
	// unless directly called or referenced through reflection.
	[LogDoesNotContain ("--UncalledMethod--")]
	[LogDoesNotContain ("--getter UnusedProperty--")]
	[LogDoesNotContain ("--setter UnusedProperty--")]
	[LogDoesNotContain ("--UnusedBaseTypeCctor--")]
	[LogDoesNotContain ("--UnusedVirtualMethod1--")]
	[LogDoesNotContain ("--UnusedVirtualMethod2--")]
	[LogDoesNotContain ("--IUnusedInterface.UnusedMethod--")]
	[LogDoesNotContain ("--UnusedImplementationClass.UnusedMethod--")]
	// [LogDoesNotContain ("UnusedVirtualMethod2")] // https://github.com/dotnet/linker/issues/2106
	// [LogContains ("--RequiresOnlyViaDescriptor--")]  // https://github.com/dotnet/linker/issues/2103
	[ExpectedNoWarnings]
	public class RequiresCapability
	{
		[ExpectedWarning ("IL2026", "--IDerivedInterface.MethodInDerivedInterface--", ProducedBy = ProducedBy.Trimmer)]
		[ExpectedWarning ("IL2026", "--DynamicallyAccessedTypeWithRequires.MethodWithRequires--", ProducedBy = ProducedBy.Trimmer)]
		[ExpectedWarning ("IL2026", "--BaseType.VirtualMethodRequires--", ProducedBy = ProducedBy.Trimmer)]
		[ExpectedWarning ("IL2026", "--IBaseInterface.MethodInBaseInterface--", ProducedBy = ProducedBy.Trimmer)]
		public static void Main ()
		{
			TestRequiresWithMessageOnlyOnMethod ();
			TestRequiresWithMessageAndUrlOnMethod ();
			TestRequiresOnConstructor ();
			TestRequiresOnPropertyGetterAndSetter ();
			SuppressMethodBodyReferences.Test ();
			SuppressGenericParameters<TestType, TestType>.Test ();
			TestDuplicateRequiresAttribute ();
			TestRequiresOnlyThroughReflection ();
			AccessedThroughReflectionOnGenericType<TestType>.Test ();
			TestBaseTypeVirtualMethodRequires ();
			TestTypeWhichOverridesMethodVirtualMethodRequires ();
			TestTypeWhichOverridesMethodVirtualMethodRequiresOnBase ();
			TestTypeWhichOverridesVirtualPropertyRequires ();
			TestStaticCctorRequires ();
			TestStaticCtorMarkingIsTriggeredByFieldAccess ();
			TestStaticCtorMarkingIsTriggeredByFieldAccessOnExplicitLayout ();
			TestStaticCtorTriggeredByMethodCall ();
			TestTypeIsBeforeFieldInit ();
			TestDynamicallyAccessedMembersWithRequires (typeof (DynamicallyAccessedTypeWithRequires));
			TestDynamicallyAccessedMembersWithRequires (typeof (TypeWhichOverridesMethod));
			TestInterfaceMethodWithRequires ();
			TestCovariantReturnCallOnDerived ();
			TestRequiresInMethodFromCopiedAssembly ();
			TestRequiresThroughReflectionInMethodFromCopiedAssembly ();
			TestRequiresInDynamicallyAccessedMethodFromCopiedAssembly (typeof (RequiresInCopyAssembly.IDerivedInterface));
			TestRequiresInDynamicDependency ();
			TestThatTrailingPeriodIsAddedToMessage ();
			TestThatTrailingPeriodIsNotDuplicatedInWarningMessage ();
			WarnIfRequiresOnStaticConstructor.Test ();
			RequiresOnAttribute.Test ();
			RequiresOnGenerics.Test ();
			CovariantReturnViaLdftn.Test ();
			AccessThroughSpecialAttribute.Test ();
			AccessThroughPInvoke.Test ();
			OnEventMethod.Test ();
			AccessThroughNewConstraint.Test ();
			AccessThroughNewConstraint.TestNewConstraintOnTypeParameter ();
			AccessThroughNewConstraint.TestNewConstraintOnTypeParameterOfStaticType ();
			AccessThroughLdToken.Test ();
			RequiresOnClass.Test ();
		}

		[ExpectedWarning ("IL2026", "Message for --RequiresWithMessageOnly--.")]
		[ExpectedWarning ("IL3002", "Message for --RequiresWithMessageOnly--.", ProducedBy = ProducedBy.Analyzer)]
		static void TestRequiresWithMessageOnlyOnMethod ()
		{
			RequiresWithMessageOnly ();
		}

		[RequiresUnreferencedCode ("Message for --RequiresWithMessageOnly--")]
		[RequiresAssemblyFiles ("Message for --RequiresWithMessageOnly--")]
		static void RequiresWithMessageOnly ()
		{
		}

		[ExpectedWarning ("IL2026", "Message for --RequiresWithMessageAndUrl--.", "https://helpurl")]
		[ExpectedWarning ("IL3002", "Message for --RequiresWithMessageAndUrl--.", "https://helpurl", ProducedBy = ProducedBy.Analyzer)]
		static void TestRequiresWithMessageAndUrlOnMethod ()
		{
			RequiresWithMessageAndUrl ();
		}

		[RequiresUnreferencedCode ("Message for --RequiresWithMessageAndUrl--", Url = "https://helpurl")]
		[RequiresAssemblyFiles ("Message for --RequiresWithMessageAndUrl--", Url = "https://helpurl")]
		static void RequiresWithMessageAndUrl ()
		{
		}

		[ExpectedWarning ("IL2026", "Message for --ConstructorRequires--.")]
		[ExpectedWarning ("IL3002", "Message for --ConstructorRequires--.", ProducedBy = ProducedBy.Analyzer)]
		static void TestRequiresOnConstructor ()
		{
			new ConstructorRequires ();
		}

		class ConstructorRequires
		{
			[RequiresUnreferencedCode ("Message for --ConstructorRequires--")]
			[RequiresAssemblyFiles ("Message for --ConstructorRequires--")]
			public ConstructorRequires ()
			{
			}
		}

		[ExpectedWarning ("IL2026", "Message for --getter PropertyRequires--.")]
		[ExpectedWarning ("IL2026", "Message for --setter PropertyRequires--.")]
		[ExpectedWarning ("IL3002", "Message for --getter PropertyRequires--.", ProducedBy = ProducedBy.Analyzer)]
		[ExpectedWarning ("IL3002", "Message for --setter PropertyRequires--.", ProducedBy = ProducedBy.Analyzer)]
		static void TestRequiresOnPropertyGetterAndSetter ()
		{
			_ = PropertyRequires;
			PropertyRequires = 0;
		}

		static int PropertyRequires {
			[RequiresUnreferencedCode ("Message for --getter PropertyRequires--")]
			[RequiresAssemblyFiles ("Message for --getter PropertyRequires--")]
			get { return 42; }

			[RequiresUnreferencedCode ("Message for --setter PropertyRequires--")]
			[RequiresAssemblyFiles ("Message for --setter PropertyRequires--")]
			set { }
		}

		[ExpectedNoWarnings]
		class SuppressMethodBodyReferences
		{
			static Type _unknownType;
			static Type GetUnknownType () => null;

			[RequiresUnreferencedCode ("Message for --MethodWithRequires--")]
			[RequiresAssemblyFiles ("Message for --MethodWithRequires--")]
			static void MethodWithRequires ()
			{
			}

			[DynamicallyAccessedMembers (DynamicallyAccessedMemberTypes.PublicConstructors)]
			static Type _requiresPublicConstructors;

			[RequiresUnreferencedCode ("")]
			[RequiresAssemblyFiles ("")]
			static void TestMethodWithRequires ()
			{
				// Normally this would warn, but with the attribute on this method it should be auto-suppressed
				MethodWithRequires ();
			}

			[RequiresUnreferencedCode ("")]
			[RequiresAssemblyFiles ("")]
			static void TestParameter ()
			{
				_unknownType.RequiresPublicMethods ();
			}

			[RequiresUnreferencedCode ("")]
			[RequiresAssemblyFiles ("")]
			static void TestReturnValue ()
			{
				GetUnknownType ().RequiresPublicEvents ();
			}

			[RequiresUnreferencedCode ("")]
			[RequiresAssemblyFiles ("")]
			static void TestField ()
			{
				_requiresPublicConstructors = _unknownType;
			}

			[UnconditionalSuppressMessage ("Trimming", "IL2026")]
			[UnconditionalSuppressMessage ("SingleFile", "IL3002")]
			public static void Test ()
			{
				TestMethodWithRequires ();
				TestParameter ();
				TestReturnValue ();
				TestField ();
			}
		}

		[ExpectedNoWarnings]
		class SuppressGenericParameters<TUnknown, [DynamicallyAccessedMembers (DynamicallyAccessedMemberTypes.PublicProperties)] TPublicProperties>
		{
			static Type _unknownType;

			static void GenericMethodRequiresPublicMethods<[DynamicallyAccessedMembers (DynamicallyAccessedMemberTypes.PublicMethods)] T> () { }

			class GenericTypeRequiresPublicFields<[DynamicallyAccessedMembers (DynamicallyAccessedMemberTypes.PublicFields)] T> { }

			[RequiresUnreferencedCode ("")]
			[RequiresAssemblyFiles ("")]
			static void TestGenericMethod ()
			{
				GenericMethodRequiresPublicMethods<TUnknown> ();
			}

			[RequiresUnreferencedCode ("")]
			[RequiresAssemblyFiles ("")]
			static void TestGenericMethodMismatch ()
			{
				GenericMethodRequiresPublicMethods<TPublicProperties> ();
			}

			[RequiresUnreferencedCode ("")]
			[RequiresAssemblyFiles ("")]
			static void TestGenericType ()
			{
				new GenericTypeRequiresPublicFields<TUnknown> ();
			}

			[RequiresUnreferencedCode ("")]
			[RequiresAssemblyFiles ("")]
			static void TestMakeGenericTypeWithStaticTypes ()
			{
				typeof (GenericTypeRequiresPublicFields<>).MakeGenericType (typeof (TUnknown));
			}

			[RequiresUnreferencedCode ("")]
			[RequiresAssemblyFiles ("")]
			static void TestMakeGenericTypeWithDynamicTypes ()
			{
				typeof (GenericTypeRequiresPublicFields<>).MakeGenericType (_unknownType);
			}

			[RequiresUnreferencedCode ("")]
			[RequiresAssemblyFiles ("")]
			static void TestMakeGenericMethod ()
			{
				typeof (SuppressGenericParameters<TUnknown, TPublicProperties>)
					.GetMethod ("GenericMethodRequiresPublicMethods", System.Reflection.BindingFlags.NonPublic | System.Reflection.BindingFlags.Static)
					.MakeGenericMethod (typeof (TPublicProperties));
			}

			[UnconditionalSuppressMessage ("Trimming", "IL2026")]
			[UnconditionalSuppressMessage ("SingleFile", "IL3002")]
			public static void Test ()
			{
				TestGenericMethod ();
				TestGenericMethodMismatch ();
				TestGenericType ();
				TestMakeGenericTypeWithStaticTypes ();
				TestMakeGenericTypeWithDynamicTypes ();
				TestMakeGenericMethod ();
			}
		}

		class TestType { }

		[ExpectedWarning ("IL2026", "--MethodWithDuplicateRequiresAttribute--")]
		static void TestDuplicateRequiresAttribute ()
		{
			MethodWithDuplicateRequiresAttribute ();
		}

		// The second attribute is added through link attribute XML
		[RequiresUnreferencedCode ("Message for --MethodWithDuplicateRequiresAttribute--")]
		[ExpectedWarning ("IL2027", "RequiresUnreferencedCodeAttribute", nameof (MethodWithDuplicateRequiresAttribute), ProducedBy = ProducedBy.Trimmer)]
		static void MethodWithDuplicateRequiresAttribute ()
		{
		}

		[RequiresUnreferencedCode ("Message for --RequiresOnlyThroughReflection--")]
		static void RequiresOnlyThroughReflection ()
		{
		}

		[ExpectedWarning ("IL2026", "--RequiresOnlyThroughReflection--", ProducedBy = ProducedBy.Trimmer)]
		static void TestRequiresOnlyThroughReflection ()
		{
			typeof (RequiresCapability)
				.GetMethod (nameof (RequiresOnlyThroughReflection), System.Reflection.BindingFlags.Static | System.Reflection.BindingFlags.NonPublic)
				.Invoke (null, new object[0]);
		}

		class AccessedThroughReflectionOnGenericType<T>
		{
			[RequiresUnreferencedCode ("Message for --GenericType.RequiresOnlyThroughReflection--")]
			public static void RequiresOnlyThroughReflection ()
			{
			}

			[ExpectedWarning ("IL2026", "--GenericType.RequiresOnlyThroughReflection--", ProducedBy = ProducedBy.Trimmer)]
			public static void Test ()
			{
				typeof (AccessedThroughReflectionOnGenericType<T>)
					.GetMethod (nameof (RequiresOnlyThroughReflection))
					.Invoke (null, new object[0]);
			}
		}

		class BaseType
		{
			[RequiresUnreferencedCode ("Message for --BaseType.VirtualMethodRequires--")]
			[RequiresAssemblyFiles ("Message for --BaseType.VirtualMethodRequires--")]
			public virtual void VirtualMethodRequires ()
			{
			}
		}

		class TypeWhichOverridesMethod : BaseType
		{
			[RequiresUnreferencedCode ("Message for --TypeWhichOverridesMethod.VirtualMethodRequires--")]
			[RequiresAssemblyFiles ("Message for --TypeWhichOverridesMethod.VirtualMethodRequires--")]
			public override void VirtualMethodRequires ()
			{
			}
		}

		[ExpectedWarning ("IL2026", "--BaseType.VirtualMethodRequires--")]
		[ExpectedWarning ("IL3002", "--BaseType.VirtualMethodRequires--", ProducedBy = ProducedBy.Analyzer)]
		static void TestBaseTypeVirtualMethodRequires ()
		{
			var tmp = new BaseType ();
			tmp.VirtualMethodRequires ();
		}

		[LogDoesNotContain ("TypeWhichOverridesMethod.VirtualMethodRequires")]
		[ExpectedWarning ("IL2026", "--BaseType.VirtualMethodRequires--")]
		[ExpectedWarning ("IL3002", "--BaseType.VirtualMethodRequires--", ProducedBy = ProducedBy.Analyzer)]
		static void TestTypeWhichOverridesMethodVirtualMethodRequires ()
		{
			var tmp = new TypeWhichOverridesMethod ();
			tmp.VirtualMethodRequires ();
		}

		[LogDoesNotContain ("TypeWhichOverridesMethod.VirtualMethodRequires")]
		[ExpectedWarning ("IL2026", "--BaseType.VirtualMethodRequires--")]
		[ExpectedWarning ("IL3002", "--BaseType.VirtualMethodRequires--", ProducedBy = ProducedBy.Analyzer)]
		static void TestTypeWhichOverridesMethodVirtualMethodRequiresOnBase ()
		{
			BaseType tmp = new TypeWhichOverridesMethod ();
			tmp.VirtualMethodRequires ();
		}

		class PropertyBaseType
		{
			public virtual int VirtualPropertyRequires {
				[RequiresUnreferencedCode ("Message for --PropertyBaseType.VirtualPropertyRequires--")]
				[RequiresAssemblyFiles ("Message for --PropertyBaseType.VirtualPropertyRequires--")]
				get;
			}
		}

		class TypeWhichOverridesProperty : PropertyBaseType
		{
			public override int VirtualPropertyRequires {
				[RequiresUnreferencedCode ("Message for --TypeWhichOverridesProperty.VirtualPropertyRequires--")]
				[RequiresAssemblyFiles ("Message for --TypeWhichOverridesProperty.VirtualPropertyRequires--")]
				get { return 1; }
			}
		}

		[LogDoesNotContain ("TypeWhichOverridesProperty.VirtualPropertyRequires")]
		[ExpectedWarning ("IL2026", "--PropertyBaseType.VirtualPropertyRequires--")]
		[ExpectedWarning ("IL3002", "--PropertyBaseType.VirtualPropertyRequires--", ProducedBy = ProducedBy.Analyzer)]
		static void TestTypeWhichOverridesVirtualPropertyRequires ()
		{
			var tmp = new TypeWhichOverridesProperty ();
			_ = tmp.VirtualPropertyRequires;
		}

		class StaticCtor
		{
			[ExpectedWarning ("IL2116", "StaticCtor..cctor()", ProducedBy = ProducedBy.Trimmer)]
			[RequiresUnreferencedCode ("Message for --TestStaticCtor--")]
			static StaticCtor ()
			{
			}
		}

		static void TestStaticCctorRequires ()
		{
			_ = new StaticCtor ();
		}

		class StaticCtorTriggeredByFieldAccess
		{
			[ExpectedWarning ("IL2116", "StaticCtorTriggeredByFieldAccess..cctor()", ProducedBy = ProducedBy.Trimmer)]
			[RequiresUnreferencedCode ("Message for --StaticCtorTriggeredByFieldAccess.Cctor--")]
			static StaticCtorTriggeredByFieldAccess ()
			{
				field = 0;
			}

			public static int field;
		}

		static void TestStaticCtorMarkingIsTriggeredByFieldAccess ()
		{
			var x = StaticCtorTriggeredByFieldAccess.field + 1;
		}

		struct StaticCCtorForFieldAccess
		{
			[ExpectedWarning ("IL2116", "StaticCCtorForFieldAccess..cctor()", ProducedBy = ProducedBy.Trimmer)]
			[RequiresUnreferencedCode ("Message for --StaticCCtorForFieldAccess.cctor--")]
			static StaticCCtorForFieldAccess () { }

			public static int field;
		}

		static void TestStaticCtorMarkingIsTriggeredByFieldAccessOnExplicitLayout ()
		{
			StaticCCtorForFieldAccess.field = 0;
		}

		class TypeIsBeforeFieldInit
		{
<<<<<<< HEAD
			[LogContains ("Message from --TypeIsBeforeFieldInit.AnnotatedMethod--")]
			[LogContains ("Message from --TypeIsBeforeFieldInit.AnnotatedMethod--", ProducedBy = ProducedBy.Analyzer)]
=======
			[ExpectedWarning ("IL2026", "Message from --TypeIsBeforeFieldInit.AnnotatedMethod--", ProducedBy = ProducedBy.Analyzer)]
>>>>>>> f74fcd24
			public static int field = AnnotatedMethod ();

			[RequiresUnreferencedCode ("Message from --TypeIsBeforeFieldInit.AnnotatedMethod--")]
			[RequiresAssemblyFiles ("Message from --TypeIsBeforeFieldInit.AnnotatedMethod--")]
			public static int AnnotatedMethod () => 42;
		}

		// Linker sees the call to AnnotatedMethod in the static .ctor, but analyzer doesn't see the static .ctor at all
		// since it's fully compiler generated, instead it sees the call on the field initialization itself.
		[LogContains ("IL2026: Mono.Linker.Tests.Cases.RequiresCapability.RequiresCapability.TypeIsBeforeFieldInit..cctor():" +
			" Using member 'Mono.Linker.Tests.Cases.RequiresCapability.RequiresCapability.TypeIsBeforeFieldInit.AnnotatedMethod()'" +
			" which has 'RequiresUnreferencedCodeAttribute' can break functionality when trimming application code." +
			" Message from --TypeIsBeforeFieldInit.AnnotatedMethod--.", ProducedBy = ProducedBy.Trimmer)]
		static void TestTypeIsBeforeFieldInit ()
		{
			var x = TypeIsBeforeFieldInit.field + 42;
		}

		class StaticCtorTriggeredByMethodCall
		{
			[ExpectedWarning ("IL2116", "StaticCtorTriggeredByMethodCall..cctor()", ProducedBy = ProducedBy.Trimmer)]
			[RequiresUnreferencedCode ("Message for --StaticCtorTriggeredByMethodCall.Cctor--")]
			static StaticCtorTriggeredByMethodCall ()
			{
			}

			[RequiresUnreferencedCode ("Message for --StaticCtorTriggeredByMethodCall.TriggerStaticCtorMarking--")]
			public void TriggerStaticCtorMarking ()
			{
			}
		}

		[ExpectedWarning ("IL2026", "--StaticCtorTriggeredByMethodCall.TriggerStaticCtorMarking--")]
		static void TestStaticCtorTriggeredByMethodCall ()
		{
			new StaticCtorTriggeredByMethodCall ().TriggerStaticCtorMarking ();
		}

		public class DynamicallyAccessedTypeWithRequires
		{
			[RequiresUnreferencedCode ("Message for --DynamicallyAccessedTypeWithRequires.MethodWithRequires--")]
			public void MethodWithRequires ()
			{
			}
		}

		static void TestDynamicallyAccessedMembersWithRequires (
			[DynamicallyAccessedMembers (DynamicallyAccessedMemberTypes.PublicMethods)] Type type)
		{
		}

		[LogDoesNotContain ("ImplementationClass.MethodWithRequires")]
		[ExpectedWarning ("IL2026", "--IRequires.MethodWithRequires--")]
		static void TestInterfaceMethodWithRequires ()
		{
			IRequires inst = new ImplementationClass ();
			inst.MethodWithRequires ();
		}

		class BaseReturnType { }
		class DerivedReturnType : BaseReturnType { }

		interface IRequires
		{
			[RequiresUnreferencedCode ("Message for --IRequires.MethodWithRequires--")]
			public void MethodWithRequires ();
		}

		class ImplementationClass : IRequires
		{
			[RequiresUnreferencedCode ("Message for --ImplementationClass.RequiresMethod--")]
			public void MethodWithRequires ()
			{
			}
		}

		abstract class CovariantReturnBase
		{
			[RequiresUnreferencedCode ("Message for --CovariantReturnBase.GetRequires--")]
			public abstract BaseReturnType GetRequires ();
		}

		class CovariantReturnDerived : CovariantReturnBase
		{
			[RequiresUnreferencedCode ("Message for --CovariantReturnDerived.GetRequires--")]
			public override DerivedReturnType GetRequires ()
			{
				return null;
			}
		}

		[LogDoesNotContain ("--CovariantReturnBase.GetRequires--")]
		[ExpectedWarning ("IL2026", "--CovariantReturnDerived.GetRequires--")]
		static void TestCovariantReturnCallOnDerived ()
		{
			var tmp = new CovariantReturnDerived ();
			tmp.GetRequires ();
		}

		[ExpectedWarning ("IL2026", "--Method--")]
		static void TestRequiresInMethodFromCopiedAssembly ()
		{
			var tmp = new RequiresInCopyAssembly ();
			tmp.Method ();
		}

		[ExpectedWarning ("IL2026", "--MethodCalledThroughReflection--", ProducedBy = ProducedBy.Trimmer)]
		static void TestRequiresThroughReflectionInMethodFromCopiedAssembly ()
		{
			typeof (RequiresInCopyAssembly)
				.GetMethod ("MethodCalledThroughReflection", System.Reflection.BindingFlags.Static | System.Reflection.BindingFlags.NonPublic)
				.Invoke (null, new object[0]);
		}

		static void TestRequiresInDynamicallyAccessedMethodFromCopiedAssembly (
			[DynamicallyAccessedMembers (DynamicallyAccessedMemberTypes.All)] Type type)
		{
		}

		[RequiresUnreferencedCode ("Message for --RequiresInDynamicDependency--")]
		static void RequiresInDynamicDependency ()
		{
		}

		[ExpectedWarning ("IL2026", "--RequiresInDynamicDependency--")]
		[DynamicDependency ("RequiresInDynamicDependency")]
		static void TestRequiresInDynamicDependency ()
		{
			RequiresInDynamicDependency ();
		}

		[RequiresUnreferencedCode ("Linker adds a trailing period to this message")]
		static void WarningMessageWithoutEndingPeriod ()
		{
		}

		[ExpectedWarning ("IL2026", "Linker adds a trailing period to this message.")]
		static void TestThatTrailingPeriodIsAddedToMessage ()
		{
			WarningMessageWithoutEndingPeriod ();
		}

		[RequiresUnreferencedCode ("Linker does not add a period to this message.")]
		static void WarningMessageEndsWithPeriod ()
		{
		}

		[ExpectedWarning ("IL2026", "Linker does not add a period to this message.")]
		static void TestThatTrailingPeriodIsNotDuplicatedInWarningMessage ()
		{
			WarningMessageEndsWithPeriod ();
		}

		class WarnIfRequiresOnStaticConstructor
		{
			class ClassWithRequiresOnStaticConstructor
			{
				[ExpectedWarning ("IL2116", ProducedBy = ProducedBy.Trimmer)]
				[RequiresUnreferencedCode ("This attribute shouldn't be allowed")]
				static ClassWithRequiresOnStaticConstructor () { }
			}

			public static void Test ()
			{
				typeof (ClassWithRequiresOnStaticConstructor).RequiresNonPublicConstructors ();
			}
		}

		[ExpectedNoWarnings]
		class RequiresOnAttribute
		{
			class AttributeWhichRequiresAttribute : Attribute
			{
				[RequiresUnreferencedCode ("Message for --AttributeWhichRequiresAttribute.ctor--")]
				public AttributeWhichRequiresAttribute ()
				{
				}
			}

			class AttributeWhichRequiresOnPropertyAttribute : Attribute
			{
				public AttributeWhichRequiresOnPropertyAttribute ()
				{
				}

				public bool PropertyWhichRequires {
					get => false;

					[RequiresUnreferencedCode ("--AttributeWhichRequiresOnPropertyAttribute.PropertyWhichRequires--")]
					set { }
				}
			}

			[ExpectedWarning ("IL2026", "--AttributeWhichRequiresAttribute.ctor--")]
			class GenericTypeWithAttributedParameter<[AttributeWhichRequires] T>
			{
				public static void TestMethod () { }
			}

			[ExpectedWarning ("IL2026", "--AttributeWhichRequiresAttribute.ctor--")]
			static void GenericMethodWithAttributedParameter<[AttributeWhichRequires] T> () { }

			static void TestRequiresOnAttributeOnGenericParameter ()
			{
				GenericTypeWithAttributedParameter<int>.TestMethod ();
				GenericMethodWithAttributedParameter<int> ();
			}

			[ExpectedWarning ("IL2026", "--AttributeWhichRequiresAttribute.ctor--")]
			[ExpectedWarning ("IL2026", "--AttributeWhichRequiresOnPropertyAttribute.PropertyWhichRequires--")]
			[AttributeWhichRequires]
			[AttributeWhichRequiresOnProperty (PropertyWhichRequires = true)]
			class TypeWithAttributeWhichRequires
			{
			}

			[ExpectedWarning ("IL2026", "--AttributeWhichRequiresAttribute.ctor--")]
			[ExpectedWarning ("IL2026", "--AttributeWhichRequiresOnPropertyAttribute.PropertyWhichRequires--")]
			[AttributeWhichRequires]
			[AttributeWhichRequiresOnProperty (PropertyWhichRequires = true)]
			static void MethodWithAttributeWhichRequires () { }

			[ExpectedWarning ("IL2026", "--AttributeWhichRequiresAttribute.ctor--")]
			[ExpectedWarning ("IL2026", "--AttributeWhichRequiresOnPropertyAttribute.PropertyWhichRequires--")]
			[AttributeWhichRequires]
			[AttributeWhichRequiresOnProperty (PropertyWhichRequires = true)]
			static int _fieldWithAttributeWhichRequires;

			[ExpectedWarning ("IL2026", "--AttributeWhichRequiresAttribute.ctor--")]
			[ExpectedWarning ("IL2026", "--AttributeWhichRequiresOnPropertyAttribute.PropertyWhichRequires--")]
			[AttributeWhichRequires]
			[AttributeWhichRequiresOnProperty (PropertyWhichRequires = true)]
			static bool PropertyWithAttributeWhichRequires { get; set; }

			[AttributeWhichRequires]
			[AttributeWhichRequiresOnProperty (PropertyWhichRequires = true)]
			[RequiresUnreferencedCode ("--MethodWhichRequiresWithAttributeWhichRequires--")]
			static void MethodWhichRequiresWithAttributeWhichRequires () { }

			[ExpectedWarning ("IL2026", "--MethodWhichRequiresWithAttributeWhichRequires--")]
			static void TestMethodWhichRequiresWithAttributeWhichRequires ()
			{
				MethodWhichRequiresWithAttributeWhichRequires ();
			}

			public static void Test ()
			{
				TestRequiresOnAttributeOnGenericParameter ();
				new TypeWithAttributeWhichRequires ();
				MethodWithAttributeWhichRequires ();
				_fieldWithAttributeWhichRequires = 0;
				PropertyWithAttributeWhichRequires = false;
				TestMethodWhichRequiresWithAttributeWhichRequires ();
			}
		}

		[RequiresUnreferencedCode ("Message for --RequiresOnlyViaDescriptor--")]
		static void RequiresOnlyViaDescriptor ()
		{
		}

		class RequiresOnGenerics
		{
			class GenericWithStaticMethod<T>
			{
				[RequiresUnreferencedCode ("Message for --GenericTypeWithStaticMethodWhichRequires--")]
				public static void GenericTypeWithStaticMethodWhichRequires () { }
			}

			[ExpectedWarning ("IL2026", "--GenericTypeWithStaticMethodWhichRequires--")]
			public static void GenericTypeWithStaticMethodViaLdftn ()
			{
				var _ = new Action (GenericWithStaticMethod<TestType>.GenericTypeWithStaticMethodWhichRequires);
			}

			public static void Test ()
			{
				GenericTypeWithStaticMethodViaLdftn ();
			}
		}

		class CovariantReturnViaLdftn
		{
			abstract class Base
			{
				[RequiresUnreferencedCode ("Message for --CovariantReturnViaLdftn.Base.GetRequires--")]
				public abstract BaseReturnType GetRequires ();
			}

			class Derived : Base
			{
				[RequiresUnreferencedCode ("Message for --CovariantReturnViaLdftn.Derived.GetRequires--")]
				public override DerivedReturnType GetRequires ()
				{
					return null;
				}
			}

			[ExpectedWarning ("IL2026", "--CovariantReturnViaLdftn.Derived.GetRequires--")]
			public static void Test ()
			{
				var tmp = new Derived ();
				var _ = new Func<DerivedReturnType> (tmp.GetRequires);
			}
		}

		class AccessThroughSpecialAttribute
		{
			// https://github.com/dotnet/linker/issues/1873
			// [ExpectedWarning ("IL2026", "--DebuggerProxyType.Method--")]
			[DebuggerDisplay ("Some{*}value")]
			class TypeWithDebuggerDisplay
			{
				[RequiresUnreferencedCode ("Message for --DebuggerProxyType.Method--")]
				public void Method ()
				{
				}
			}

			public static void Test ()
			{
				var _ = new TypeWithDebuggerDisplay ();
			}
		}

		class AccessThroughPInvoke
		{
			class PInvokeReturnType
			{
				[RequiresUnreferencedCode ("Message for --PInvokeReturnType.ctor--")]
				public PInvokeReturnType () { }
			}

			// https://github.com/mono/linker/issues/2116
			[ExpectedWarning ("IL2026", "--PInvokeReturnType.ctor--", ProducedBy = ProducedBy.Trimmer)]
			[DllImport ("nonexistent")]
			static extern PInvokeReturnType PInvokeReturnsType ();

			// Analyzer doesn't support IL2050 yet
			[ExpectedWarning ("IL2050", ProducedBy = ProducedBy.Trimmer)]
			public static void Test ()
			{
				PInvokeReturnsType ();
			}
		}

		class OnEventMethod
		{
			[ExpectedWarning ("IL2026", "--EventToTestRemove.remove--")]
			static event EventHandler EventToTestRemove {
				add { }
				[RequiresUnreferencedCode ("Message for --EventToTestRemove.remove--")]
				remove { }
			}

			[ExpectedWarning ("IL2026", "--EventToTestAdd.add--")]
			static event EventHandler EventToTestAdd {
				[RequiresUnreferencedCode ("Message for --EventToTestAdd.add--")]
				add { }
				remove { }
			}

			public static void Test ()
			{
				EventToTestRemove += (sender, e) => { };
				EventToTestAdd -= (sender, e) => { };
			}
		}

		class AccessThroughNewConstraint
		{
			class NewConstraintTestType
			{
				[RequiresUnreferencedCode ("Message for --NewConstraintTestType.ctor--")]
				public NewConstraintTestType () { }
			}

			static void GenericMethod<T> () where T : new() { }

			[ExpectedWarning ("IL2026", "--NewConstraintTestType.ctor--")]
			public static void Test ()
			{
				GenericMethod<NewConstraintTestType> ();
			}

			static class NewConstraintOnTypeParameterOfStaticType<T> where T : new()
			{
				public static void DoNothing () { }
			}

			class NewConstaintOnTypeParameter<T> where T : new()
			{
			}

			[ExpectedWarning ("IL2026", "--NewConstraintTestType.ctor--")]
			public static void TestNewConstraintOnTypeParameter ()
			{
				_ = new NewConstaintOnTypeParameter<NewConstraintTestType> ();
			}

			[ExpectedWarning ("IL2026", "--NewConstraintTestType.ctor--")]
			public static void TestNewConstraintOnTypeParameterOfStaticType ()
			{
				NewConstraintOnTypeParameterOfStaticType<NewConstraintTestType>.DoNothing ();
			}
		}

		class AccessThroughLdToken
		{
			static bool PropertyWithLdToken {
				[RequiresUnreferencedCode ("Message for --PropertyWithLdToken.get--")]
				get {
					return false;
				}
			}

			[ExpectedWarning ("IL2026", "--PropertyWithLdToken.get--")]
			public static void Test ()
			{
				Expression<Func<bool>> getter = () => PropertyWithLdToken;
			}
		}

		class RequiresOnClass
		{
			[RequiresUnreferencedCode ("Message for --ClassWithRequires--")]
			class ClassWithRequires
			{
				public static object Instance;

				public ClassWithRequires () { }

				public static void StaticMethod () { }

				public void NonStaticMethod () { }

				// RequiresOnMethod.MethodWithRequires generates a warning that gets suppressed because the declaring type has RUC
				public static void CallMethodWithRequires () => RequiresOnMethod.MethodWithRequires ();

				public class NestedClass
				{
					public static void NestedStaticMethod () { }

					// This warning doesn't get suppressed since the declaring type NestedClass is not annotated with Requires
					[ExpectedWarning ("IL2026", "RequiresOnClass.RequiresOnMethod.MethodWithRequires()", "MethodWithRequires")]
					public static void CallMethodWithRequires () => RequiresOnMethod.MethodWithRequires ();
				}

				// RequiresUnfereferencedCode on the type will suppress IL2072
				static ClassWithRequires ()
				{
					Instance = Activator.CreateInstance (Type.GetType ("SomeText"));
				}

				public static void TestSuppressions (Type[] types)
				{
					// StaticMethod is a static method on a Requires annotated type, so it should warn. But Requires in the
					// class suppresses other Requires messages
					StaticMethod ();

					var nested = new NestedClass ();

					// Requires in the class suppresses DynamicallyAccessedMembers messages
					types[1].GetMethods ();

					void LocalFunction (int a) { }
					LocalFunction (2);
				}
			}

			class RequiresOnMethod
			{
				[RequiresUnreferencedCode ("MethodWithRequires")]
				public static void MethodWithRequires () { }
			}

			[ExpectedWarning ("IL2109", "RequiresOnClass/DerivedWithoutRequires", "RequiresOnClass.ClassWithRequires", "--ClassWithRequires--", ProducedBy = ProducedBy.Trimmer)]
			private class DerivedWithoutRequires : ClassWithRequires
			{
				public static void StaticMethodInInheritedClass () { }

				public class DerivedNestedClass
				{
					public static void NestedStaticMethod () { }
				}

				public static void ShouldntWarn (object objectToCast)
				{
					_ = typeof (ClassWithRequires);
					var type = (ClassWithRequires) objectToCast;
				}
			}

			// In order to generate IL2109 the nested class would also need to be annotated with Requires
			// otherwise we threat the nested class as safe
			private class DerivedWithoutRequires2 : ClassWithRequires.NestedClass
			{
				public static void StaticMethod () { }
			}

			[UnconditionalSuppressMessage ("trim", "IL2109")]
			class TestUnconditionalSuppressMessage : ClassWithRequires
			{
				public static void StaticMethodInTestSuppressionClass () { }
			}

			class ClassWithoutRequires
			{
				public ClassWithoutRequires () { }

				public static void StaticMethod () { }

				public void NonStaticMethod () { }

				public class NestedClass
				{
					public static void NestedStaticMethod () { }
				}
			}

			[RequiresUnreferencedCode ("Message for --StaticCtor--")]
			class StaticCtor
			{
				static StaticCtor ()
				{
				}
			}

			[ExpectedWarning ("IL2026", "RequiresOnClass.StaticCtor.StaticCtor()", "Message for --StaticCtor--", ProducedBy = ProducedBy.Trimmer)]
			static void TestStaticCctorRequires ()
			{
				_ = new StaticCtor ();
			}

			[RequiresUnreferencedCode ("Message for --StaticCtorTriggeredByFieldAccess--")]
			class StaticCtorTriggeredByFieldAccess
			{
				static StaticCtorTriggeredByFieldAccess ()
				{
					field = 0;
				}

				public static int field;
			}

			[ExpectedWarning ("IL2026", "StaticCtorTriggeredByFieldAccess.field", "Message for --StaticCtorTriggeredByFieldAccess--", ProducedBy = ProducedBy.Trimmer)]
			static void TestStaticCtorMarkingIsTriggeredByFieldAccessWrite ()
			{
				StaticCtorTriggeredByFieldAccess.field = 1;
			}

			[ExpectedWarning ("IL2026", "StaticCtorTriggeredByFieldAccess.field", "Message for --StaticCtorTriggeredByFieldAccess--", ProducedBy = ProducedBy.Trimmer)]
			static void TestStaticCtorMarkingTriggeredOnSecondAccessWrite ()
			{
				StaticCtorTriggeredByFieldAccess.field = 2;
			}

			[RequiresUnreferencedCode ("--TestStaticRequiresFieldAccessSuppressedByRequiresOnMethod_Inner--")]
			static void TestStaticRequiresFieldAccessSuppressedByRequiresOnMethod_Inner ()
			{
				StaticCtorTriggeredByFieldAccess.field = 3;
			}

			[UnconditionalSuppressMessage ("test", "IL2026")]
			static void TestStaticRequiresFieldAccessSuppressedByRequiresOnMethod ()
			{
				TestStaticRequiresFieldAccessSuppressedByRequiresOnMethod_Inner ();
			}

			[RequiresUnreferencedCode ("Message for --StaticCCtorTriggeredByFieldAccessRead--")]
			class StaticCCtorTriggeredByFieldAccessRead
			{
				public static int field = 42;
			}

			[ExpectedWarning ("IL2026", "StaticCCtorTriggeredByFieldAccessRead.field", "Message for --StaticCCtorTriggeredByFieldAccessRead--", ProducedBy = ProducedBy.Trimmer)]
			static void TestStaticCtorMarkingIsTriggeredByFieldAccessRead ()
			{
				var _ = StaticCCtorTriggeredByFieldAccessRead.field;
			}

			[RequiresUnreferencedCode ("Message for --StaticCtorTriggeredByCtorCalls--")]
			class StaticCtorTriggeredByCtorCalls
			{
				static StaticCtorTriggeredByCtorCalls ()
				{
				}

				public void TriggerStaticCtorMarking ()
				{
				}
			}

			[ExpectedWarning ("IL2026", "StaticCtorTriggeredByCtorCalls.StaticCtorTriggeredByCtorCalls()", ProducedBy = ProducedBy.Trimmer)]
			static void TestStaticCtorTriggeredByCtorCall ()
			{
				new StaticCtorTriggeredByCtorCalls ();
			}

			[RequiresUnreferencedCode ("Message for --ClassWithInstanceField--")]
			class ClassWithInstanceField
			{
				public int field = 42;
			}

			[ExpectedWarning ("IL2026", "ClassWithInstanceField.ClassWithInstanceField()", ProducedBy = ProducedBy.Trimmer)]
			static void TestInstanceFieldCallDontWarn ()
			{
				ClassWithInstanceField instance = new ClassWithInstanceField ();
				var _ = instance.field;
			}

			[RequiresUnreferencedCode ("Message for --StaticCtorTriggeredByMethodCall2--")]
			class StaticCtorTriggeredByMethodCall2
			{
				static StaticCtorTriggeredByMethodCall2 ()
				{
				}

				public void TriggerStaticCtorMarking ()
				{
				}
			}

			static void TestNullInstanceTryingToCallMethod ()
			{
				StaticCtorTriggeredByMethodCall2 instance = null;
				instance.TriggerStaticCtorMarking ();
			}

			[RequiresUnreferencedCode ("Message for --DerivedWithRequires--")]
			private class DerivedWithRequires : ClassWithoutRequires
			{
				public static void StaticMethodInInheritedClass () { }

				public class DerivedNestedClass
				{
					public static void NestedStaticMethod () { }
				}
			}

			[RequiresUnreferencedCode ("Message for --DerivedWithRequires2--")]
			private class DerivedWithRequires2 : ClassWithRequires
			{
				public static void StaticMethodInInheritedClass () { }

				// A nested class is not considered a static method nor constructor therefore RequiresUnreferencedCode doesnt apply
				// and this warning is not suppressed
				[ExpectedWarning ("IL2109", "RequiresOnClass/DerivedWithRequires2/DerivedNestedClass", "--ClassWithRequires--", ProducedBy = ProducedBy.Trimmer)]
				public class DerivedNestedClass : ClassWithRequires
				{
					public static void NestedStaticMethod () { }
				}
			}

			class BaseWithoutRequiresOnType
			{
				[RequiresUnreferencedCode ("RUC")]
				public virtual void Method () { }
			}

			[RequiresUnreferencedCode ("RUC")]
			class DerivedWithRequiresOnType : BaseWithoutRequiresOnType
			{
				public override void Method () { }
			}

			[RequiresUnreferencedCode ("RUC")]
			class BaseWithRequiresOnType
			{
				public virtual void Method () { }
			}

			[RequiresUnreferencedCode ("RUC")]
			class DerivedWithoutRequiresOnType : BaseWithRequiresOnType
			{
				public override void Method () { }
			}

			public interface InterfaceWithoutRequires
			{
				[RequiresUnreferencedCode ("RUC")]
				static int Method ()
				{
					return 0;
				}

				[RequiresUnreferencedCode ("RUC")]
				int Method (int a);
			}

			[RequiresUnreferencedCode ("RUC")]
			class ImplementationWithRequiresOnType : InterfaceWithoutRequires
			{
				public static int Method ()
				{
					return 1;
				}

				public int Method (int a)
				{
					return a;
				}
			}

			[ExpectedWarning ("IL2026", "RequiresOnClass.ClassWithRequires.StaticMethod()", "--ClassWithRequires--", ProducedBy = ProducedBy.Trimmer)]
			static void TestRequiresInClassAccessedByStaticMethod ()
			{
				ClassWithRequires.StaticMethod ();
			}

			[ExpectedWarning ("IL2026", "RequiresOnClass.ClassWithRequires", "--ClassWithRequires--", ProducedBy = ProducedBy.Trimmer)]
			static void TestRequiresInClassAccessedByCctor ()
			{
				var classObject = new ClassWithRequires ();
			}

			static void TestRequiresInParentClassAccesedByStaticMethod ()
			{
				ClassWithRequires.NestedClass.NestedStaticMethod ();
			}

			[ExpectedWarning ("IL2026", "RequiresOnClass.ClassWithRequires.StaticMethod()", "--ClassWithRequires--", ProducedBy = ProducedBy.Trimmer)]
			// Although we suppress the warning from RequiresOnMethod.MethodWithRequires () we still get a warning because we call CallRequiresMethod() which is an static method on a type with RUC
			[ExpectedWarning ("IL2026", "RequiresOnClass.ClassWithRequires.CallMethodWithRequires()", "--ClassWithRequires--", ProducedBy = ProducedBy.Trimmer)]
			[ExpectedWarning ("IL2026", "ClassWithRequires.Instance", "--ClassWithRequires--", ProducedBy = ProducedBy.Trimmer)]
			static void TestRequiresOnBaseButNotOnDerived ()
			{
				DerivedWithoutRequires.StaticMethodInInheritedClass ();
				DerivedWithoutRequires.StaticMethod ();
				DerivedWithoutRequires.CallMethodWithRequires ();
				DerivedWithoutRequires.DerivedNestedClass.NestedStaticMethod ();
				DerivedWithoutRequires.NestedClass.NestedStaticMethod ();
				DerivedWithoutRequires.NestedClass.CallMethodWithRequires ();
				DerivedWithoutRequires.ShouldntWarn (null);
				DerivedWithoutRequires.Instance.ToString ();
				DerivedWithoutRequires2.StaticMethod ();
			}

			[ExpectedWarning ("IL2026", "RequiresOnClass.DerivedWithRequires.StaticMethodInInheritedClass()", "--DerivedWithRequires--", ProducedBy = ProducedBy.Trimmer)]
			static void TestRequiresOnDerivedButNotOnBase ()
			{
				DerivedWithRequires.StaticMethodInInheritedClass ();
				DerivedWithRequires.StaticMethod ();
				DerivedWithRequires.DerivedNestedClass.NestedStaticMethod ();
				DerivedWithRequires.NestedClass.NestedStaticMethod ();
			}

			[ExpectedWarning ("IL2026", "RequiresOnClass.DerivedWithRequires2.StaticMethodInInheritedClass()", "--DerivedWithRequires2--", ProducedBy = ProducedBy.Trimmer)]
			[ExpectedWarning ("IL2026", "RequiresOnClass.ClassWithRequires.StaticMethod()", "--ClassWithRequires--", ProducedBy = ProducedBy.Trimmer)]
			static void TestRequiresOnBaseAndDerived ()
			{
				DerivedWithRequires2.StaticMethodInInheritedClass ();
				DerivedWithRequires2.StaticMethod ();
				DerivedWithRequires2.DerivedNestedClass.NestedStaticMethod ();
				DerivedWithRequires2.NestedClass.NestedStaticMethod ();
			}

			[ExpectedWarning ("IL2026", "RequiresOnClass.ClassWithRequires.TestSuppressions(Type[])", ProducedBy = ProducedBy.Trimmer)]
			static void TestSuppressionsOnClass ()
			{
				ClassWithRequires.TestSuppressions (new[] { typeof (ClassWithRequires) });
				TestUnconditionalSuppressMessage.StaticMethodInTestSuppressionClass ();
			}

			[RequiresUnreferencedCode ("--StaticMethodOnRequiresTypeSuppressedByRequiresOnMethod--")]
			static void StaticMethodOnRequiresTypeSuppressedByRequiresOnMethod ()
			{
				DerivedWithRequires.StaticMethodInInheritedClass ();
			}

			[UnconditionalSuppressMessage ("test", "IL2026")]
			static void TestStaticMethodOnRequiresTypeSuppressedByRequiresOnMethod ()
			{
				StaticMethodOnRequiresTypeSuppressedByRequiresOnMethod ();
			}

			static void TestStaticConstructorCalls ()
			{
				TestStaticCctorRequires ();
				TestStaticCtorMarkingIsTriggeredByFieldAccessWrite ();
				TestStaticCtorMarkingTriggeredOnSecondAccessWrite ();
				TestStaticRequiresFieldAccessSuppressedByRequiresOnMethod ();
				TestStaticCtorMarkingIsTriggeredByFieldAccessRead ();
				TestStaticCtorTriggeredByMethodCall ();
				TestStaticCtorTriggeredByCtorCall ();
				TestInstanceFieldCallDontWarn ();
			}

			[RequiresUnreferencedCode ("--MemberTypesWithRequires--")]
			class MemberTypesWithRequires
			{
				public static int field;
				public static int Property { get; set; }

				// These should not be reported https://github.com/mono/linker/issues/2218
				[ExpectedWarning ("IL2026", "add_Event", ProducedBy = ProducedBy.Trimmer)]
				[ExpectedWarning ("IL2026", "remove_Event", ProducedBy = ProducedBy.Trimmer)]
				public static event EventHandler Event;
			}

			[ExpectedWarning ("IL2026", "MemberTypesWithRequires.field", ProducedBy = ProducedBy.Trimmer)]
			[ExpectedWarning ("IL2026", "MemberTypesWithRequires.Property.set", ProducedBy = ProducedBy.Trimmer)]
			[ExpectedWarning ("IL2026", "MemberTypesWithRequires.remove_Event", ProducedBy = ProducedBy.Trimmer)]
			static void TestOtherMemberTypesWithRequires ()
			{
				MemberTypesWithRequires.field = 1;
				MemberTypesWithRequires.Property = 1;
				MemberTypesWithRequires.Event -= null;
			}

			class ReflectionAccessOnMethod
			{
				// Analyzer still dont understand RUC on type
				[ExpectedWarning ("IL2026", "BaseWithoutRequiresOnType.Method()", ProducedBy = ProducedBy.Trimmer)]
				[ExpectedWarning ("IL2026", "InterfaceWithoutRequires.Method(Int32)", ProducedBy = ProducedBy.Trimmer)]
				[ExpectedWarning ("IL2026", "InterfaceWithoutRequires.Method()", ProducedBy = ProducedBy.Trimmer)]
				[ExpectedWarning ("IL2026", "ImplementationWithRequiresOnType.Method()", ProducedBy = ProducedBy.Trimmer)]
				static void TestDAMAccess ()
				{
					// Warns because BaseWithoutRequiresOnType.Method as RUC on the method
					typeof (BaseWithoutRequiresOnType).RequiresPublicMethods ();

					// Doesn't warn because DerivedWithRequiresOnType doesn't have any static methods
					typeof (DerivedWithRequiresOnType).RequiresPublicMethods ();

					// Warns twice since both methods on InterfaceWithoutRequires have RUC on the method
					typeof (InterfaceWithoutRequires).RequiresPublicMethods ();

					// Warns because ImplementationWithRequiresOnType.Method is a static public method on a RUC type
					typeof (ImplementationWithRequiresOnType).RequiresPublicMethods ();

					// Doesn't warn since BaseWithRequiresOnType has no static methods
					typeof (BaseWithRequiresOnType).RequiresPublicMethods ();

					// Doesn't warn since DerivedWithoutRequiresOnType has no static methods
					typeof (DerivedWithoutRequiresOnType).RequiresPublicMethods ();
				}

				[ExpectedWarning ("IL2026", "BaseWithoutRequiresOnType.Method()", ProducedBy = ProducedBy.Trimmer)]
				[ExpectedWarning ("IL2026", "InterfaceWithoutRequires.Method(Int32)", ProducedBy = ProducedBy.Trimmer)]
				[ExpectedWarning ("IL2026", "InterfaceWithoutRequires.Method()", ProducedBy = ProducedBy.Trimmer)]
				[ExpectedWarning ("IL2026", "ImplementationWithRequiresOnType.Method()", ProducedBy = ProducedBy.Trimmer)]
				static void TestDirectReflectionAccess ()
				{
					// Requires on the method itself
					typeof (BaseWithoutRequiresOnType).GetMethod (nameof (BaseWithoutRequiresOnType.Method));

					// Requires on the method itself
					typeof (InterfaceWithoutRequires).GetMethod (nameof (InterfaceWithoutRequires.Method));

					// Warns because ImplementationWithRequiresOnType.Method is a static public method on a RUC type
					typeof (ImplementationWithRequiresOnType).GetMethod (nameof (ImplementationWithRequiresOnType.Method));

					// Doesn't warn since Method is not static (so it doesn't matter that the type has RUC)
					typeof (BaseWithRequiresOnType).GetMethod (nameof (BaseWithRequiresOnType.Method));
				}

				public static void Test ()
				{
					TestDAMAccess ();
					TestDirectReflectionAccess ();
				}
			}

			class ReflectionAccessOnCtor
			{
				[RequiresUnreferencedCode ("--BaseWithRequires--")]
				class BaseWithRequires
				{
					public BaseWithRequires () { }
				}

				[ExpectedWarning ("IL2109", "ReflectionAccessOnCtor/DerivedWithoutRequires", "ReflectionAccessOnCtor.BaseWithRequires", ProducedBy = ProducedBy.Trimmer)]
				class DerivedWithoutRequires : BaseWithRequires
				{
					[ExpectedWarning ("IL2026", "--BaseWithRequires--", ProducedBy = ProducedBy.Trimmer)] // The body has direct call to the base.ctor()
					public DerivedWithoutRequires () { }
				}

				[RequiresUnreferencedCode ("--DerivedWithRequiresOnBaseWithRequires--")]
				class DerivedWithRequiresOnBaseWithRequires : BaseWithRequires
				{
					// No warning - suppressed by the Requires on this type
					private DerivedWithRequiresOnBaseWithRequires () { }
				}

				class BaseWithoutRequires { }

				[RequiresUnreferencedCode ("--DerivedWithRequiresOnBaseWithout--")]
				class DerivedWithRequiresOnBaseWithoutRequires : BaseWithoutRequires
				{
					public DerivedWithRequiresOnBaseWithoutRequires () { }
				}

				[ExpectedWarning ("IL2026", "BaseWithRequires.BaseWithRequires()", ProducedBy = ProducedBy.Trimmer)]
				[ExpectedWarning ("IL2026", "DerivedWithRequiresOnBaseWithRequires.DerivedWithRequiresOnBaseWithRequires()", ProducedBy = ProducedBy.Trimmer)]
				[ExpectedWarning ("IL2026", "DerivedWithRequiresOnBaseWithoutRequires.DerivedWithRequiresOnBaseWithoutRequires()", ProducedBy = ProducedBy.Trimmer)]
				static void TestDAMAccess ()
				{
					// Warns because the type has Requires
					typeof (BaseWithRequires).RequiresPublicConstructors ();

					// Doesn't warn since there's no Requires on this type
					typeof (DerivedWithoutRequires).RequiresPublicParameterlessConstructor ();

					// Warns - Requires on the type
					typeof (DerivedWithRequiresOnBaseWithRequires).RequiresNonPublicConstructors ();

					// Warns - Requires On the type
					typeof (DerivedWithRequiresOnBaseWithoutRequires).RequiresPublicConstructors ();
				}

				[ExpectedWarning ("IL2026", "BaseWithRequires.BaseWithRequires()", ProducedBy = ProducedBy.Trimmer)]
				[ExpectedWarning ("IL2026", "DerivedWithRequiresOnBaseWithRequires.DerivedWithRequiresOnBaseWithRequires()", ProducedBy = ProducedBy.Trimmer)]
				[ExpectedWarning ("IL2026", "DerivedWithRequiresOnBaseWithoutRequires.DerivedWithRequiresOnBaseWithoutRequires()", ProducedBy = ProducedBy.Trimmer)]
				static void TestDirectReflectionAccess ()
				{
					typeof (BaseWithRequires).GetConstructor (Type.EmptyTypes);
					typeof (DerivedWithoutRequires).GetConstructor (Type.EmptyTypes);
					typeof (DerivedWithRequiresOnBaseWithRequires).GetConstructor (BindingFlags.NonPublic, Type.EmptyTypes);
					typeof (DerivedWithRequiresOnBaseWithoutRequires).GetConstructor (Type.EmptyTypes);
				}

				public static void Test ()
				{
					TestDAMAccess ();
					TestDirectReflectionAccess ();
				}
			}

			class ReflectionAccessOnField
			{
				[RequiresUnreferencedCode ("--WithRequires--")]
				class WithRequires
				{
					public int InstanceField;
					public static int StaticField;
					private static int PrivateStaticField;
				}

				[RequiresUnreferencedCode ("--WithRequiresOnlyInstanceFields--")]
				class WithRequiresOnlyInstanceFields
				{
					public int InstnaceField;
				}

				[ExpectedWarning ("IL2109", "ReflectionAccessOnField/DerivedWithoutRequires", "ReflectionAccessOnField.WithRequires", ProducedBy = ProducedBy.Trimmer)]
				class DerivedWithoutRequires : WithRequires
				{
					public static int DerivedStaticField;
				}

				[RequiresUnreferencedCode ("--DerivedWithRequires--")]
				class DerivedWithRequires : WithRequires
				{
					public static int DerivedStaticField;
				}

				[ExpectedWarning ("IL2026", "WithRequires.StaticField", ProducedBy = ProducedBy.Trimmer)]
				[ExpectedWarning ("IL2026", "WithRequires.PrivateStaticField", ProducedBy = ProducedBy.Trimmer)]
				[ExpectedWarning ("IL2026", "DerivedWithRequires.DerivedStaticField", ProducedBy = ProducedBy.Trimmer)]
				static void TestDAMAccess ()
				{
					typeof (WithRequires).RequiresPublicFields ();
					typeof (WithRequires).RequiresNonPublicFields ();
					typeof (WithRequiresOnlyInstanceFields).RequiresPublicFields ();
					typeof (DerivedWithoutRequires).RequiresPublicFields ();
					typeof (DerivedWithRequires).RequiresPublicFields ();
				}

				[ExpectedWarning ("IL2026", "WithRequires.StaticField", ProducedBy = ProducedBy.Trimmer)]
				[ExpectedWarning ("IL2026", "WithRequires.PrivateStaticField", ProducedBy = ProducedBy.Trimmer)]
				[ExpectedWarning ("IL2026", "DerivedWithRequires.DerivedStaticField", ProducedBy = ProducedBy.Trimmer)]
				static void TestDirectReflectionAccess ()
				{
					typeof (WithRequires).GetField (nameof (WithRequires.StaticField));
					typeof (WithRequires).GetField (nameof (WithRequires.InstanceField)); // Doesn't warn
					typeof (WithRequires).GetField ("PrivateStaticField", BindingFlags.NonPublic);
					typeof (WithRequiresOnlyInstanceFields).GetField (nameof (WithRequiresOnlyInstanceFields.InstnaceField)); // Doesn't warn
					typeof (DerivedWithoutRequires).GetField (nameof (DerivedWithRequires.DerivedStaticField)); // Doesn't warn
					typeof (DerivedWithRequires).GetField (nameof (DerivedWithRequires.DerivedStaticField));
				}

				[ExpectedWarning ("IL2026", "WithRequires.StaticField", ProducedBy = ProducedBy.Trimmer)]
				[DynamicDependency (nameof (WithRequires.StaticField), typeof (WithRequires))]
				[DynamicDependency (nameof (WithRequires.InstanceField), typeof (WithRequires))] // Doesn't warn
				[DynamicDependency (DynamicallyAccessedMemberTypes.PublicFields, typeof (DerivedWithoutRequires))] // Doesn't warn
				[ExpectedWarning ("IL2026", "DerivedWithRequires.DerivedStaticField", ProducedBy = ProducedBy.Trimmer)]
				[DynamicDependency (DynamicallyAccessedMemberTypes.PublicFields, typeof (DerivedWithRequires))]
				static void TestDynamicDependencyAccess ()
				{
				}

				[RequiresUnreferencedCode ("This class is dangerous")]
				class BaseForDAMAnnotatedClass
				{
					public static int baseField;
				}

				[DynamicallyAccessedMembers (DynamicallyAccessedMemberTypes.PublicFields | DynamicallyAccessedMemberTypes.NonPublicFields)]
				[RequiresUnreferencedCode ("This class is dangerous")]
				[ExpectedWarning ("IL2113", "BaseForDAMAnnotatedClass.baseField", ProducedBy = ProducedBy.Trimmer)]
				class DAMAnnotatedClass : BaseForDAMAnnotatedClass
				{
					[ExpectedWarning ("IL2112", "DAMAnnotatedClass.publicField", ProducedBy = ProducedBy.Trimmer)]
					public static int publicField;

					[ExpectedWarning ("IL2112", "DAMAnnotatedClass.privatefield", ProducedBy = ProducedBy.Trimmer)]
					static int privatefield;
				}

				static void TestDAMOnTypeAccess (DAMAnnotatedClass instance)
				{
					instance.GetType ().GetField ("publicField");
				}

				public static void Test ()
				{
					TestDAMAccess ();
					TestDirectReflectionAccess ();
					TestDynamicDependencyAccess ();
					TestDAMOnTypeAccess (null);
				}
			}

			class ReflectionAccessOnEvents
			{
				// Most of the tests in this run into https://github.com/dotnet/linker/issues/2218
				// So for now keeping just a very simple test

				[RequiresUnreferencedCode ("--WithRequires--")]
				class WithRequires
				{
					// These should be reported only in TestDirectReflectionAccess
					// https://github.com/mono/linker/issues/2218
					[ExpectedWarning ("IL2026", "add_StaticEvent", ProducedBy = ProducedBy.Trimmer)]
					[ExpectedWarning ("IL2026", "remove_StaticEvent", ProducedBy = ProducedBy.Trimmer)]
					public static event EventHandler StaticEvent;
				}

				[ExpectedWarning ("IL2026", "add_StaticEvent", ProducedBy = ProducedBy.Trimmer)]
				static void TestDirectReflectionAccess ()
				{
					typeof (WithRequires).GetEvent (nameof (WithRequires.StaticEvent));
				}

				public static void Test ()
				{
					TestDirectReflectionAccess ();
				}
			}

			class ReflectionAccessOnProperties
			{
				[RequiresUnreferencedCode ("--WithRequires--")]
				class WithRequires
				{
					public int InstanceProperty { get; set; }
					public static int StaticProperty { get; set; }
					private static int PrivateStaticProperty { get; set; }
				}

				[RequiresUnreferencedCode ("--WithRequiresOnlyInstanceProperties--")]
				class WithRequiresOnlyInstanceProperties
				{
					public int InstnaceProperty { get; set; }
				}

				[ExpectedWarning ("IL2109", "ReflectionAccessOnProperties/DerivedWithoutRequires", "ReflectionAccessOnProperties.WithRequires", ProducedBy = ProducedBy.Trimmer)]
				class DerivedWithoutRequires : WithRequires
				{
					public static int DerivedStaticProperty { get; set; }
				}

				[RequiresUnreferencedCode ("--DerivedWithRequires--")]
				class DerivedWithRequires : WithRequires
				{
					public static int DerivedStaticProperty { get; set; }
				}

				[ExpectedWarning ("IL2026", "WithRequires.StaticProperty.get", ProducedBy = ProducedBy.Trimmer)]
				[ExpectedWarning ("IL2026", "WithRequires.StaticProperty.set", ProducedBy = ProducedBy.Trimmer)]
				[ExpectedWarning ("IL2026", "WithRequires.PrivateStaticProperty.get", ProducedBy = ProducedBy.Trimmer)]
				[ExpectedWarning ("IL2026", "WithRequires.PrivateStaticProperty.set", ProducedBy = ProducedBy.Trimmer)]
				[ExpectedWarning ("IL2026", "DerivedWithRequires.DerivedStaticProperty.get", ProducedBy = ProducedBy.Trimmer)]
				[ExpectedWarning ("IL2026", "DerivedWithRequires.DerivedStaticProperty.set", ProducedBy = ProducedBy.Trimmer)]
				static void TestDAMAccess ()
				{
					typeof (WithRequires).RequiresPublicProperties ();
					typeof (WithRequires).RequiresNonPublicProperties ();
					typeof (WithRequiresOnlyInstanceProperties).RequiresPublicProperties ();
					typeof (DerivedWithoutRequires).RequiresPublicProperties ();
					typeof (DerivedWithRequires).RequiresPublicProperties ();
				}

				[ExpectedWarning ("IL2026", "WithRequires.StaticProperty.get", ProducedBy = ProducedBy.Trimmer)]
				[ExpectedWarning ("IL2026", "WithRequires.StaticProperty.set", ProducedBy = ProducedBy.Trimmer)]
				[ExpectedWarning ("IL2026", "WithRequires.PrivateStaticProperty.get", ProducedBy = ProducedBy.Trimmer)]
				[ExpectedWarning ("IL2026", "WithRequires.PrivateStaticProperty.set", ProducedBy = ProducedBy.Trimmer)]
				[ExpectedWarning ("IL2026", "DerivedWithRequires.DerivedStaticProperty.get", ProducedBy = ProducedBy.Trimmer)]
				[ExpectedWarning ("IL2026", "DerivedWithRequires.DerivedStaticProperty.set", ProducedBy = ProducedBy.Trimmer)]
				static void TestDirectReflectionAccess ()
				{
					typeof (WithRequires).GetProperty (nameof (WithRequires.StaticProperty));
					typeof (WithRequires).GetProperty (nameof (WithRequires.InstanceProperty)); // Doesn't warn
					typeof (WithRequires).GetProperty ("PrivateStaticProperty", BindingFlags.NonPublic);
					typeof (WithRequiresOnlyInstanceProperties).GetProperty (nameof (WithRequiresOnlyInstanceProperties.InstnaceProperty)); // Doesn't warn
					typeof (DerivedWithoutRequires).GetProperty (nameof (DerivedWithRequires.DerivedStaticProperty)); // Doesn't warn
					typeof (DerivedWithRequires).GetProperty (nameof (DerivedWithRequires.DerivedStaticProperty));
				}

				[ExpectedWarning ("IL2026", "WithRequires.StaticProperty.get", ProducedBy = ProducedBy.Trimmer)]
				[ExpectedWarning ("IL2026", "WithRequires.StaticProperty.set", ProducedBy = ProducedBy.Trimmer)]
				[DynamicDependency (nameof (WithRequires.StaticProperty), typeof (WithRequires))]
				[DynamicDependency (nameof (WithRequires.InstanceProperty), typeof (WithRequires))] // Doesn't warn
				[DynamicDependency (DynamicallyAccessedMemberTypes.PublicProperties, typeof (DerivedWithoutRequires))] // Doesn't warn
				[ExpectedWarning ("IL2026", "DerivedWithRequires.DerivedStaticProperty.get", ProducedBy = ProducedBy.Trimmer)]
				[ExpectedWarning ("IL2026", "DerivedWithRequires.DerivedStaticProperty.set", ProducedBy = ProducedBy.Trimmer)]
				[DynamicDependency (DynamicallyAccessedMemberTypes.PublicProperties, typeof (DerivedWithRequires))]
				static void TestDynamicDependencyAccess ()
				{
				}

				[RequiresUnreferencedCode ("This class is dangerous")]
				class BaseForDAMAnnotatedClass
				{
					public static int baseProperty { get; set; }
				}

				[DynamicallyAccessedMembers (DynamicallyAccessedMemberTypes.PublicProperties | DynamicallyAccessedMemberTypes.NonPublicProperties)]
				[RequiresUnreferencedCode ("This class is dangerous")]
				[ExpectedWarning ("IL2113", "BaseForDAMAnnotatedClass.baseProperty.get", ProducedBy = ProducedBy.Trimmer)]
				[ExpectedWarning ("IL2113", "BaseForDAMAnnotatedClass.baseProperty.set", ProducedBy = ProducedBy.Trimmer)]
				class DAMAnnotatedClass : BaseForDAMAnnotatedClass
				{
					public static int publicProperty {
						[ExpectedWarning ("IL2112", "DAMAnnotatedClass.publicProperty.get", ProducedBy = ProducedBy.Trimmer)]
						get;
						[ExpectedWarning ("IL2112", "DAMAnnotatedClass.publicProperty.set", ProducedBy = ProducedBy.Trimmer)]
						set;
					}

					static int privateProperty {
						[ExpectedWarning ("IL2112", "DAMAnnotatedClass.privateProperty.get", ProducedBy = ProducedBy.Trimmer)]
						get;
						[ExpectedWarning ("IL2112", "DAMAnnotatedClass.privateProperty.set", ProducedBy = ProducedBy.Trimmer)]
						set;
					}
				}

				static void TestDAMOnTypeAccess (DAMAnnotatedClass instance)
				{
					instance.GetType ().GetProperty ("publicProperty");
				}

				public static void Test ()
				{
					TestDAMAccess ();
					TestDirectReflectionAccess ();
					TestDynamicDependencyAccess ();
					TestDAMOnTypeAccess (null);
				}
			}

			[RequiresUnreferencedCode ("The attribute is dangerous")]
			public class AttributeWithRequires : Attribute
			{
				public static int field;

				// `field` cannot be used as named attribute argument because is static, and if accessed via
				// a property the property will be the one generating the warning, but then the warning will 
				// be suppresed by the Requires on the declaring type
				public int PropertyOnAttribute {
					get { return field; }
					set { field = value; }
				}
			}

			[AttributeWithRequires (PropertyOnAttribute = 42)]
			[ExpectedWarning ("IL2026", "AttributeWithRequires.AttributeWithRequires()", ProducedBy = ProducedBy.Trimmer)]
			static void KeepFieldOnAttribute () { }

			public static void Test ()
			{
				TestRequiresInClassAccessedByStaticMethod ();
				TestRequiresInParentClassAccesedByStaticMethod ();
				TestRequiresInClassAccessedByCctor ();
				TestRequiresOnBaseButNotOnDerived ();
				TestRequiresOnDerivedButNotOnBase ();
				TestRequiresOnBaseAndDerived ();
				TestSuppressionsOnClass ();
				TestStaticMethodOnRequiresTypeSuppressedByRequiresOnMethod ();
				TestStaticConstructorCalls ();
				TestOtherMemberTypesWithRequires ();
				ReflectionAccessOnMethod.Test ();
				ReflectionAccessOnCtor.Test ();
				ReflectionAccessOnField.Test ();
				ReflectionAccessOnEvents.Test ();
				ReflectionAccessOnProperties.Test ();
				KeepFieldOnAttribute ();
			}
		}
	}
}<|MERGE_RESOLUTION|>--- conflicted
+++ resolved
@@ -430,12 +430,8 @@
 
 		class TypeIsBeforeFieldInit
 		{
-<<<<<<< HEAD
-			[LogContains ("Message from --TypeIsBeforeFieldInit.AnnotatedMethod--")]
-			[LogContains ("Message from --TypeIsBeforeFieldInit.AnnotatedMethod--", ProducedBy = ProducedBy.Analyzer)]
-=======
 			[ExpectedWarning ("IL2026", "Message from --TypeIsBeforeFieldInit.AnnotatedMethod--", ProducedBy = ProducedBy.Analyzer)]
->>>>>>> f74fcd24
+			[ExpectedWarning ("IL3002", "Message from --TypeIsBeforeFieldInit.AnnotatedMethod--", ProducedBy = ProducedBy.Analyzer)]
 			public static int field = AnnotatedMethod ();
 
 			[RequiresUnreferencedCode ("Message from --TypeIsBeforeFieldInit.AnnotatedMethod--")]
@@ -456,19 +452,24 @@
 
 		class StaticCtorTriggeredByMethodCall
 		{
+			// TODO: Analyzer still allows RUC/RAF on static constructor with no warning
+			// https://github.com/dotnet/linker/issues/2347
 			[ExpectedWarning ("IL2116", "StaticCtorTriggeredByMethodCall..cctor()", ProducedBy = ProducedBy.Trimmer)]
 			[RequiresUnreferencedCode ("Message for --StaticCtorTriggeredByMethodCall.Cctor--")]
+			[RequiresAssemblyFiles ("Message for --StaticCtorTriggeredByMethodCall.Cctor--")]
 			static StaticCtorTriggeredByMethodCall ()
 			{
 			}
 
 			[RequiresUnreferencedCode ("Message for --StaticCtorTriggeredByMethodCall.TriggerStaticCtorMarking--")]
+			[RequiresAssemblyFiles ("Message for --StaticCtorTriggeredByMethodCall.TriggerStaticCtorMarking--")]
 			public void TriggerStaticCtorMarking ()
 			{
 			}
 		}
 
 		[ExpectedWarning ("IL2026", "--StaticCtorTriggeredByMethodCall.TriggerStaticCtorMarking--")]
+		[ExpectedWarning ("IL3002", "--StaticCtorTriggeredByMethodCall.TriggerStaticCtorMarking--", ProducedBy = ProducedBy.Analyzer)]
 		static void TestStaticCtorTriggeredByMethodCall ()
 		{
 			new StaticCtorTriggeredByMethodCall ().TriggerStaticCtorMarking ();
@@ -489,6 +490,7 @@
 
 		[LogDoesNotContain ("ImplementationClass.MethodWithRequires")]
 		[ExpectedWarning ("IL2026", "--IRequires.MethodWithRequires--")]
+		[ExpectedWarning ("IL3002", "--IRequires.MethodWithRequires--", ProducedBy = ProducedBy.Analyzer)]
 		static void TestInterfaceMethodWithRequires ()
 		{
 			IRequires inst = new ImplementationClass ();
@@ -501,12 +503,14 @@
 		interface IRequires
 		{
 			[RequiresUnreferencedCode ("Message for --IRequires.MethodWithRequires--")]
+			[RequiresAssemblyFiles ("Message for --IRequires.MethodWithRequires--")]
 			public void MethodWithRequires ();
 		}
 
 		class ImplementationClass : IRequires
 		{
 			[RequiresUnreferencedCode ("Message for --ImplementationClass.RequiresMethod--")]
+			[RequiresAssemblyFiles ("Message for --ImplementationClass.RequiresMethod--")]
 			public void MethodWithRequires ()
 			{
 			}
@@ -515,12 +519,14 @@
 		abstract class CovariantReturnBase
 		{
 			[RequiresUnreferencedCode ("Message for --CovariantReturnBase.GetRequires--")]
+			[RequiresAssemblyFiles ("Message for --CovariantReturnBase.GetRequires--")]
 			public abstract BaseReturnType GetRequires ();
 		}
 
 		class CovariantReturnDerived : CovariantReturnBase
 		{
 			[RequiresUnreferencedCode ("Message for --CovariantReturnDerived.GetRequires--")]
+			[RequiresAssemblyFiles ("Message for --CovariantReturnDerived.GetRequires--")]
 			public override DerivedReturnType GetRequires ()
 			{
 				return null;
@@ -529,6 +535,7 @@
 
 		[LogDoesNotContain ("--CovariantReturnBase.GetRequires--")]
 		[ExpectedWarning ("IL2026", "--CovariantReturnDerived.GetRequires--")]
+		[ExpectedWarning ("IL3002", "--CovariantReturnDerived.GetRequires--", ProducedBy = ProducedBy.Analyzer)]
 		static void TestCovariantReturnCallOnDerived ()
 		{
 			var tmp = new CovariantReturnDerived ();
@@ -536,6 +543,7 @@
 		}
 
 		[ExpectedWarning ("IL2026", "--Method--")]
+		[ExpectedWarning ("IL3002", "--Method--", ProducedBy = ProducedBy.Analyzer)]
 		static void TestRequiresInMethodFromCopiedAssembly ()
 		{
 			var tmp = new RequiresInCopyAssembly ();
@@ -556,11 +564,13 @@
 		}
 
 		[RequiresUnreferencedCode ("Message for --RequiresInDynamicDependency--")]
+		[RequiresAssemblyFiles ("Message for --RequiresInDynamicDependency--")]
 		static void RequiresInDynamicDependency ()
 		{
 		}
 
 		[ExpectedWarning ("IL2026", "--RequiresInDynamicDependency--")]
+		[ExpectedWarning ("IL3002", "--RequiresInDynamicDependency--", ProducedBy = ProducedBy.Analyzer)]
 		[DynamicDependency ("RequiresInDynamicDependency")]
 		static void TestRequiresInDynamicDependency ()
 		{
@@ -568,22 +578,27 @@
 		}
 
 		[RequiresUnreferencedCode ("Linker adds a trailing period to this message")]
+		[RequiresAssemblyFiles ("Linker adds a trailing period to this message")]
 		static void WarningMessageWithoutEndingPeriod ()
 		{
 		}
 
 		[ExpectedWarning ("IL2026", "Linker adds a trailing period to this message.")]
+		[ExpectedWarning ("IL3002", "Linker adds a trailing period to this message.", ProducedBy = ProducedBy.Analyzer)]
 		static void TestThatTrailingPeriodIsAddedToMessage ()
 		{
 			WarningMessageWithoutEndingPeriod ();
 		}
 
 		[RequiresUnreferencedCode ("Linker does not add a period to this message.")]
+		[RequiresAssemblyFiles ("Linker does not add a period to this message.")]
 		static void WarningMessageEndsWithPeriod ()
 		{
 		}
 
+		[LogDoesNotContain ("Linker does not add a period to this message..")]
 		[ExpectedWarning ("IL2026", "Linker does not add a period to this message.")]
+		[ExpectedWarning ("IL3002", "Linker does not add a period to this message.", ProducedBy = ProducedBy.Analyzer)]
 		static void TestThatTrailingPeriodIsNotDuplicatedInWarningMessage ()
 		{
 			WarningMessageEndsWithPeriod ();
@@ -610,6 +625,7 @@
 			class AttributeWhichRequiresAttribute : Attribute
 			{
 				[RequiresUnreferencedCode ("Message for --AttributeWhichRequiresAttribute.ctor--")]
+				[RequiresAssemblyFiles ("Message for --AttributeWhichRequiresAttribute.ctor--")]
 				public AttributeWhichRequiresAttribute ()
 				{
 				}
@@ -625,17 +641,20 @@
 					get => false;
 
 					[RequiresUnreferencedCode ("--AttributeWhichRequiresOnPropertyAttribute.PropertyWhichRequires--")]
+					[RequiresAssemblyFiles ("--AttributeWhichRequiresOnPropertyAttribute.PropertyWhichRequires--")]
 					set { }
 				}
 			}
 
 			[ExpectedWarning ("IL2026", "--AttributeWhichRequiresAttribute.ctor--")]
+			[ExpectedWarning ("IL3002", "--AttributeWhichRequiresAttribute.ctor--", ProducedBy = ProducedBy.Analyzer)]
 			class GenericTypeWithAttributedParameter<[AttributeWhichRequires] T>
 			{
 				public static void TestMethod () { }
 			}
 
 			[ExpectedWarning ("IL2026", "--AttributeWhichRequiresAttribute.ctor--")]
+			[ExpectedWarning ("IL3002", "--AttributeWhichRequiresAttribute.ctor--", ProducedBy = ProducedBy.Analyzer)]
 			static void GenericMethodWithAttributedParameter<[AttributeWhichRequires] T> () { }
 
 			static void TestRequiresOnAttributeOnGenericParameter ()
@@ -645,7 +664,9 @@
 			}
 
 			[ExpectedWarning ("IL2026", "--AttributeWhichRequiresAttribute.ctor--")]
+			[ExpectedWarning ("IL3002", "--AttributeWhichRequiresAttribute.ctor--", ProducedBy = ProducedBy.Analyzer)]
 			[ExpectedWarning ("IL2026", "--AttributeWhichRequiresOnPropertyAttribute.PropertyWhichRequires--")]
+			[ExpectedWarning ("IL3002", "--AttributeWhichRequiresOnPropertyAttribute.PropertyWhichRequires--", ProducedBy = ProducedBy.Analyzer)]
 			[AttributeWhichRequires]
 			[AttributeWhichRequiresOnProperty (PropertyWhichRequires = true)]
 			class TypeWithAttributeWhichRequires
@@ -653,19 +674,25 @@
 			}
 
 			[ExpectedWarning ("IL2026", "--AttributeWhichRequiresAttribute.ctor--")]
+			[ExpectedWarning ("IL3002", "--AttributeWhichRequiresAttribute.ctor--", ProducedBy = ProducedBy.Analyzer)]
 			[ExpectedWarning ("IL2026", "--AttributeWhichRequiresOnPropertyAttribute.PropertyWhichRequires--")]
+			[ExpectedWarning ("IL3002", "--AttributeWhichRequiresOnPropertyAttribute.PropertyWhichRequires--", ProducedBy = ProducedBy.Analyzer)]
 			[AttributeWhichRequires]
 			[AttributeWhichRequiresOnProperty (PropertyWhichRequires = true)]
 			static void MethodWithAttributeWhichRequires () { }
 
 			[ExpectedWarning ("IL2026", "--AttributeWhichRequiresAttribute.ctor--")]
+			[ExpectedWarning ("IL3002", "--AttributeWhichRequiresAttribute.ctor--", ProducedBy = ProducedBy.Analyzer)]
 			[ExpectedWarning ("IL2026", "--AttributeWhichRequiresOnPropertyAttribute.PropertyWhichRequires--")]
+			[ExpectedWarning ("IL3002", "--AttributeWhichRequiresOnPropertyAttribute.PropertyWhichRequires--", ProducedBy = ProducedBy.Analyzer)]
 			[AttributeWhichRequires]
 			[AttributeWhichRequiresOnProperty (PropertyWhichRequires = true)]
 			static int _fieldWithAttributeWhichRequires;
 
 			[ExpectedWarning ("IL2026", "--AttributeWhichRequiresAttribute.ctor--")]
+			[ExpectedWarning ("IL3002", "--AttributeWhichRequiresAttribute.ctor--", ProducedBy = ProducedBy.Analyzer)]
 			[ExpectedWarning ("IL2026", "--AttributeWhichRequiresOnPropertyAttribute.PropertyWhichRequires--")]
+			[ExpectedWarning ("IL3002", "--AttributeWhichRequiresOnPropertyAttribute.PropertyWhichRequires--", ProducedBy = ProducedBy.Analyzer)]
 			[AttributeWhichRequires]
 			[AttributeWhichRequiresOnProperty (PropertyWhichRequires = true)]
 			static bool PropertyWithAttributeWhichRequires { get; set; }
@@ -673,9 +700,11 @@
 			[AttributeWhichRequires]
 			[AttributeWhichRequiresOnProperty (PropertyWhichRequires = true)]
 			[RequiresUnreferencedCode ("--MethodWhichRequiresWithAttributeWhichRequires--")]
+			[RequiresAssemblyFiles ("--MethodWhichRequiresWithAttributeWhichRequires--")]
 			static void MethodWhichRequiresWithAttributeWhichRequires () { }
 
 			[ExpectedWarning ("IL2026", "--MethodWhichRequiresWithAttributeWhichRequires--")]
+			[ExpectedWarning ("IL3002", "--MethodWhichRequiresWithAttributeWhichRequires--", ProducedBy = ProducedBy.Analyzer)]
 			static void TestMethodWhichRequiresWithAttributeWhichRequires ()
 			{
 				MethodWhichRequiresWithAttributeWhichRequires ();
@@ -702,10 +731,12 @@
 			class GenericWithStaticMethod<T>
 			{
 				[RequiresUnreferencedCode ("Message for --GenericTypeWithStaticMethodWhichRequires--")]
+				[RequiresAssemblyFiles ("Message for --GenericTypeWithStaticMethodWhichRequires--")]
 				public static void GenericTypeWithStaticMethodWhichRequires () { }
 			}
 
 			[ExpectedWarning ("IL2026", "--GenericTypeWithStaticMethodWhichRequires--")]
+			[ExpectedWarning ("IL3002", "--GenericTypeWithStaticMethodWhichRequires--", ProducedBy = ProducedBy.Analyzer)]
 			public static void GenericTypeWithStaticMethodViaLdftn ()
 			{
 				var _ = new Action (GenericWithStaticMethod<TestType>.GenericTypeWithStaticMethodWhichRequires);
@@ -722,12 +753,14 @@
 			abstract class Base
 			{
 				[RequiresUnreferencedCode ("Message for --CovariantReturnViaLdftn.Base.GetRequires--")]
+				[RequiresAssemblyFiles ("Message for --CovariantReturnViaLdftn.Base.GetRequires--")]
 				public abstract BaseReturnType GetRequires ();
 			}
 
 			class Derived : Base
 			{
 				[RequiresUnreferencedCode ("Message for --CovariantReturnViaLdftn.Derived.GetRequires--")]
+				[RequiresAssemblyFiles ("Message for --CovariantReturnViaLdftn.Derived.GetRequires--")]
 				public override DerivedReturnType GetRequires ()
 				{
 					return null;
@@ -735,6 +768,7 @@
 			}
 
 			[ExpectedWarning ("IL2026", "--CovariantReturnViaLdftn.Derived.GetRequires--")]
+			[ExpectedWarning ("IL3002", "--CovariantReturnViaLdftn.Derived.GetRequires--", ProducedBy = ProducedBy.Analyzer)]
 			public static void Test ()
 			{
 				var tmp = new Derived ();
@@ -785,15 +819,19 @@
 		class OnEventMethod
 		{
 			[ExpectedWarning ("IL2026", "--EventToTestRemove.remove--")]
+			[ExpectedWarning ("IL3002", "--EventToTestRemove.remove--", ProducedBy = ProducedBy.Analyzer)]
 			static event EventHandler EventToTestRemove {
 				add { }
 				[RequiresUnreferencedCode ("Message for --EventToTestRemove.remove--")]
+				[RequiresAssemblyFiles ("Message for --EventToTestRemove.remove--")]
 				remove { }
 			}
 
 			[ExpectedWarning ("IL2026", "--EventToTestAdd.add--")]
+			[ExpectedWarning ("IL3002", "--EventToTestAdd.add--", ProducedBy = ProducedBy.Analyzer)]
 			static event EventHandler EventToTestAdd {
 				[RequiresUnreferencedCode ("Message for --EventToTestAdd.add--")]
+				[RequiresAssemblyFiles ("Message for --EventToTestAdd.add--")]
 				add { }
 				remove { }
 			}
