--- conflicted
+++ resolved
@@ -818,12 +818,7 @@
 
 		class OnEventMethod
 		{
-<<<<<<< HEAD
-			[ExpectedWarning ("IL2026", "--EventToTestRemove.remove--")]
-			[ExpectedWarning ("IL3002", "--EventToTestRemove.remove--", ProducedBy = ProducedBy.Analyzer)]
-=======
 			[ExpectedWarning ("IL2026", "--EventToTestRemove.remove--", ProducedBy = ProducedBy.Trimmer)]
->>>>>>> c702d033
 			static event EventHandler EventToTestRemove {
 				add { }
 				[RequiresUnreferencedCode ("Message for --EventToTestRemove.remove--")]
@@ -831,12 +826,7 @@
 				remove { }
 			}
 
-<<<<<<< HEAD
-			[ExpectedWarning ("IL2026", "--EventToTestAdd.add--")]
-			[ExpectedWarning ("IL3002", "--EventToTestAdd.add--", ProducedBy = ProducedBy.Analyzer)]
-=======
 			[ExpectedWarning ("IL2026", "--EventToTestAdd.add--", ProducedBy = ProducedBy.Trimmer)]
->>>>>>> c702d033
 			static event EventHandler EventToTestAdd {
 				[RequiresUnreferencedCode ("Message for --EventToTestAdd.add--")]
 				[RequiresAssemblyFiles ("Message for --EventToTestAdd.add--")]
@@ -845,7 +835,9 @@
 			}
 
 			[ExpectedWarning ("IL2026", "--EventToTestRemove.remove--")]
+			[ExpectedWarning ("IL3002", "--EventToTestRemove.remove--", ProducedBy = ProducedBy.Analyzer)]
 			[ExpectedWarning ("IL2026", "--EventToTestAdd.add--")]
+			[ExpectedWarning ("IL3002", "--EventToTestAdd.add--", ProducedBy = ProducedBy.Analyzer)]
 			public static void Test ()
 			{
 				EventToTestRemove -= (sender, e) => { };
