--- conflicted
+++ resolved
@@ -58,12 +58,9 @@
 			TestRequiresThroughReflectionInMethodFromCopiedAssembly ();
 			TestRequiresInDynamicallyAccessedMethodFromCopiedAssembly (typeof (RequiresUnreferencedCodeInCopyAssembly.IDerivedInterface));
 			TestRequiresInDynamicDependency ();
-<<<<<<< HEAD
 			TestThatTrailingPeriodIsAddedToMessage ();
 			TestThatTrailingPeriodIsNotDuplicatedInWarningMessage ();
-=======
 			TestRequiresOnAttributeOnGenericParameter ();
->>>>>>> 54f48273
 		}
 
 		[ExpectedWarning ("IL2026", "Message for --RequiresWithMessageOnly--.")]
@@ -407,7 +404,6 @@
 			RequiresUnreferencedCodeInDynamicDependency ();
 		}
 
-<<<<<<< HEAD
 		[RequiresUnreferencedCode ("Linker adds a trailing period to this message")]
 		static void WarningMessageWithoutEndingPeriod ()
 		{
@@ -428,7 +424,8 @@
 		static void TestThatTrailingPeriodIsNotDuplicatedInWarningMessage ()
 		{
 			WarningMessageEndsWithPeriod ();
-=======
+    }
+
 		class AttributeWhichRequiresUnreferencedCodeAttribute : Attribute
 		{
 			[RequiresUnreferencedCode ("Message for --AttributeWhichRequiresUnreferencedCodeAttribute.ctor--")]
@@ -446,7 +443,6 @@
 		static void TestRequiresOnAttributeOnGenericParameter ()
 		{
 			GenericTypeWithAttributedParameter<int>.TestMethod ();
->>>>>>> 54f48273
 		}
 	}
 }