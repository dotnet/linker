--- conflicted
+++ resolved
@@ -1,5 +1,4 @@
 <?xml version="1.0" encoding="utf-8" ?>
-<<<<<<< HEAD
 <linker>
 	<assembly fullname="test">
 		<type fullname="Mono.Linker.Tests.Cases.LinkAttributes.TestConditionalRemoveAttribute">
@@ -40,30 +39,4 @@
 			</attribute>
 		</type>
 	</assembly>
-=======
-<linker xmlns:xsi="http://www.w3.org/2001/XMLSchema-instance" xsi:noNamespaceSchemaLocation="../../../src/ILLink.Shared/ILLink.LinkAttributes.xsd">
-  <assembly fullname="test">
-    <type fullname="Mono.Linker.Tests.Cases.LinkAttributes.TestConditionalRemoveAttribute">
-      <attribute internal="RemoveAttributeInstances">
-        <argument type="System.Object">
-          <argument>remove1</argument>
-        </argument>
-      </attribute>
-    </type>
-    <type fullname="Mono.Linker.Tests.Cases.LinkAttributes.TestConditionalRemoveAttribute">
-      <attribute internal="RemoveAttributeInstances">
-        <argument type="System.Object">
-          <argument type="System.Int32">100</argument>
-        </argument>
-      </attribute>
-    </type>
-    <type fullname="Mono.Linker.Tests.Cases.LinkAttributes.TestConditionalRemoveAttribute">
-      <attribute internal="RemoveAttributeInstances">
-        <argument type="System.Object">
-          <argument>remove0</argument>
-        </argument>
-      </attribute>
-    </type>
-  </assembly>
->>>>>>> 5200664c
 </linker>