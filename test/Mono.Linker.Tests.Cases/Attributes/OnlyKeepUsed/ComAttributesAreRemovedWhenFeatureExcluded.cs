--- conflicted
+++ resolved
@@ -2,37 +2,30 @@
 using Mono.Linker.Tests.Cases.Expectations.Assertions;
 using Mono.Linker.Tests.Cases.Expectations.Metadata;
 
-<<<<<<< HEAD
-namespace Mono.Linker.Tests.Cases.Attributes.OnlyKeepUsed
-{
-=======
 namespace Mono.Linker.Tests.Cases.Attributes.OnlyKeepUsed {
 #if NETCOREAPP
 	[IgnoreTestCase ("--exclude-feature is not supported on .NET Core")]
 #endif
->>>>>>> d60f4eab
 	[SetupLinkerArgument ("--used-attrs-only", "true")]
 	[SetupLinkerArgument ("--exclude-feature", "com")]
-	public class ComAttributesAreRemovedWhenFeatureExcluded
-	{
+	public class ComAttributesAreRemovedWhenFeatureExcluded {
 		public static void Main ()
 		{
 			var tmp = ReturnValueUsedToMarkType ();
 		}
-
+		
 		[Kept]
 		static A ReturnValueUsedToMarkType ()
 		{
 			return null;
 		}
-
+		
 		[Kept]
 		[RemovedPseudoAttribute (0x00001000u)]
 		[ComImport]
 		[Guid ("D7BB1889-3AB7-4681-A115-60CA9158FECA")]
 		[InterfaceType (ComInterfaceType.InterfaceIsIUnknown)]
-		interface A
-		{
+		interface A {
 		}
 	}
 }