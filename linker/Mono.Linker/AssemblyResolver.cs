--- conflicted
+++ resolved
@@ -33,15 +33,11 @@
 
 namespace Mono.Linker {
 
-<<<<<<< HEAD
+#if NET_CORE
+	public class AssemblyResolver : DirectoryAssemblyResolver, ILinkerAssemblyResolver {
+#else
 	public class AssemblyResolver : BaseAssemblyResolver, ILinkerAssemblyResolver {
-=======
-#if NET_CORE
-	public class AssemblyResolver : DirectoryAssemblyResolver {
-#else
-	public class AssemblyResolver : BaseAssemblyResolver {
 #endif
->>>>>>> 9401a4b0
 
 		IDictionary _assemblies;
 
