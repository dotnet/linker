# ILLink Errors and Warnings

Every linker error and warning has an assigned unique error code for easier
identification. The known codes are in the range 1000 to 6000. Custom
steps should avoid using this range not to collide with existing or future
error and warning codes.

For versioned warnings, the warning version is indicated in parentheses following
the error code. For example:

#### `ILXXXX` (version): Message
- Description of the error code including more details.

## Error Codes

#### `IL1001`: Failed to process 'XML document location'. Feature 'feature' does not specify a "featurevalue" attribute

- The substitution or descriptor in 'XML document location' with feature value 'feature' does not use the `featurevalue` attribute. These attributes have to be used together.

#### `IL1002`: Failed to process 'XML document location'. Unsupported non-boolean feature definition 'feature'

- The substitution or descriptor in 'XML document location' with feature value 'feature' sets the attribute `featurevalue` to a non-boolean value. Only boolean values are supported for this attribute.

#### `IL1003`: Error processing 'XML document name': 'XmlException'

- There was an error processing a resource linker descriptor, embedded resource linker descriptor or external substitution XML (`ILLink.Substitutions.xml`). The most likely reason for this is that the descriptor file has syntactical errors.

#### `IL1005`: Error processing method 'method' in assembly 'assembly'

- There was an error processing method 'method'. An exception with more details is printed.

#### `IL1006`: Cannot stub constructor on 'type' when base type does not have default constructor

- There was an error trying to create a new instance of type 'type'. Its constructor was marked for substitution in a substitution XML, but the base type of 'type' doesn't have a default constructor. Constructors of derived types marked for substitution require to have a default constructor in its base type.

#### `IL1007`: Missing predefined 'type' type

#### `IL1008`: Could not find constructor on 'type'

#### `IL1009`: Assembly reference 'name' could not be resolved

- There was an error resolving assembly 'name'. Consider adding missing reference to your project or pass `--skip-unresolved` option if you are sure the dependencies don't need to be analyzed.

#### `IL1010`: Assembly 'assembly' cannot be loaded due to failure in processing 'reference' reference

- The assembly 'assembly' could not be loaded due to an error processing the reference assembly 'reference'. An exception with more details is printed.

#### `IL1011`: Failed to write 'output'

- There was an error writing the linked assembly 'output'. An exception with more details is printed.

#### `IL1012`: IL Linker has encountered an unexpected error. Please report the issue at https://github.com/mono/linker/issues

- There was an unexpected error while linking. An exception with more details is printed to the MSBuild log. Please share this stack trace with the IL Linker team to further investigate the cause and possible solution.

#### `IL1013`: Error processing 'XML document location': 'XmlException'

- There was an error processing 'XML document location' xml file. The most likely reason for this is that the XML file has syntactical errors.

#### `IL1014`: Failed to process 'XML document location`. Unsupported value for featuredefault attribute

- Element in 'XML document location' contains a 'featuredefault' attribute with an invalid value. This attribute only supports the true value, to indicate that this is the default behavior for a feature when a value is not given.

#### `IL1015`: Unrecognized command-line option: 'option'

- The linker was passed a string that was not a linker option.

#### `IL1016`: Invalid warning version 'version'

- The value given for the --warn argument was not a valid warning version. Valid versions include integers in the range 0-9999, though not all of these map to distinct warning waves.

#### `IL1017`: Invalid value 'value' for '--generate-warning-suppressions' option

- Invalid value 'value' was used for command-line option '--generate-warning-suppressions'; must be 'cs' or 'xml'.

#### `IL1018`: Missing argument for '{optionName}' option

- The command-line option 'optionName' was specified but no argument was given.

#### `IL1019`: Value used with '--custom-data' has to be in the KEY=VALUE format

- The command-line option --custom-data receives a key-value pair using the format KEY=VALUE.

#### `IL1020`: No files to link were specified. Use one of '{resolvers}' options

#### `IL1021`: Options '--new-mvid' and '--deterministic' cannot be used at the same time

#### `IL1022`: The assembly '{arg}' specified for '--custom-step' option could not be found

#### `IL1023`: The path to the assembly '{arg}' specified for '--custom-step' must be fully qualified

#### `IL1024`: Invalid value '{arg}' specified for '--custom-step' option

- There was an error in the format of the custom step 'arg' given.

#### `IL1025`: Expected '+' or '-' to control new step insertion

- A custom step that is inserted relative to an existing step in the pipeline must specify whether to be added before (-) or after (+) the step it's relative to.

#### `IL1026`: Pipeline step '{name}' could not be found

- A custom step was specified for insertion relative to a non existent step 'name'.

#### `IL1027`: Custom step '{type}' could not be found

- The custom step 'type' could not be found in the given assembly.

#### `IL1028`: Custom step '{type}' is incompatible with this linker version

#### `IL1029`: Invalid optimization value '{text}'

- The optimization 'text' is invalid. Optimization values can either be 'beforefieldinit', 'overrideremoval', 'unreachablebodies', 'unusedinterfaces', 'ipconstprop', or 'sealer'.

#### `IL1030`: Invalid argument for '{token}' option

#### `IL1031`: Invalid assembly action '{action}'

#### `IL1032`: Root assembly '{assemblyFile}' could not be found

#### `IL1033`: XML descriptor file '{xmlFile}' could not be found

#### `IL1034`: Root assembly '{name}' does not have entry point

#### `IL1035`: Root assembly '{name}' cannot use action '{action}'

#### `IL1036`: Invalid assembly name '{assemblyName}'

#### `IL1037`: Invalid assembly root mode '{mode}'

#### `IL1038`: Exported type '{type.Name}' cannot be resolved

#### `IL1039`: Reference assembly '{assemblyPath}' could not be loaded

- A reference assembly input passed via -reference could not be loaded.

#### `IL1040`: Failed to resolve {name}

- Metadata element 'name' cannot be resolved. This usually means there is a version mismatch between dependencies.

#### `IL1041`: The type '{typeName}' used with attribute value 'value' could not be found

- The type name used to define custom attribute value could not be resolved. This can mean the assembly reference is missing or that the type does not exist.

#### `IL1042`: Cannot convert value '{value}' to type '{typeName}'

- The 'value' specified for the custom attribute value cannot be converted to specified argument type 'typeName'.

#### `IL1043`: Custom attribute argument for 'type' type requires nested 'argument' node

- The syntax for custom attribute value for 'type' requires to also specify the underlying attribute type.

#### `IL1044`: Could not resolve custom attribute type value '{value}'

- The 'value' specified for the custom attribute of `System.Type` type could not be resolved.

#### `IL1045`: Unexpected attribute argument type 'type'

- The type name used with attribute type is not one of the supported types.

#### `IL1046`: Invalid metadata '{name}' option

----
## Warning Codes

#### `IL2001`: Type 'type' has no fields to preserve

- The XML descriptor preserves fields on type 'type', but this type has no fields.
  ```XML
  <linker>
    <assembly fullname="test">
      <type fullname="TestType" preserve="fields" />
    </assembly>
  </linker>
  ```
  ```C#
  // IL2001: Type 'TestType' has no fields to preserve
  class TestType
  {
      void OnlyMethod() {}
  }
  ```


#### `IL2002`: Type 'type' has no methods to preserve

- The XML descriptor preserves methods on type 'type', but this type has no methods.

  ```XML
  <linker>
    <assembly fullname="test">
      <type fullname="TestType" preserve="methods" />
    </assembly>
  </linker>
  ```
  ```C#
  // IL2001: Type 'TestType' has no methods to preserve
  struct TestType
  {
      public int Number;
  }
  ```

#### `IL2003`: Could not resolve dependency assembly 'assembly name' specified in a 'PreserveDependency' attribute

- The assembly 'assembly' in `PreserveDependency` attribute could not be resolved.

  ```C#
  // IL2003: Could not resolve dependency assembly 'NonExistentAssembly' specified in a 'PreserveDependency' attribute
  [PreserveDependency("MyMethod", "MyType", "NonExistentAssembly")]
  void TestMethod()
  {
  }
  ```

#### `IL2004`: Could not resolve dependency type 'type' specified in a 'PreserveDependency' attribute

- The type 'type' in `PreserveDependency` attribute could not be resolved.

  ```C#
  // IL2004: Could not resolve dependency type 'NonExistentType' specified in a 'PreserveDependency' attribute
  [PreserveDependency("MyMethod", "NonExistentType", "MyAssembly")]
  void TestMethod()
  {
  }
  ```

#### `IL2005`: Could not resolve dependency member 'member' declared in type 'type' specified in a 'PreserveDependency' attribute

- The member 'member' in `PreserveDependency` attribute could not be resolved.

  ```C#
  // IL2005: Could not resolve dependency member 'NonExistentMethod' declared on type 'MyType' specified in a 'PreserveDependency' attribute
  [PreserveDependency("NonExistentMethod", "MyType", "MyAssembly")]
  void TestMethod()
  {
  }
  ```

#### `IL2007`: Could not resolve assembly 'assembly'

- The assembly 'assembly' in the XML could not be resolved.

  ```XML
  <!-- IL2007: Could not resolve assembly 'NonExistentAssembly' -->
  <linker>
    <assembly fullname="NonExistentAssembly" />
  </linker>
  ```

#### `IL2008`: Could not resolve type 'type'

- The type 'type' in the XML could not be resolved.

  ```XML
  <!-- IL2008: Could not resolve type 'NonExistentType' -->
  <linker>
    <assembly fullname="MyAssembly">
      <type fullname="NonExistentType" />
    </assembly>
  </linker>
  ```

#### `IL2009`: Could not find method 'method' on type 'type'

- The 'XML document location' defined a method 'method' on type 'type', but the method was not found.

  ```XML
  <!-- IL2009: Could not find method 'NonExistentMethod' on type 'MyType' -->
  <linker>
    <assembly fullname="MyAssembly">
      <type fullname="MyType">
        <method name="NonExistentMethod" />
      </type>
    </assembly>
  </linker>
  ```

#### `IL2010`: Invalid value for 'signature' stub

- The value used in the substitution XML for method 'signature' does not represent a value of a built-in type, or does not match the return type of the method.

  ```XML
  <!-- IL2010: Invalid value for 'MyType.MyMethodReturningInt()' stub -->
  <linker>
    <assembly fullname="MyAssembly">
      <type fullname="MyType">
        <method name="MyMethodReturningInt" body="stub" value="NonNumber" />
      </type>
    </assembly>
  </linker>
  ```

#### `IL2011`: Unknown body modification 'action' for 'signature'

- The value 'action' of the body attribute used in the substitution XML is invalid (the only supported options are `remove` and `stub`).

  ```XML
  <!-- IL2010: Unknown body modification 'nonaction' for 'MyType.MyMethod()' -->
  <linker>
    <assembly fullname="MyAssembly">
      <type fullname="MyType">
        <method name="MyMethod" body="nonaction" value="NonNumber" />
      </type>
    </assembly>
  </linker>
  ```

#### `IL2012`: Could not find field 'field' on type 'type'

- The 'XML document location' defined a field 'field' on type 'type', but the field was not found.

  ```XML
  <!-- IL2012: Could not find field 'NonExistentField' on type 'MyType' -->
  <linker>
    <assembly fullname="MyAssembly">
      <type fullname="MyType">
        <field name="NonExistentField" />
      </type>
    </assembly>
  </linker>
  ```

#### `IL2013`: Substituted field 'field' needs to be static field

- The substituted field 'field' was non-static or constant. Only static non-constant fields are supported.

  ```XML
  <!-- IL2013: Substituted field 'MyType.InstanceField' needs to be static field -->
  <linker>
    <assembly fullname="MyAssembly">
      <type fullname="MyType">
        <field name="InstanceField" value="5" />
      </type>
    </assembly>
  </linker>
  ```

#### `IL2014`: Missing 'value' attribute for field 'field'

- A field was specified for substitution but no value to be substituted was given.

  ```XML
  <!-- IL2014: Missing 'value' attribute for field 'MyType.MyField' -->
  <linker>
    <assembly fullname="MyAssembly">
      <type fullname="MyType">
        <field name="MyField" />
      </type>
    </assembly>
  </linker>
  ```

#### `IL2015`: Invalid value 'value' for 'field'

- The value 'value' used in the substitution XML for field 'field' is not a built-in type, or does not match the type of 'field'.

  ```XML
  <!-- IL2015: Invalid value 'NonNumber' for 'MyType.IntField' -->
  <linker>
    <assembly fullname="MyAssembly">
      <type fullname="MyType">
        <field name="IntField" value="NonNumber" />
      </type>
    </assembly>
  </linker>
  ```

#### `IL2016`: Could not find event 'event' on type 'type'

- The 'XML document location' defined a event 'event' on type 'type', but the event was not found.

  ```XML
  <!-- IL2016: Could not find event 'NonExistentEvent' on type 'MyType' -->
  <linker>
    <assembly fullname="MyAssembly">
      <type fullname="MyType">
        <event name="NonExistentEvent" />
      </type>
    </assembly>
  </linker>
  ```

#### `IL2017`: Could not find property 'property' on type 'type'

- The 'XML document location' defined a property 'property' on type 'type', but the property was not found.

  ```XML
  <!-- IL2017: Could not find property 'NonExistentProperty' on type 'MyType' -->
  <linker>
    <assembly fullname="MyAssembly">
      <type fullname="MyType">
        <property name="NonExistentProperty" />
      </type>
    </assembly>
  </linker>
  ```

#### `IL2018`: Could not find the get accessor of property 'property' on type 'type'

- The 'XML document location' defined the get accessor of property 'property' on type 'type', but the accessor was not found.

  ```XML
  <!-- IL2018: Could not find the get accessor of property 'SetOnlyProperty' on type 'MyType' -->
  <linker>
    <assembly fullname="MyAssembly">
      <type fullname="MyType">
        <property signature="System.Boolean SetOnlyProperty" accessors="get" />
      </type>
    </assembly>
  </linker>
  ```

#### `IL2019`: Could not find the set accessor of property 'property' on type 'type'

- The 'XML document location' defined the set accessor of property 'property' on type 'type', but the accessor was not found.

  ```XML
  <!-- IL2019: Could not find the set accessor of property 'GetOnlyProperty' on type 'MyType' -->
  <linker>
    <assembly fullname="MyAssembly">
      <type fullname="MyType">
        <property signature="System.Boolean GetOnlyProperty" accessors="set" />
      </type>
    </assembly>
  </linker>
  ```

#### `IL2022`: Could not find matching constructor for custom attribute 'attribute-type' arguments

- The XML attribute arguments for attribute type 'attribute-type' use values or types which don't match to any constructor on 'attribute-type'

  ```XML
  <!-- IL2022: Could not find matching constructor for custom attribute 'attribute-type' arguments -->
  <linker>
    <assembly fullname="MyAssembly">
      <type fullname="MyType">
        <attribute fullname="AttributeWithNoParametersAttribute">
          <argument>ExtraArgumentValue</argument>
        </attribute>
      </type>
    </assembly>
  </linker>
  ```

#### `IL2023`: There is more than one 'return' child element specified for method 'method'

- Method 'method' has more than one `return` element specified. There can only be one `return` element to specify attribute on the return parameter of the method.

  ```XML
  <!-- IL2023: There is more than one 'return' child element specified for method 'method' -->
  <linker>
    <assembly fullname="MyAssembly">
      <type fullname="MyType">
        <method name="MyMethod">
          <return>
            <attribute fullname="FirstAttribute"/>
          </return>
          <return>
            <attribute fullname="SecondAttribute"/>
          </return>
        </method>
      </type>
    </assembly>
  </linker>
  ```

#### `IL2024`: More than one value specified for parameter 'parameter' of method 'method'

- Method 'method' has more than one `parameter` element for parameter 'parameter'. There can only be one value specified for each parameter.

  ```XML
  <!-- IL2024: More than one value specified for parameter 'parameter' of method 'method' -->
  <linker>
    <assembly fullname="MyAssembly">
      <type fullname="MyType">
        <method name="MyMethod">
          <parameter name="methodParameter">
            <attribute fullname="FirstAttribute"/>
          </parameter>
          <parameter name="methodParameter">
            <attribute fullname="SecondAttribute"/>
          </parameter>
        </method>
      </type>
    </assembly>
  </linker>
  ```

#### `IL2025`: Duplicate preserve of 'member'

- The XML descriptor marks for preservation the member or type 'member' more than once.

  ```XML
  <!-- IL2024: More than one value specified for parameter 'parameter' of method 'method' -->
  <linker>
    <assembly fullname="MyAssembly">
      <type fullname="MyType">
        <method name="MyMethod"/>
        <method name="MyMethod"/>
      </type>
    </assembly>
  </linker>
  ```

#### `IL2026` Trim analysis: Using method 'method' which has 'RequiresUnreferencedCodeAttribute' can break functionality when trimming application code. [message]. [url]

- The linker found a call to a method which is annotated with `RequiresUnreferencedCodeAttribute` which can break functionality of a trimmed application.

  ```C#
  [RequiresUnreferencedCode("Use 'MethodFriendlyToTrimming' instead", Url="http://help/unreferencedcode")]
  void MethodWithUnreferencedCodeUsage()
  {
  }

  void TestMethod()
  {
      // IL2026: Using method 'MethodWithUnreferencedCodeUsage' which has 'RequiresUnreferencedCodeAttribute' 
      // can break functionality when trimming application code. Use 'MethodFriendlyToTrimming' instead. http://help/unreferencedcode
      MethodWithUnreferencedCodeUsage();
  }
  ```

#### `IL2027`: Attribute 'attribute' should only be used once on 'member'.

- The linker found multiple instances of attribute 'attribute' on 'member'. This attribute is only allowed to have one instance, linker will only use the fist instance and ignore the rest.

  ```C#
  // Note: C# won't allow this because RequiresUnreferencedCodeAttribute only allows one instantiation,
  // but it's a good demonstration (it's possible to get to this state using LinkAttributes.xml)

  // IL2027: Attribute 'RequiresUnreferencedCodeAttribute' should only be used once on 'MethodWithUnreferencedCodeUsage()'.
  [RequiresUnreferencedCode("Use A instead")]
  [RequiresUnreferencedCode("Use B instead")]
  void MethodWithUnreferencedCodeUsage()
  {
  }
  ```

#### `IL2028`: Attribute 'attribute' doesn't have the required number of parameters specified

- The linker found an instance of attribute 'attribute' on 'method' but it lacks a required constructor parameter or it has more parameters than accepted. Linker will ignore this attribute. 
This is technically possible if a custom assembly defines for example the `RequiresUnreferencedCodeAttribute` type with parameterless constructor and uses it. ILLink will recognize the attribute since it only does a namespace and type name match, but it expects it to have exactly one parameter in its constructor.

#### `IL2029`: 'attribute' element does not contain required attribute 'fullname' or it's empty

- An 'attribute' element must have an attribute 'fullname' with a non-empty value

  ```XML
  <!-- IL2029: 'attribute' element does not contain required attribute 'fullname' or it's empty -->
  <linker>
    <assembly fullname="MyAssembly">
      <attribute/>
    </assembly>
  </linker>
  ```

#### `IL2030`: Could not resolve assembly 'assembly' for attribute 'attribute'

- The assembly name 'assembly' specified for attribute with full name 'attribute' could not be resolved

  ```XML
  <!-- IL2030: Could not resolve assembly 'NonExistentAssembly' for attribute 'MyAttribute' -->
  <linker>
    <assembly fullname="MyAssembly">
      <attribute fullname="MyAttribute" assembly="NonExistentAssembly"/>
    </assembly>
  </linker>
  ```

#### `IL2031`: Attribute type 'attribute type' could not be found

- The described 'attribute type' could not be found in the assemblies

  ```XML
  <!-- IL2031: Attribute type 'NonExistentTypeAttribute' could not be found -->
  <linker>
    <assembly fullname="MyAssembly">
      <attribute fullname="NonExistentTypeAttribute"/>
    </assembly>
  </linker>
  ```

#### `IL2032`: Trim analysis: Unrecognized value passed to the parameter 'parameter' of method 'CreateInstance'. It's not possible to guarantee the availability of the target type.

- The value passed as the assembly name or type name to the `CreateInstance` method can't be statically analyzed, ILLink can't make sure that the type is available.  

  ``` C#
  void TestMethod(string assemblyName, string typeName)
  {
      // IL2032 Trim analysis: Unrecognized value passed to the parameter 'typeName' of method 'System.Activator.CreateInstance(string, string)'. It's not possible to guarantee the availability of the target type.
      Activator.CreateInstance("MyAssembly", typeName);

      // IL2032 Trim analysis: Unrecognized value passed to the parameter 'assemblyName' of method 'System.Activator.CreateInstance(string, string)'. It's not possible to guarantee the availability of the target type.
      Activator.CreateInstance(assemblyName, "MyType");
  }
  ```

#### `IL2033`: 'PreserveDependencyAttribute' is deprecated. Use 'DynamicDependencyAttribute' instead.

- `PreserveDependencyAttribute` was an internal attribute that was never officially supported. Instead, use the similar `DynamicDependencyAttribute`.

  ```C#
  // IL2033: 'PreserveDependencyAttribute' is deprecated. Use 'DynamicDependencyAttribute' instead.
  [PreserveDependency("OtherMethod")]
  public void TestMethod()
  {
  }
  ```

#### `IL2034`: The 'DynamicDependencyAttribute' could not be analyzed

- The input contains an invalid use of `DynamicDependencyAttribute`. Ensure that you are using one of the officially supported constructors.  
This is technically possible if a custom assembly defines `DynamicDependencyAttribute` with a different constructor than the one the ILLink recognizes. ILLink will recognize the attribute since it only does a namespace and type name match, but the actual instantiation was not recognized.

#### `IL2035`: Unresolved assembly 'assemblyName' in 'DynamicDependencyAttribute'

- The assembly string 'assemblyName' given in a `DynamicDependencyAttribute` constructor could not be resolved. Ensure that the argument specifies a valid assembly name, and that the assembly is available to the linker.

  ```C#
  // IL2035: Unresolved assembly 'NonExistentAssembly' in 'DynamicDependencyAttribute'
  [DynamicDependency("Method", "Type", "NonExistentAssembly")]
  public void TestMethod()
  {
  }
  ```

#### `IL2036`: Unresolved type 'typeName' in 'DynamicDependencyAttribute'

- The type in a `DynamicDependencyAttribute` constructor could not be resolved. Ensure that the argument specifies a valid type name or type reference, that the type exists in the specified assembly, and that the assembly is available to the linker.

  ```C#
  // IL2036: Unresolved type 'NonExistentType' in 'DynamicDependencyAttribute'
  [DynamicDependency("Method", "NonExistentType", "MyAssembly")]
  public void TestMethod()
  {
  }
  ```

#### `IL2037`: No members were resolved for 'memberSignature/memberTypes'.

- The member signature or `DynamicallyAccessedMemberTypes` in a `DynamicDependencyAttribute` constructor did not resolve to any members on the type. If you are using a signature, ensure that it refers to an existing member, and that it uses the format defined at https://github.com/dotnet/csharplang/blob/master/spec/documentation-comments.md#id-string-format. If using `DynamicallyAccessedMemberTypes`, ensure that the type contains members of the specified member types.

  ```C#
  // IL2036: No members were resolved for 'NonExistingMethod'.
  [DynamicDependency("NonExistingMethod", "MyType", "MyAssembly")]
  public void TestMethod()
  {
  }
  ```

#### `IL2038`: Missing 'name' attribute for resource.

- The `resource` element in a substitution file did not have a `name` attribute. Add a `name` attribute with the name of the resource to remove.

  ```XML
  <!-- IL2038: Missing 'name' attribute for resource. -->
  <linker>
    <assembly fullname="MyAssembly">
      <resource />
    </assembly>
  </linker>
  ```

#### `IL2039`: Invalid value 'value' for attribute 'action' for resource 'resource'.

- The resource element in a substitution file did not have a valid 'action' attribute. Add an 'action' attribute to this element, with value 'remove' to tell the linker to remove this resource.

  ```XML
  <!-- IL2039: Invalid value 'NonExistentAction' for attribute 'action' for resource 'MyResource'. -->
  <linker>
    <assembly fullname="MyAssembly">
      <resource name="MyResource" action="NonExistentAction"/>
    </assembly>
  </linker>
  ```

#### `IL2040`: Could not find embedded resource 'resource' to remove in assembly 'assembly'.

- The resource name in a substitution file could not be found in the specified assembly. Ensure that the resource name matches the name of an embedded resource in the assembly.

  ```XML
  <!-- IL2040: Could not find embedded resource 'NonExistentResource' to remove in assembly 'MyAssembly'. -->
  <linker>
    <assembly fullname="MyAssembly">
      <resource name="NonExistentResource" action="remove"/>
    </assembly>
  </linker>
  ```

#### `IL2041` Trim analysis: The 'DynamicallyAccessedMembersAttribute' is not allowed on methods. It is allowed on method return value or method parameters though.

- `DynamicallyAccessedMembersAttribute` was put directly on the method itself. This is only allowed for instance methods on System.Type and similar classes. Usually this means the attribute should be placed on the return value of the method or one of the method parameters.

  ```C#
  // IL2041: The 'DynamicallyAccessedMembersAttribute' is not allowed on methods. It is allowed on method return value or method parameters though.
  [DynamicallyAccessedMembers(DynamicallyAccessedMemberType.PublicMethods)]

  // Instead if it is meant for the return value it should be done like this:
  [return: DynamicallyAccessedMembers(DynamicallyAccessedMemberType.PublicMethods)]
  public Type GetInterestingType()
  {
    // ...
  }
  ```

#### `IL2042` Trim analysis: Could not find a unique backing field for property 'property' to propagate 'DynamicallyAccessedMembersAttribute'

- The property 'property' has `DynamicallyAccessedMembersAttribute` on it, but the linker could not determine the backing field for the property to propagate the attribute to the field.

  ```C#
  // IL2042: Could not find a unique backing field for property 'MyProperty' to propagate 'DynamicallyAccessedMembersAttribute'
  [DynamicallyAccessedMembers(DynamicallyAccessedMemberType.PublicMethods)]
  public Type MyProperty
  {
    get { return GetTheValue(); }
    set { }
  }

  // To fix this annotate the accessors manually:
  public Type MyProperty
  {
    [return: DynamicallyAccessedMembers(DynamicallyAccessedMemberType.PublicMethods)] 
    get { return GetTheValue(); }

    [param: DynamicallyAccessedMembers(DynamicallyAccessedMemberType.PublicMethods)]
    set { }
  }
  ```

#### `IL2043` Trim analysis: 'DynamicallyAccessedMembersAttribute' on property 'property' conflicts with the same attribute on its accessor 'method'.

- Propagating `DynamicallyAccessedMembersAttribute` from property 'property' to its accessor 'method' found that the accessor already has such an attribute. The existing attribute will be used.

  ```C#
  // IL2043: 'DynamicallyAccessedMembersAttribute' on property 'MyProperty' conflicts with the same attribute on its accessor 'get_MyProperty'.
  [DynamicallyAccessedMembers(DynamicallyAccessedMemberType.PublicMethods)]
  public Type MyProperty
  {
    [return: DynamicallyAccessedMembers(DynamicallyAccessedMemberType.PublicFields)]
    get { return GetTheValue(); }
  }
  ```

#### `IL2044`: Could not find any type in namespace 'namespace'

- The XML descriptor specifies a namespace 'namespace' but there are no types found in such namespace. This typically means that the namespace is misspelled.

  ```XML
  <!-- IL2044: Could not find any type in namespace 'NonExistentNamespace' -->
  <linker>
    <assembly fullname="MyAssembly">
      <namespace fullname="NonExistentNamespace" />
    </assembly>
  </linker>
  ```

#### `IL2045` Trim analysis: Attribute 'type' is being referenced in code but the linker was instructed to remove all instances of this attribute. If the attribute instances are necessary make sure to either remove the linker attribute XML portion which removes the attribute instances, or override the removal by using the linker XML descriptor to keep the attribute type (which in turn keeps all of its instances).

- Attribute 'type' is being referenced in the code but the attribute instances have been removed using the 'RemoveAttributeInstances' internal attribute inside the LinkAttributes XML.

  ```XML
  <linker>
    <assembly fullname="MyAssembly">
      <type fullname="MyAttribute">
        <attribute internal="RemoveAttributeInstances"/>
      </type>
    </assembly>
  </linker>
  ```

  ```C#
  // This attribute instance will be removed
  [MyAttribute]
  class MyType
  {
  }

  public void TestMethod()
  {
    // IL2045 for 'MyAttribute' reference
    typeof(MyType).GetCustomAttributes(typeof(MyAttribute), false);
  }
  ```

#### `IL2046`: Trim analysis: Base member 'member' with 'RequiresUnreferencedCodeAttribute' has a derived member 'member' without 'RequiresUnreferencedCodeAttribute'. Add the 'RequiresUnreferencedCodeAttribute' to 'member'.

- All overrides of a virtual member including the base member must either have or not have the `RequiresUnreferencedCodeAttribute`.

  ```C#
  public class Base
  {
    [RequiresUnreferencedCode("Message")]
    public virtual void TestMethod() {}
  }

  public class Derived : Base
  {
    // IL2046: Base member 'Base.TestMethod' with 'RequiresUnreferencedCodeAttribute' has a derived member 'Derived.TestMethod()' without 'RequiresUnreferencedCodeAttribute'. Add the 'RequiresUnreferencedCodeAttribute' to 'Derived.TestMethod()'.
    public override void TestMethod() {}
  }
  ```

#### `IL2048`: Internal attribute 'RemoveAttributeInstances' can only be used on a type, but is being used on 'member'

- Internal attribute 'RemoveAttributeInstances' is a special attribute that should only be used on custom attribute types and is being used on 'member'.

  ```XML
  <!-- IL2048: Internal attribute 'RemoveAttributeInstances' can only be used on a type, but is being used on 'MyMethod' -->
  <linker>
    <assembly fullname="MyAssembly">
      <type fullname="MyType">
        <method name="MyMethod">
          <attribute internal="RemoveAttributeInstances" />
        </method>
      </type>
    </assembly>
  </linker>
  ```

#### `IL2049`: Unrecognized internal attribute 'attribute'

- The internal attribute name 'attribute' being used in the xml is not supported by the linker, check the spelling and the supported internal attributes.

  ```XML
  <!-- IL2049: Unrecognized internal attribute 'InvalidInternalAttributeName' -->
  <linker>
    <assembly fullname="MyAssembly">
      <type fullname="MyType">
        <method name="MyMethod">
          <attribute internal="InvalidInternalAttributeName" />
        </method>
      </type>
    </assembly>
  </linker>
  ```

#### `IL2050`: Trim analysis: Correctness of COM interop cannot be guaranteed

- P/invoke method 'method' declares a parameter with COM marshalling. Correctness of COM interop cannot be guaranteed after trimming. Interfaces and interface members might be removed.

#### `IL2051`: Property element does not contain attribute 'name'

- An attribute element declares a property but this does not specify its name or is empty.

  ```XML
  <!-- IL2051: Property element does not contain attribute 'name' -->
  <linker>
    <assembly fullname="MyAssembly">
      <type fullname="MyType">
        <attribute fullname="MyAttribute">
          <property>UnspecifiedPropertyName</property>
        </attribute>
      </type>
    </assembly>
  </linker>
  ```

#### `IL2052`: Property 'propertyName' could not be found

- An attribute element has property 'propertyName' but this could not be found.

  ```XML
  <!-- IL2052: Property 'NonExistentPropertyName' could not be found -->
  <linker>
    <assembly fullname="MyAssembly">
      <type fullname="MyType">
        <attribute fullname="MyAttribute">
          <property name="NonExistentPropertyName">SomeValue</property>
        </attribute>
      </type>
    </assembly>
  </linker>
  ```

#### `IL2053`: Invalid value 'propertyValue' for property 'propertyName'

- The value 'propertyValue' used in a custom attribute annotation does not match the type of the attribute's property 'propertyName'.

  ```XML
  <!-- IL2053: Invalid value 'StringValue' for property 'IntProperty' -->
  <linker>
    <assembly fullname="MyAssembly">
      <type fullname="MyType">
        <attribute fullname="MyAttribute">
          <property name="IntProperty">StringValue</property>
        </attribute>
      </type>
    </assembly>
  </linker>
  ```

#### `IL2054`: Invalid argument value 'argumentValue' for parameter of type 'parameterType' of attribute 'attribute'

- The value 'argumentValue' used in a custom attribute annotation does not match the type of one of the attribute's constructor arguments. The arguments used for a custom attribute annotation should be declared in the same order the constructor uses.

  ```XML
  <!-- IL2054: Invalid argument value 'NonExistentEnumValue' for parameter of type 'MyEnumType' of attribute 'AttributeWithEnumParameterAttribute' -->
  <linker>
    <assembly fullname="MyAssembly">
      <type fullname="MyType">
        <attribute fullname="AttributeWithEnumParameterAttribute">
          <argument>NonExistentEnumValue</argument>
        </attribute>
      </type>
    </assembly>
  </linker>
  ```

#### `IL2055`: Trim analysis: Call to 'System.Type.MakeGenericType' can not be statically analyzed. It's not possible to guarantee the availability of requirements of the generic type.

- This can be either that the type on which the `MakeGenericType` is called can't be statically determined, or that the type parameters to be used for generic arguments can't be statically determined. If the open generic type has `DynamicallyAccessedMembersAttribute` on any of its generic parameters, ILLink currently can't validate that the requirements are fulfilled by the calling method.  

  ``` C#
  class Lazy<[DynamicallyAccessedMembers(DynamicallyAccessedMemberType.PublicParameterlessConstructor)] T> 
  {
      // ...
  }
  
  void TestMethod(Type unknownType)
  {
      // IL2055 Trim analysis: Call to `System.Type.MakeGenericType(Type[])` can not be statically analyzed. It's not possible to guarantee the availability of requirements of the generic type.
      typeof(Lazy<>).MakeGenericType(new Type[] { typeof(TestType) });

      // IL2055 Trim analysis: Call to `System.Type.MakeGenericType(Type[])` can not be statically analyzed. It's not possible to guarantee the availability of requirements of the generic type.
      unknownType.MakeGenericType(new Type[] { typeof(TestType) });
  }
  ```

#### `IL2056`: Trim analysis: 'DynamicallyAccessedMemberAttribute' on property 'property' conflicts with the same attribute on its backing field 'field'.

- Propagating `DynamicallyAccessedMembersAttribute` from property 'property' to its backing field 'field' found that the field already has such an attribute. The existing attribute will be used.
  Since ILLink will only propagate to a compiler generated backing field this warning should basically never happen. The one known way requires the user code to explicitly specify the `CompilerGeneratedAttribute` on the field to get ILLink to treat it as the compiler generated backing field.

#### `IL2057`: Trim analysis: Unrecognized value passed to the parameter 'typeName' of method 'System.Type.GetType(Type typeName)'. It's not possible to guarantee the availability of the target type.

- If the type name passed to the `System.Type.GetType` is statically known ILLink can make sure it's preserved and the application code will work after trimming. But if the type name is unknown, it could point to a type which ILLink will not see being used anywhere else and would remove it from the application, potentially breaking the application.  

  ``` C#
  void TestMethod()
  {
      string typeName = ReadName();

      // IL2057 Trim analysis: Unrecognized value passed to the parameter 'typeName' of method 'System.Type.GetType(Type typeName)'
      Type.GetType(typeName);
  }
  ```

#### `IL2058`: Trim analysis: Parameters passed to method 'Assembly.CreateInstance' cannot be analyzed. Consider using methods 'System.Type.GetType' and `System.Activator.CreateInstance` instead.

- ILLink currently doesn't analyze assembly instances and thus it doesn't know on which assembly the `Assembly.CreateInstance` was called. ILLink has support for `Type.GetType` instead, for cases where the parameter is a string literal. The result of which can be passed to `Activator.CreateInstance` to create an instance of the type.

  ``` C#
  void TestMethod()
  {
      // IL2058 Trim analysis: Parameters passed to method 'Assembly.CreateInstance(string)' cannot be analyzed. Consider using methods 'System.Type.GetType' and `System.Activator.CreateInstance` instead.
      AssemblyLoadContext.Default.Assemblies.First(a => a.Name == "MyAssembly").CreateInstance("MyType");

      // This can be replaced by
      Activator.CreateInstance(Type.GetType("MyType, MyAssembly"));
  }
  ```

#### `IL2059`: Trim analysis: Unrecognized value passed to the parameter 'type' of method 'System.Runtime.CompilerServices.RuntimeHelpers.RunClassConstructor'. It's not possible to guarantee the availability of the target static constructor.

- If the type passed to the `RunClassConstructor` is not statically known, ILLink can't make sure that its static constructor is available.  

  ``` C#
  void TestMethod(Type type)
  {
      // IL2059 Trim analysis: Unrecognized value passed to the parameter 'type' of method 'System.Runtime.CompilerServices.RuntimeHelpers.RunClassConstructor(RuntimeTypeHandle type)'. 
      // It's not possible to guarantee the availability of the target static constructor.
      RuntimeHelpers.RunClassConstructor(type.TypeHandle);
  }
  ```

#### `IL2060`: Trim analysis: Call to 'System.Reflection.MethodInfo.MakeGenericMethod' can not be statically analyzed. It's not possible to guarantee the availability of requirements of the generic method

- This can be either that the method on which the `MakeGenericMethod` is called can't be statically determined, or that the type parameters to be used for generic arguments can't be statically determined. If the open generic method has `DynamicallyAccessedMembersAttribute` on any of its generic parameters, ILLink currently can't validate that the requirements are fulfilled by the calling method.

``` C#
class Test
{
  public static void TestGenericMethod<[DynamicallyAccessedMembers(DynamicallyAccessedMemberTypes.PublicProperties)] T>()
  {
  }
  
  void TestMethod(Type unknownType)
  {
    // IL2060 Trim analysis: Call to 'System.Reflection.MethodInfo.MakeGenericMethod' can not be statically analyzed. It's not possible to guarantee the availability of requirements of the generic method
    typeof(Test).GetMethod("TestGenericMethod").MakeGenericMethod(new Type[] { typeof(TestType) });

    // IL2060 Trim analysis: Call to 'System.Reflection.MethodInfo.MakeGenericMethod' can not be statically analyzed. It's not possible to guarantee the availability of requirements of the generic method
    unknownMethod.MakeGenericMethod(new Type[] { typeof(TestType) });
  }
}
```

#### `IL2061`: Trim analysis: The assembly name 'assembly name' passed to method 'method' references assembly which is not available.

- Calling `CreateInstance` with assembly name 'assembly name' which can't be resolved.  

  ``` C#
  void TestMethod()
  {
      // IL2061 Trim analysis: The assembly name 'NonExistentAssembly' passed to method 'System.Activator.CreateInstance(string, string)' references assembly which is not available.
      Activator.CreateInstance("NonExistentAssembly", "MyType");
  }
  ```

#### `IL2062` Trim analysis: Value passed to parameter 'parameter' of method 'method' can not be statically determined and may not meet 'DynamicallyAccessedMembersAttribute' requirements.

- The parameter 'parameter' of method 'method' has a `DynamicallyAccessedMembersAttribute`, but the value passed to it can not be statically analyzed. ILLink can't make sure that the requirements declared by the `DynamicallyAccessedMembersAttribute` are met by the argument value.

  ``` C#
  void NeedsPublicConstructors([DynamicallyAccessedMembers(DynamicallyAccessedMemberTypes.PublicConstructors)] Type type)
  {
      // ...
  }

  void TestMethod(Type[] types)
  {
      // IL2062: Value passed to parameter 'type' of method 'NeedsPublicConstructors' can not be statically determined and may not meet 'DynamicallyAccessedMembersAttribute' requirements.
      NeedsPublicConstructors(types[1]);
  }
  ```

#### `IL2063`: Trim analysis: Value returned from method 'method' can not be statically determined and may not meet 'DynamicallyAccessedMembersAttribute' requirements.

- The return value of method 'method' has a `DynamicallyAccessedMembersAttribute`, but the value returned from the method can not be statically analyzed. ILLink can't make sure that the requirements declared by the `DynamicallyAccessedMembersAttribute` are met by the returned value.

  ``` C#
  [return: DynamicallyAccessedMembers(DynamicallyAccessedMemberTypes.PublicConstructors)]
  Type TestMethod(Type[] types)
  {
      // IL2063 Trim analysis: Value returned from method 'TestMethod' can not be statically determined and may not meet 'DynamicallyAccessedMembersAttribute' requirements.
      NeedsPublicConstructors(types[1]);
  }
  ```

#### `IL2064`: Trim analysis: Value assigned to field 'field' can not be statically determined and may not meet 'DynamicallyAccessedMembersAttribute' requirements.

- The field 'field' has a `DynamicallyAccessedMembersAttribute`, but the value assigned to it can not be statically analyzed. ILLink can't make sure that the requirements declared by the `DynamicallyAccessedMembersAttribute` are met by the assigned value.

  ``` C#
  [DynamicallyAccessedMembers(DynamicallyAccessedMemberTypes.PublicConstructors)]
  Type _typeField;

  void TestMethod(Type[] types)
  {
      // IL2064 Trim analysis: Value assigned to field '_typeField' can not be statically determined and may not meet 'DynamicallyAccessedMembersAttribute' requirements.
      _typeField = _types[1];
  }
  ```

#### `IL2065`: Trim analysis: Value passed to implicit 'this' parameter of method 'method' can not be statically determined and may not meet 'DynamicallyAccessedMembersAttribute' requirements.

- The method 'method' has a `DynamicallyAccessedMembersAttribute` (which applies to the implicit 'this' parameter), but the value used for the 'this' parameter can not be statically analyzed. ILLink can't make sure that the requirements declared by the `DynamicallyAccessedMembersAttribute` are met by the 'this' value.

  ``` C#
  void TestMethod(Type[] types)
  {
      // IL2065 Trim analysis: Value passed to implicit 'this' parameter of method 'Type.GetMethods()' can not be statically determined and may not meet 'DynamicallyAccessedMembersAttribute' requirements.
      _types[1].GetMethods (); // Type.GetMethods has [DynamicallyAccessedMembers(DynamicallyAccessedMemberTypes.PublicMethods)] attribute
  }
  ```

#### `IL2066`: Trim analysis: Type passed to generic parameter 'parameter' of 'type or method' can not be statically determined and may not meet 'DynamicallyAccessedMembersAttribute' requirements.

- The generic parameter 'parameter' of 'type or method' has a `DynamicallyAccessedMembersAttribute`, but the value used for it can not be statically analyzed. ILLink can't make sure that the requirements declared by the `DynamicallyAccessedMembersAttribute` are met by the value.

*Note: this warning can't be currently produced as there's no pure IL way to pass unknown value to a generic parameter. Once ILLInk supports full analysis of arguments for `MakeGenericType`/`MakeGenericMethod` this warnings would become active.*

#### `IL2067`: Trim analysis: 'target parameter' argument does not satisfy 'DynamicallyAccessedMembersAttribute' in call to 'target method'. The parameter 'source parameter' of method 'source method' does not have matching annotations. The source value must declare at least the same requirements as those declared on the target location it is assigned to.

- The target location declares some requirements on the type value via its `DynamicallyAccessedMembersAttribute`. Those requirements must be met by those declared on the source value also via the `DynamicallyAccessedMembersAttribute`. The source value can declare more requirements than the source if necessary.  

  ```C#
  void NeedsPublicConstructors([DynamicallyAccessedMembers(DynamicallyAccessedMemberTypes.PublicConstructors)] Type type)
  {
      // ...
  }

  void TestMethod(Type type)
  {
      // IL2067 Trim analysis: 'target parameter' argument does not satisfy 'DynamicallyAccessedMembersAttribute' in call to 'target method'. The parameter 'source parameter' of method 'source method' does not have matching annotations. The source value must declare at least the same requirements as those declared on the target location it is assigned to.
      NeedsPublicConstructors(type);
  }
  ```

#### `IL2068`: Trim analysis: 'target method' method return value does not satisfy 'DynamicallyAccessedMembersAttribute' requirements. The parameter 'source parameter' of method 'source method' does not have matching annotations. The source value must declare at least the same requirements as those declared on the target location it is assigned to.

- The target location declares some requirements on the type value via its `DynamicallyAccessedMembersAttribute`. Those requirements must be met by those declared on the source value also via the `DynamicallyAccessedMembersAttribute`. The source value can declare more requirements than the source if necessary.  

  ```C#
  [return: DynamicallyAccessedMembers(DynamicallyAccessedMemberTypes.PublicConstructors)]
  Type TestMethod(Type type)
  {
      // IL2068 Trim analysis: 'target method' method return value does not satisfy 'DynamicallyAccessedMembersAttribute' requirements. The parameter 'source parameter' of method 'source method' does not have matching annotations. The source value must declare at least the same requirements as those declared on the target location it is assigned to.
      return type;
  }
  ```

#### `IL2069`: Trim analysis: value stored in field 'target field' does not satisfy 'DynamicallyAccessedMembersAttribute' requirements. The parameter 'source parameter' of method 'source method' does not have matching annotations. The source value must declare at least the same requirements as those declared on the target location it is assigned to.

- The target location declares some requirements on the type value via its `DynamicallyAccessedMembersAttribute`. Those requirements must be met by those declared on the source value also via the `DynamicallyAccessedMembersAttribute`. The source value can declare more requirements than the source if necessary.  

  ```C#
  [DynamicallyAccessedMembers(DynamicallyAccessedMemberTypes.PublicConstructors)]
  Type _typeField;

  void TestMethod(Type type)
  {
      // IL2069 Trim analysis: value stored in field 'target field' does not satisfy 'DynamicallyAccessedMembersAttribute' requirements. The parameter 'source parameter' of method 'source method' does not have matching annotations. The source value must declare at least the same requirements as those declared on the target location it is assigned to.
      _typeField = type;
  }
  ```

#### `IL2070`: Trim analysis: 'this' argument does not satisfy 'DynamicallyAccessedMembersAttribute' in call to 'target method'. The parameter 'source parameter' of method 'source method' does not have matching annotations. The source value must declare at least the same requirements as those declared on the target location it is assigned to.

- The target location declares some requirements on the type value via its `DynamicallyAccessedMembersAttribute`. Those requirements must be met by those declared on the source value also via the `DynamicallyAccessedMembersAttribute`. The source value can declare more requirements than the source if necessary.  

  ```C#
  void TestMethod(Type type)
  {
      // IL2070 Trim analysis: 'this' argument does not satisfy 'DynamicallyAccessedMembersAttribute' in call to 'target method'. The parameter 'source parameter' of method 'source method' does not have matching annotations. The source value must declare at least the same requirements as those declared on the target location it is assigned to.
  }
  ```

#### `IL2071`: Trim analysis: 'target generic parameter' generic argument does not satisfy 'DynamicallyAccessedMembersAttribute' in 'target method or type'. The parameter 'source parameter' of method 'source method' does not have matching annotations. The source value must declare at least the same requirements as those declared on the target location it is assigned to.

- Currently this is never generated, once ILLink supports full analysis of MakeGenericType/MakeGenericMethod this will be used

#### `IL2072`: Trim analysis: 'target parameter' argument does not satisfy 'DynamicallyAccessedMembersAttribute' in call to 'target method'. The return value of method 'source method' does not have matching annotations. The source value must declare at least the same requirements as those declared on the target location it is assigned to.

- The target location declares some requirements on the type value via its `DynamicallyAccessedMembersAttribute`. Those requirements must be met by those declared on the source value also via the `DynamicallyAccessedMembersAttribute`. The source value can declare more requirements than the source if necessary.  

  ```C#
  Type GetCustomType() { return typeof(CustomType); }

  void NeedsPublicConstructors([DynamicallyAccessedMembers(DynamicallyAccessedMemberTypes.PublicConstructors)] Type type)
  {
      // ...
  }

  void TestMethod()
  {
      // IL2072 Trim analysis: 'target parameter' argument does not satisfy 'DynamicallyAccessedMembersAttribute' in call to 'target method'. The return value of method 'source method' does not have matching annotations. The source value must declare at least the same requirements as those declared on the target location it is assigned to.
      NeedsPublicConstructors(GetCustomType());
  }
  ```

#### `IL2073`: Trim analysis: 'target method' method return value does not satisfy 'DynamicallyAccessedMembersAttribute' requirements. The return value of method 'source method' does not have matching annotations. The source value must declare at least the same requirements as those declared on the target location it is assigned to.

- The target location declares some requirements on the type value via its `DynamicallyAccessedMembersAttribute`. Those requirements must be met by those declared on the source value also via the `DynamicallyAccessedMembersAttribute`. The source value can declare more requirements than the source if necessary.  

  ```C#
  Type GetCustomType() { return typeof(CustomType); }

  [return: DynamicallyAccessedMembers(DynamicallyAccessedMemberTypes.PublicConstructors)]
  Type TestMethod()
  {
      // IL2073 Trim analysis: 'target method' method return value does not satisfy 'DynamicallyAccessedMembersAttribute' requirements. The return value of method 'source method' does not have matching annotations. The source value must declare at least the same requirements as those declared on the target location it is assigned to.
      return GetCustomType();
  }
  ```

#### `IL2074`: Trim analysis: value stored in field 'target field' does not satisfy 'DynamicallyAccessedMembersAttribute' requirements. The return value of method 'source method' does not have matching annotations. The source value must declare at least the same requirements as those declared on the target location it is assigned to.

- The target location declares some requirements on the type value via its `DynamicallyAccessedMembersAttribute`. Those requirements must be met by those declared on the source value also via the `DynamicallyAccessedMembersAttribute`. The source value can declare more requirements than the source if necessary.  

  ```C#
  Type GetCustomType() { return typeof(CustomType); }

  [DynamicallyAccessedMembers(DynamicallyAccessedMemberTypes.PublicConstructors)]
  Type _typeField;

  void TestMethod()
  {
      // IL2074 Trim analysis: value stored in field 'target field' does not satisfy 'DynamicallyAccessedMembersAttribute' requirements. The return value of method 'source method' does not have matching annotations. The source value must declare at least the same requirements as those declared on the target location it is assigned to.
      _typeField = GetCustomType();
  }
  ```

#### `IL2075`: Trim analysis: 'this' argument does not satisfy 'DynamicallyAccessedMembersAttribute' in call to 'target method'. The return value of method 'source method' does not have matching annotations. The source value must declare at least the same requirements as those declared on the target location it is assigned to.

- The target location declares some requirements on the type value via its `DynamicallyAccessedMembersAttribute`. Those requirements must be met by those declared on the source value also via the `DynamicallyAccessedMembersAttribute`. The source value can declare more requirements than the source if necessary.  

  ```C#
  Type GetCustomType() { return typeof(CustomType); }

  void TestMethod()
  {
      // IL2075 Trim analysis: 'this' argument does not satisfy 'DynamicallyAccessedMembersAttribute' in call to 'target method'. The return value of method 'source method' does not have matching annotations. The source value must declare at least the same requirements as those declared on the target location it is assigned to.
      GetCustomType().GetMethods(); // Type.GetMethods is annotated with DynamicallyAccessedMemberTypes.PublicMethods
  }
  ```

#### `IL2076`: Trim analysis: 'target generic parameter' generic argument does not satisfy 'DynamicallyAccessedMembersAttribute' in 'target method or type'. The return value of method 'source method' does not have matching annotations. The source value must declare at least the same requirements as those declared on the target location it is assigned to.

- Currently this is never generated, once ILLink supports full analysis of MakeGenericType/MakeGenericMethod this will be used

#### `IL2077`: Trim analysis: 'target parameter' argument does not satisfy 'DynamicallyAccessedMembersAttribute' in call to 'target method'. The field 'source field' does not have matching annotations. The source value must declare at least the same requirements as those declared on the target location it is assigned to.

- The target location declares some requirements on the type value via its `DynamicallyAccessedMembersAttribute`. Those requirements must be met by those declared on the source value also via the `DynamicallyAccessedMembersAttribute`. The source value can declare more requirements than the source if necessary.  

  ```C#
  void NeedsPublicConstructors([DynamicallyAccessedMembers(DynamicallyAccessedMemberTypes.PublicConstructors)] Type type)
  {
      // ...
  }

  Type _typeField;

  void TestMethod()
  {
      // IL2075 Trim analysis: 'target parameter' argument does not satisfy 'DynamicallyAccessedMembersAttribute' in call to 'target method'. The field 'source field' does not have matching annotations. The source value must declare at least the same requirements as those declared on the target location it is assigned to.
      NeedsPublicConstructors(_typeField);
  }
  ```

#### `IL2078`: Trim analysis: 'target method' method return value does not satisfy 'DynamicallyAccessedMembersAttribute' requirements. The field 'source field' does not have matching annotations. The source value must declare at least the same requirements as those declared on the target location it is assigned to.

- The target location declares some requirements on the type value via its `DynamicallyAccessedMembersAttribute`. Those requirements must be met by those declared on the source value also via the `DynamicallyAccessedMembersAttribute`. The source value can declare more requirements than the source if necessary.  

  ```C#
  Type _typeField;

  [return: DynamicallyAccessedMembers(DynamicallyAccessedMemberTypes.PublicConstructors)]
  Type TestMethod()
  {
      // IL2076 Trim analysis: 'target method' method return value does not satisfy 'DynamicallyAccessedMembersAttribute' requirements. The field 'source field' does not have matching annotations. The source value must declare at least the same requirements as those declared on the target location it is assigned to.
      _typeField;
  }
  ```

#### `IL2079`: Trim analysis: value stored in field 'target field' does not satisfy 'DynamicallyAccessedMembersAttribute' requirements. The field 'source field' does not have matching annotations. The source value must declare at least the same requirements as those declared on the target location it is assigned to.

- The target location declares some requirements on the type value via its `DynamicallyAccessedMembersAttribute`. Those requirements must be met by those declared on the source value also via the `DynamicallyAccessedMembersAttribute`. The source value can declare more requirements than the source if necessary.  

  ```C#
  Type _typeField;

  [DynamicallyAccessedMembers(DynamicallyAccessedMemberTypes.PublicConstructors)]
  Type _typeFieldWithRequirements;

  void TestMethod()
  {
      // IL2077 Trim analysis: value stored in field 'target field' does not satisfy 'DynamicallyAccessedMembersAttribute' requirements. The field 'source field' does not have matching annotations. The source value must declare at least the same requirements as those declared on the target location it is assigned to.
      _typeFieldWithRequirements = _typeField;
  }
  ```

#### `IL2080`: Trim analysis: 'this' argument does not satisfy 'DynamicallyAccessedMembersAttribute' in call to 'target method'. The field 'source field' does not have matching annotations. The source value must declare at least the same requirements as those declared on the target location it is assigned to.

- The target location declares some requirements on the type value via its `DynamicallyAccessedMembersAttribute`. Those requirements must be met by those declared on the source value also via the `DynamicallyAccessedMembersAttribute`. The source value can declare more requirements than the source if necessary.  

  ```C#
  Type _typeField;

  void TestMethod()
  {
      // IL2078 Trim analysis: 'this' argument does not satisfy 'DynamicallyAccessedMembersAttribute' in call to 'target method'. The field 'source field' does not have matching annotations. The source value must declare at least the same requirements as those declared on the target location it is assigned to.
  }
  ```

#### `IL2081`: Trim analysis: 'target generic parameter' generic argument does not satisfy 'DynamicallyAccessedMembersAttribute' in 'target method or type'. The field 'source field' does not have matching annotations. The source value must declare at least the same requirements as those declared on the target location it is assigned to.

- Currently this is never generated, once ILLink supports full analysis of MakeGenericType/MakeGenericMethod this will be used

#### `IL2082`: Trim analysis: 'target parameter' argument does not satisfy 'DynamicallyAccessedMembersAttribute' in call to 'target method'. The implicit 'this' argument of method 'source method' does not have matching annotations. The source value must declare at least the same requirements as those declared on the target location it is assigned to.

- The target location declares some requirements on the type value via its `DynamicallyAccessedMembersAttribute`. Those requirements must be met by those declared on the source value also via the `DynamicallyAccessedMembersAttribute`. The source value can declare more requirements than the source if necessary.  

  ```C#
  void NeedsPublicConstructors([DynamicallyAccessedMembers(DynamicallyAccessedMemberTypes.PublicConstructors)] Type type)
  {
      // ...
  }

  // This can only happen within methods of System.Type type (or derived types). Assume the below method is declared on System.Type
  void TestMethod()
  {
      // IL2082 Trim analysis: 'target parameter' argument does not satisfy 'DynamicallyAccessedMembersAttribute' in call to 'target method'. The implicit 'this' argument of method 'source method' does not have matching annotations. The source value must declare at least the same requirements as those declared on the target location it is assigned to.
      NeedsPublicConstructors(this);
  }
  ```

#### `IL2083`: Trim analysis: 'target method' method return value does not satisfy 'DynamicallyAccessedMembersAttribute' requirements. The implicit 'this' argument of method 'source method' does not have matching annotations. The source value must declare at least the same requirements as those declared on the target location it is assigned to.

- The target location declares some requirements on the type value via its `DynamicallyAccessedMembersAttribute`. Those requirements must be met by those declared on the source value also via the `DynamicallyAccessedMembersAttribute`. The source value can declare more requirements than the source if necessary.  

  ```C#
  // This can only happen within methods of System.Type type (or derived types). Assume the below method is declared on System.Type
  [return: DynamicallyAccessedMembers(DynamicallyAccessedMemberTypes.PublicConstructors)]
  Type TestMethod()
  {
      // IL2083 Trim analysis: 'target method' method return value does not satisfy 'DynamicallyAccessedMembersAttribute' requirements. The implicit 'this' argument of method 'source method' does not have matching annotations. The source value must declare at least the same requirements as those declared on the target location it is assigned to.
      return this;
  }
  ```

#### `IL2084`: Trim analysis: value stored in field 'target field' does not satisfy 'DynamicallyAccessedMembersAttribute' requirements. The implicit 'this' argument of method 'source method' does not have matching annotations. The source value must declare at least the same requirements as those declared on the target location it is assigned to.

- The target location declares some requirements on the type value via its `DynamicallyAccessedMembersAttribute`. Those requirements must be met by those declared on the source value also via the `DynamicallyAccessedMembersAttribute`. The source value can declare more requirements than the source if necessary.  

  ```C#
  [DynamicallyAccessedMembers(DynamicallyAccessedMemberTypes.PublicConstructors)]
  Type _typeFieldWithRequirements;

  // This can only happen within methods of System.Type type (or derived types). Assume the below method is declared on System.Type
  void TestMethod()
  {
      // IL2084 Trim analysis: value stored in field 'target field' does not satisfy 'DynamicallyAccessedMembersAttribute' requirements. The implicit 'this' argument of method 'source method' does not have matching annotations. The source value must declare at least the same requirements as those declared on the target location it is assigned to.
      _typeFieldWithRequirements = this;
  }
  ```

#### `IL2085`: Trim analysis: 'this' argument does not satisfy 'DynamicallyAccessedMembersAttribute' in call to 'target method'. The implicit 'this' argument of method 'source method' does not have matching annotations. The source value must declare at least the same requirements as those declared on the target location it is assigned to.

- The target location declares some requirements on the type value via its `DynamicallyAccessedMembersAttribute`. Those requirements must be met by those declared on the source value also via the `DynamicallyAccessedMembersAttribute`. The source value can declare more requirements than the source if necessary.  

  ```C#
  // This can only happen within methods of System.Type type (or derived types). Assume the below method is declared on System.Type
  void TestMethod()
  {
      // IL2085 Trim analysis: 'this' argument does not satisfy 'DynamicallyAccessedMembersAttribute' in call to 'target method'. The implicit 'this' argument of method 'source method' does not have matching annotations. The source value must declare at least the same requirements as those declared on the target location it is assigned to.
      this.GetMethods(); // Type.GetMethods is annotated with DynamicallyAccessedMemberTypes.PublicMethods
  }
  ```

#### `IL2086`: Trim analysis: 'target generic parameter' generic argument does not satisfy 'DynamicallyAccessedMembersAttribute' in 'target method or type'. The implicit 'this' argument of method 'source method' does not have matching annotations. The source value must declare at least the same requirements as those declared on the target location it is assigned to.

- Currently this is never generated, once ILLink supports full analysis of MakeGenericType/MakeGenericMethod this will be used


#### `IL2087`: Trim analysis: 'target parameter' argument does not satisfy 'DynamicallyAccessedMembersAttribute' in call to 'target method'. The generic parameter 'source generic parameter' of 'source method or type' does not have matching annotations. The source value must declare at least the same requirements as those declared on the target location it is assigned to.

- The target location declares some requirements on the type value via its `DynamicallyAccessedMembersAttribute`. Those requirements must be met by those declared on the source value also via the `DynamicallyAccessedMembersAttribute`. The source value can declare more requirements than the source if necessary.  

  ```C#
  void NeedsPublicConstructors([DynamicallyAccessedMembers(DynamicallyAccessedMemberTypes.PublicConstructors)] Type type)
  {
      // ...
  }

  void TestMethod<TSource>()
  {
      // IL2087 Trim analysis: 'target parameter' argument does not satisfy 'DynamicallyAccessedMembersAttribute' in call to 'target method'. The generic parameter 'source generic parameter' of 'source method or type' does not have matching annotations. The source value must declare at least the same requirements as those declared on the target location it is assigned to.
      NeedsPublicConstructors(typeof(TSource));
  }
  ```

#### `IL2088`: Trim analysis: 'target method' method return value does not satisfy 'DynamicallyAccessedMembersAttribute' requirements. The generic parameter 'source generic parameter' of 'source method or type' does not have matching annotations. The source value must declare at least the same requirements as those declared on the target location it is assigned to.

- The target location declares some requirements on the type value via its `DynamicallyAccessedMembersAttribute`. Those requirements must be met by those declared on the source value also via the `DynamicallyAccessedMembersAttribute`. The source value can declare more requirements than the source if necessary.  

  ```C#
  [return: DynamicallyAccessedMembers(DynamicallyAccessedMemberTypes.PublicConstructors)]
  Type TestMethod<TSource>()
  {
      // IL2088 Trim analysis: 'target method' method return value does not satisfy 'DynamicallyAccessedMembersAttribute' requirements. The generic parameter 'source generic parameter' of 'source method or type' does not have matching annotations. The source value must declare at least the same requirements as those declared on the target location it is assigned to.
      return typeof(TSource);
  }
  ```

#### `IL2089`: Trim analysis: value stored in field 'target field' does not satisfy 'DynamicallyAccessedMembersAttribute' requirements. The generic parameter 'source generic parameter' of 'source method or type' does not have matching annotations. The source value must declare at least the same requirements as those declared on the target location it is assigned to.

- The target location declares some requirements on the type value via its `DynamicallyAccessedMembersAttribute`. Those requirements must be met by those declared on the source value also via the `DynamicallyAccessedMembersAttribute`. The source value can declare more requirements than the source if necessary.  

  ```C#
  [DynamicallyAccessedMembers(DynamicallyAccessedMemberTypes.PublicConstructors)]
  Type _typeFieldWithRequirements;

  void TestMethod<TSource>()
  {
      // IL2089 Trim analysis: value stored in field 'target field' does not satisfy 'DynamicallyAccessedMembersAttribute' requirements. The generic parameter 'source generic parameter' of 'source method or type' does not have matching annotations. The source value must declare at least the same requirements as those declared on the target location it is assigned to.
      _typeFieldWithRequirements = typeof(TSource);
  }
  ```

#### `IL2090`: Trim analysis: 'this' argument does not satisfy 'DynamicallyAccessedMembersAttribute' in call to 'target method'. The generic parameter 'source generic parameter' of 'source method or type' does not have matching annotations. The source value must declare at least the same requirements as those declared on the target location it is assigned to.

- The target location declares some requirements on the type value via its `DynamicallyAccessedMembersAttribute`. Those requirements must be met by those declared on the source value also via the `DynamicallyAccessedMembersAttribute`. The source value can declare more requirements than the source if necessary.  

  ```C#
  void TestMethod<TSource>()
  {
      // IL2090 Trim analysis: 'this' argument does not satisfy 'DynamicallyAccessedMembersAttribute' in call to 'target method'. The generic parameter 'source generic parameter' of 'source method or type' does not have matching annotations. The source value must declare at least the same requirements as those declared on the target location it is assigned to.
      typeof(TSource).GetMethods(); // Type.GetMethods is annotated with DynamicallyAccessedMemberTypes.PublicMethods
  }
  ```

#### `IL2091`: Trim analysis: 'target generic parameter' generic argument does not satisfy 'DynamicallyAccessedMembersAttribute' in 'target method or type'. The generic parameter 'source target parameter' of 'source method or type' does not have matching annotations. The source value must declare at least the same requirements as those declared on the target location it is assigned to.

- The target location declares some requirements on the type value via its `DynamicallyAccessedMembersAttribute`. Those requirements must be met by those declared on the source value also via the `DynamicallyAccessedMembersAttribute`. The source value can declare more requirements than the source if necessary.  

  ```C#
  void NeedsPublicConstructors<[DynamicallyAccessedMembers(DynamicallyAccessedMemberTypes.PublicConstructors)] TTarget>()
  {
      // ...
  }

  void TestMethod<TSource>()
  {
      // IL2091 Trim analysis: 'target generic parameter' generic argument does not satisfy 'DynamicallyAccessedMembersAttribute' in 'target method or type'. The generic parameter 'source target parameter' of 'source method or type' does not have matching annotations. The source value must declare at least the same requirements as those declared on the target location it is assigned to.
      NeedsPublicConstructors<TSource>();
  }
  ```

#### `IL2092`: Trim analysis: 'DynamicallyAccessedMemberTypes' in 'DynamicallyAccessedMembersAttribute' on the parameter 'parameter' of method 'method' don't match overridden parameter 'parameter' of method 'base method'. All overridden members must have the same 'DynamicallyAccessedMembersAttribute' usage.

- All overrides of a virtual method including the base method must have the same `DynamicallyAccessedMemberAttribute` usage on all it's components (return value, parameters and generic parameters).

  ```C#
  public class Base
  {
    public virtual void TestMethod([DynamicallyAccessedMembers(DynamicallyAccessedMemberTypes.PublicMethods)] Type type) {}
  }

  public class Derived : Base
  {
    // IL2092: 'DynamicallyAccessedMemberTypes' in 'DynamicallyAccessedMembersAttribute' on the parameter 'type' of method 'Derived.TestMethod' don't match overridden parameter 'type' of method 'Base.TestMethod'. All overridden members must have the same 'DynamicallyAccessedMembersAttribute' usage.
    public override void TestMethod([DynamicallyAccessedMembers(DynamicallyAccessedMemberTypes.PublicFields)] Type type) {}
  }
  ```

#### `IL2093`: Trim analysis: 'DynamicallyAccessedMemberTypes' in 'DynamicallyAccessedMembersAttribute' on the return value of method 'method' don't match overridden return value of method 'base method'. All overridden members must have the same 'DynamicallyAccessedMembersAttribute' usage.

- All overrides of a virtual method including the base method must have the same `DynamicallyAccessedMemberAttribute` usage on all it's components (return value, parameters and generic parameters).

  ```C#
  public class Base
  {
    [return: DynamicallyAccessedMembers(DynamicallyAccessedMemberTypes.PublicMethods)]
    public virtual Type TestMethod() {}
  }

  public class Derived : Base
  {
    // IL2093: 'DynamicallyAccessedMemberTypes' in 'DynamicallyAccessedMembersAttribute' on the return value of method 'Derived.TestMethod' don't match overridden return value of method 'Base.TestMethod'. All overridden members must have the same 'DynamicallyAccessedMembersAttribute' usage.
    [return: DynamicallyAccessedMembers(DynamicallyAccessedMemberTypes.PublicFields)]
    public override Type TestMethod() {}
  }
  ```

#### `IL2094`: Trim analysis: 'DynamicallyAccessedMemberTypes' in 'DynamicallyAccessedMembersAttribute' on the implicit 'this' parameter of method 'method' don't match overridden implicit 'this' parameter of method 'base method'. All overridden members must have the same 'DynamicallyAccessedMembersAttribute' usage.

- All overrides of a virtual method including the base method must have the same `DynamicallyAccessedMemberAttribute` usage on all it's components (return value, parameters and generic parameters).

  ```C#
  // This only works on methods in System.Type and derived classes - this is just an example
  public class Type
  {
    [DynamicallyAccessedMembers(DynamicallyAccessedMemberTypes.PublicMethods)]
    public virtual void TestMethod() {}
  }

  public class DerivedType : Type
  {
    // IL2094: 'DynamicallyAccessedMemberTypes' in 'DynamicallyAccessedMembersAttribute' on the implicit 'this' parameter of method 'DerivedType.TestMethod' don't match overridden implicit 'this' parameter of method 'Type.TestMethod'. All overridden members must have the same 'DynamicallyAccessedMembersAttribute' usage.
    [DynamicallyAccessedMembers(DynamicallyAccessedMemberTypes.PublicFields)]
    public override void TestMethod() {}
  }
  ```

#### `IL2095`: Trim analysis: 'DynamicallyAccessedMemberTypes' in 'DynamicallyAccessedMembersAttribute' on the generic parameter 'generic parameter' of 'method' don't match overridden generic parameter 'generic parameter' of 'base method'. All overridden members must have the same 'DynamicallyAccessedMembersAttribute' usage.

- All overrides of a virtual method including the base method must have the same `DynamicallyAccessedMemberAttribute` usage on all it's components (return value, parameters and generic parameters).

  ```C#
  public class Base
  {
    public virtual void TestMethod<[DynamicallyAccessedMembers(DynamicallyAccessedMemberTypes.PublicMethods)] T>() {}
  }

  public class Derived : Base
  {
    // IL2095: 'DynamicallyAccessedMemberTypes' in 'DynamicallyAccessedMembersAttribute' on the generic parameter 'T' of method 'Derived.TestMethod<T>' don't match overridden generic parameter 'T' of method 'Base.TestMethod<T>'. All overridden members must have the same 'DynamicallyAccessedMembersAttribute' usage.
    public override void TestMethod<[DynamicallyAccessedMembers(DynamicallyAccessedMemberTypes.PublicFields)] T>() {}
  }
  ```

#### `IL2096`: Trim analysis: Call to 'Type.GetType method' can perform case insensitive lookup of the type, currently ILLink can not guarantee presence of all the matching types"

- Specifying a case-insensitive search on an overload of `System.Type.GetType` is not supported by ILLink. Specify false to perform a case-sensitive search or use an overload that does not use a ignoreCase bolean.

  ``` C#
  void TestMethod()
  {
      // IL2096 Trim analysis: Call to 'System.Type.GetType(String,Boolean,Boolean)' can perform case insensitive lookup of the type, currently ILLink can not guarantee presence of all the matching types
      Type.GetType ("typeName", false, true);
  }
  ```

#### `IL2097`: Trim analysis: Field 'field' has 'DynamicallyAccessedMembersAttribute', but that attribute can only be applied to fields of type 'System.Type' or 'System.String'

- `DynamicallyAccessedMembersAttribute` is only applicable to items of type `System.Type` or `System.String` (or derived), on all other types the attribute will be ignored. Using the attribute on any other type is likely incorrect and unintentional.

  ```C#
  // IL2097: Field '_valueField' has 'DynamicallyAccessedMembersAttribute', but that attribute can only be applied to fields of type 'System.Type' or 'System.String'
  [DynamicallyAccessedMembers(DynamicallyAccessedMemberTypes.PublicMethods)]
  object _valueField;
  ```

#### `IL2098`: Trim analysis: Parameter 'parameter' of method 'method' has 'DynamicallyAccessedMembersAttribute', but that attribute can only be applied to parameters of type 'System.Type' or 'System.String'

- `DynamicallyAccessedMembersAttribute` is only applicable to items of type `System.Type` or `System.String` (or derived), on all other types the attribute will be ignored. Using the attribute on any other type is likely incorrect and unintentional.

  ```C#
  // IL2098: Parameter 'param' of method 'TestMethod' has 'DynamicallyAccessedMembersAttribute', but that attribute can only be applied to parameters of type 'System.Type' or 'System.String'
  void TestMethod([DynamicallyAccessedMembers(DynamicallyAccessedMemberTypes.PublicMethods)] object param)
  {
    // param.GetType()....
  }
  ```

#### `IL2099`: Trim analysis: Property 'property' has 'DynamicallyAccessedMembersAttribute', but that attribute can only be applied to properties of type 'System.Type' or 'System.String'

- `DynamicallyAccessedMembersAttribute` is only applicable to items of type `System.Type` or `System.String` (or derived), on all other types the attribute will be ignored. Using the attribute on any other type is likely incorrect and unintentional.

  ```C#
  // IL2099: Parameter 'param' of method 'TestMethod' has 'DynamicallyAccessedMembersAttribute', but that attribute can only be applied to properties of type 'System.Type' or 'System.String'
  [DynamicallyAccessedMembers(DynamicallyAccessedMemberTypes.PublicMethods)]
  object TestProperty { get; set; }
  ```

#### `IL2100`: XML contains unsupported wildcard for assembly "fullname" attribute

- A wildcard "fullname" for an assembly in XML is only valid for link attribute XML on the command-line, not for descriptor or substitution XML or for embedded attribute XML. Specify a specific assembly name instead.

  ```XML
  <!-- IL2100: XML contains unsupported wildcard for assembly "fullname" attribute -->
  <linker>
    <assembly fullname="*">
      <type fullname="MyType" />
    </assembly>
  </linker>
  ```

#### `IL2101`: Embedded XML in assembly 'assembly' contains assembly "fullname" attribute for another assembly 'assembly'

- Embedded attribute or substitution XML may only contain elements that apply to the containing assembly. Attempting to modify another assembly will not have any effect.

  ```XML
  <!-- IL2101: Embedded XML in assembly 'ContainingAssembly' contains assembly "fullname" attribute for another assembly 'OtherAssembly' -->
  <linker>
    <assembly fullname="OtherAssembly">
      <type fullname="MyType" />
    </assembly>
  </linker>
  ```

#### `IL2102`: Invalid AssemblyMetadata("IsTrimmable", ...) attribute in assembly 'assembly'. Value must be "True"

- AssemblyMetadataAttribute may be used at the assembly level to turn on trimming for the assembly. The only supported value is "True", but the attribute contained an unsupported value.

  ``` C#
  // IL2102: Invalid AssemblyMetadata("IsTrimmable", "False") attribute in assembly 'assembly'. Value must be "True"
  [assembly: AssemblyMetadata("IsTrimmable", "False")] 
  ```

#### `IL2103`: Trim analysis: Value passed to the 'propertyAccessor' parameter of method 'System.Linq.Expressions.Expression.Property(Expression, MethodInfo)' cannot be statically determined as a property accessor

- The value passed to the `propertyAccessor` parameter of `Expression.Property(expression, propertyAccessor)` was not recognized as a property accessor method. Trimmer can't guarantee the presence of the property.

  ```C#
  void TestMethod(MethodInfo methodInfo)
  {
    // IL2103: Value passed to the 'propertyAccessor' parameter of method 'System.Linq.Expressions.Expression.Property(Expression, MethodInfo)' cannot be statically determined as a property accessor.
    Expression.Property(null, methodInfo);
  }
  ```

#### `IL2104`: Assembly 'assembly' produced trim warnings. For more information see https://aka.ms/dotnet-illink/libraries

- The assembly 'assembly' produced trim analysis warnings in the context of the app. This means the assembly has not been fully annotated for trimming. Consider contacting the library author to request they add trim annotations to the library. To see detailed warnings for this assembly, turn off grouped warnings by passing either `--singlewarn-` to show detailed warnings for all assemblies, or `--singlewarn- "assembly"` to show detailed warnings for that assembly. https://aka.ms/dotnet-illink/libraries has more information on annotating libraries for trimming.

#### `IL2105`: Type 'type' was not found in the caller assembly nor in the base library. Type name strings used for dynamically accessing a type should be assembly qualified.

- Type name strings representing dynamically accessed types must be assembly qualified, otherwise linker will first search for the type name in the caller's assembly and then in System.Private.CoreLib.
  If the linker fails to resolve the type name, null will be returned.

  ```C#
  void TestInvalidTypeName()
  {
      RequirePublicMethodOnAType("Foo.Unqualified.TypeName");
  }
  void RequirePublicMethodOnAType(
      [DynamicallyAccessedMembers(DynamicallyAccessedMemberTypes.PublicMethods)]
      string typeName)
  {
  }
  ```

#### `IL2106`: Trim analysis: Return type of method 'method' has 'DynamicallyAccessedMembersAttribute', but that attribute can only be applied to properties of type 'System.Type' or 'System.String'

- `DynamicallyAccessedMembersAttribute` is only applicable to items of type `System.Type` or `System.String` (or derived), on all other types the attribute will be ignored. Using the attribute on any other type is likely incorrect and unintentional.

  ```C#
  // IL2106: Return type of method 'TestMethod' has 'DynamicallyAccessedMembersAttribute', but that attribute can only be applied to properties of type 'System.Type' or 'System.String'
  [DynamicallyAccessedMembers(DynamicallyAccessedMemberTypes.PublicMethods)] object TestMethod()
  {
      return typeof(TestType);
  }
  ```

<<<<<<< HEAD
#### `IL2107`: Trim analysis: Member 'member' with 'RequiresUnreferencedCodeAttribute' overrides base member 'member' without 'RequiresUnreferencedCodeAttribute'.

- All overrides of a virtual member including the base member must either have or not have the `RequiresUnreferencedCodeAttribute`.

  ```C#
  public class Base
  {
    public virtual void TestMethod() {}
  }

  public class Derived : Base
  {
    // IL2107: Member 'Derived.TestMethod()' with 'RequiresUnreferencedCodeAttribute' overrides base member 'Base.TestMethod' without 'RequiresUnreferencedCodeAttribute'.
    [RequiresUnreferencedCode("Message")]
    public override void TestMethod() {}
  }
  ```

#### `IL2108`: Trim analysis: Interface member 'member' with 'RequiresUnreferencedCodeAttribute' has an implementation member 'member' without 'RequiresUnreferencedCodeAttribute'. Add the 'RequiresUnreferencedCodeAttribute' to 'member'.

- All implementations of a interface member including the base interface member must either have or not have the `RequiresUnreferencedCodeAttribute`.

  ```C#
  public interface IRUC
  {
    [RequiresUnreferencedCode("Message")]
    void TestMethod() {}
  }

  public class Implementation : IRUC
  {
    // IL2108: Interface member 'IRUC.TestMethod()' with 'RequiresUnreferencedCodeAttribute' has an implementation member 'Implementation.TestMethod' without 'RequiresUnreferencedCodeAttribute'. Add the 'RequiresUnreferencedCodeAttribute' to 'Implementation.TestMethod'.
    public void TestMethod() {}
  }
  ```

#### `IL2109`: Trim analysis: Member 'member' with 'RequiresUnreferencedCodeAttribute' implements interface member 'member' without 'RequiresUnreferencedCodeAttribute'.

- All implementations of a interface member including the base interface member must either have or not have the `RequiresUnreferencedCodeAttribute`.

  ```C#
  public interface IRUC
  {
    void TestMethod() {}
  }

  public class Implementation : IRUC
  {
    // IL2109: Member 'Implementation.TestMethod()' with 'RequiresUnreferencedCodeAttribute' implements interface member 'IRUC.TestMethod' without 'RequiresUnreferencedCodeAttribute'.
    [RequiresUnreferencedCode("Message")]
    public void TestMethod() {}
=======
#### `IL2107`: Trim analysis: Methods 'method1' and 'method2' are both associated with state machine type 'type'. This is currently unsupported and may lead to incorrectly reported warnings.

- Trimmer currently can't correctly handle if the same compiler generated state machine type is associated (via the state machine attributes) with two different methods.
  Since the trimmer currently derives warning suppressions from the method which produced the state machine and currently doesn't support reprocessing the same method/type more than once.

  Only a meta-sample:

  ```C#
  class <compiler_generated_state_machine>_type {
      void MoveNext()
      {
          // This should normally produce IL2026
          CallSomethingWhichRequiresUnreferencedCode ();
      }
  }

  [RequiresUnreferencedCode ("")] // This should suppress all warnings from the method
  [IteratorStateMachine(typeof(<compiler_generated_state_machine>_type))]
  IEnumerable<int> UserDefinedMethod()
  {
      // Uses the state machine type
      // The IL2026 from the state machine should be suppressed in this case
  }

  // IL2107: Methods 'UserDefinedMethod' and 'SecondUserDefinedMethod' are both associated with state machine type '<compiler_generated_state_machine>_type'.
  [IteratorStateMachine(typeof(<compiler_generated_state_machine>_type))]
  IEnumerable<int> SecondUserDefinedMethod()
  {
      // Uses the state machine type
      // The IL2026 from the state should be reported in this case
>>>>>>> c739a81b
  }
  ```

## Single-File Warning Codes

#### `IL3000`: 'member' always returns an empty string for assemblies embedded in a single-file app. If the path to the app directory is needed, consider calling 'System.AppContext.BaseDirectory'

- Calls to 'System.Reflection.Assembly.Location', 'System.Reflection.AssemblyName.CodeBase' and 'System.Reflection.AssemblyName.EscapedCodeBase' return an empty string for assemblies embedded in a single-file app. If the path to the app directory is needed, consider calling 'System.AppContext.BaseDirectory'

  ``` C#
  void TestMethod()
  {
      var a = Assembly.GetExecutingAssembly();
      // IL3000: 'System.Reflection.Assembly.Location' always returns an empty string for assemblies embedded in a single-file app. If the path to the app directory is needed, consider calling 'System.AppContext.BaseDirectory'.
      _ = a.Location;
  }
  ```

#### `IL3001`: Assemblies embedded in a single-file app cannot have additional files in the manifest.

- Calls to 'Assembly.GetFile(s)' methods for assemblies embedded inside the single-file bundle always throws an exception. Consider using embedded resources and the 'Assembly.GetManifestResourceStream' method.

  ``` C#
  void TestMethod()
  {
      var a = Assembly.GetExecutingAssembly();
      // IL3001: Assemblies embedded in a single-file app cannot have additional files in the manifest.
      _ = a.GetFiles();
  }
  ```

#### `IL3002`: Using member 'member' which has 'RequiresAssemblyFilesAttribute' can break functionality when embedded in a single-file app. [message]. [url]

- The linker found a call to a member annotated with 'RequiresAssemblyFilesAttribute' which can break functionality of a single-file application.

  ```C#
  [RequiresAssemblyFiles(Message="Use 'MethodFriendlyToSingleFile' instead", Url="http://help/assemblyfiles")]
  void MethodWithAssemblyFilesUsage()
  {
  }

  void TestMethod()
  {
      // IL3002: Using member 'MethodWithAssemblyFilesUsage' which has 'RequiresAssemblyFilesAttribute'
      // can break functionality when embedded in a single-file app. Use 'MethodFriendlyToSingleFile' instead. http://help/assemblyfiles
      MethodWithAssemblyFilesUsage();
  }
  ```

#### `IL3003`: Presence of 'RequiresAttribute' on method 'method' doesn't match overridden method 'base method'. All overridden methods must have 'RequiresAttribute'.

- All overrides of a virtual method including the base method must either have or not have the `RequiresAttribute`.

  ```C#
  public class Base
  {
    [RequiresAssemblyFiles]
    public virtual void TestMethod() {}
  }

  public class Derived : Base
  {
    // IL3003: Presence of 'RequiresAssemblyFilesAttribute' on method 'Derived.TestMethod()' doesn't match overridden method 'Base.TestMethod'. All overridden methods must have 'RequiresAssemblyFilesAttribute'.
    public override void TestMethod() {}
  }
  ```

#### `IL3003`: Base member 'member' with 'RequiresAssemblyFilesAttribute' has a derived member 'member' without 'RequiresAssemblyFilesAttribute'. Add the 'RequiresAssemblyFilesAttribute' to 'member'.

- All overrides of a virtual method including the base method must either have or not have the `RequiresAssemblyFilesAttribute`.

  ```C#
  public class Base
  {
    [RequiresAssemblyFiles("Message")]
    public virtual void TestMethod() {}
  }

  public class Derived : Base
  {
    // IL3003: Base member 'Base.TestMethod' with 'RequiresAssemblyFilesAttribute' has a derived member 'Derived.TestMethod()' without 'RequiresAssemblyFilesAttribute'. Add the 'RequiresAssemblyFilesAttribute' to 'Derived.TestMethod()'.
    public void TestMethod() {}
  }
  ```

#### `IL3004`: Member 'member' with 'RequiresAssemblyFilesAttribute' overrides base member 'member' without 'RequiresAssemblyFilesAttribute'.

- All overrides of a virtual method including the base method must either have or not have the `RequiresAssemblyFilesAttribute`.

  ```C#
  public class Base
  {
    public virtual void TestMethod() {}
  }

  public class Derived : Base
  {
    // IL3004: Member 'Derived.TestMethod()' with 'RequiresAssemblyFilesAttribute' overrides base member 'Base.TestMethod' without 'RequiresAssemblyFilesAttribute'.
    [RequiresAssemblyFiles("Message")]
    public override void TestMethod() {}
  }
  ```

#### `IL3005`: Trim analysis: Interface member 'member' with 'RequiresAssemblyFilesAttribute' has an implementation member 'member' without 'RequiresAssemblyFilesAttribute'. Add the 'RequiresAssemblyFilesAttribute' to 'member'.

- All implementations of a interface method including the base interface method must either have or not have the `RequiresAssemblyFilesAttribute`.

  ```C#
  public interface IRUC
  {
    [RequiresAssemblyFiles("Message")]
    void TestMethod() {}
  }

  public class Implementation : IRUC
  {
    // IL3005: Interface member 'IRUC.TestMethod()' with 'RequiresAssemblyFilesAttribute' has an implementation member 'Implementation.TestMethod' without 'RequiresAssemblyFilesAttribute'. Add the 'RequiresAssemblyFilesAttribute' to 'Implementation.TestMethod'.
    public void TestMethod() {}
  }
  ```

#### `IL3006` Trim analysis: Member 'member' with 'RequiresAssemblyFilesAttribute' implements interface member 'member' without 'RequiresAssemblyFilesAttribute'.

- All implementations of a interface method including the base interface method must either have or not have the `RequiresAssemblyFilesAttribute`.

  ```C#
  public interface IRUC
  {
    void TestMethod() {}
  }

  public class Implementation : IRUC
  {
    // IL3006: Member 'Implementation.TestMethod()' with 'RequiresAssemblyFilesAttribute' implements interface member 'IRUC.TestMethod' without 'RequiresAssemblyFilesAttribute'.
    [RequiresAssemblyFiles("Message")]
    public void TestMethod() {}
  }
  ```<|MERGE_RESOLUTION|>--- conflicted
+++ resolved
@@ -1604,59 +1604,6 @@
   }
   ```
 
-<<<<<<< HEAD
-#### `IL2107`: Trim analysis: Member 'member' with 'RequiresUnreferencedCodeAttribute' overrides base member 'member' without 'RequiresUnreferencedCodeAttribute'.
-
-- All overrides of a virtual member including the base member must either have or not have the `RequiresUnreferencedCodeAttribute`.
-
-  ```C#
-  public class Base
-  {
-    public virtual void TestMethod() {}
-  }
-
-  public class Derived : Base
-  {
-    // IL2107: Member 'Derived.TestMethod()' with 'RequiresUnreferencedCodeAttribute' overrides base member 'Base.TestMethod' without 'RequiresUnreferencedCodeAttribute'.
-    [RequiresUnreferencedCode("Message")]
-    public override void TestMethod() {}
-  }
-  ```
-
-#### `IL2108`: Trim analysis: Interface member 'member' with 'RequiresUnreferencedCodeAttribute' has an implementation member 'member' without 'RequiresUnreferencedCodeAttribute'. Add the 'RequiresUnreferencedCodeAttribute' to 'member'.
-
-- All implementations of a interface member including the base interface member must either have or not have the `RequiresUnreferencedCodeAttribute`.
-
-  ```C#
-  public interface IRUC
-  {
-    [RequiresUnreferencedCode("Message")]
-    void TestMethod() {}
-  }
-
-  public class Implementation : IRUC
-  {
-    // IL2108: Interface member 'IRUC.TestMethod()' with 'RequiresUnreferencedCodeAttribute' has an implementation member 'Implementation.TestMethod' without 'RequiresUnreferencedCodeAttribute'. Add the 'RequiresUnreferencedCodeAttribute' to 'Implementation.TestMethod'.
-    public void TestMethod() {}
-  }
-  ```
-
-#### `IL2109`: Trim analysis: Member 'member' with 'RequiresUnreferencedCodeAttribute' implements interface member 'member' without 'RequiresUnreferencedCodeAttribute'.
-
-- All implementations of a interface member including the base interface member must either have or not have the `RequiresUnreferencedCodeAttribute`.
-
-  ```C#
-  public interface IRUC
-  {
-    void TestMethod() {}
-  }
-
-  public class Implementation : IRUC
-  {
-    // IL2109: Member 'Implementation.TestMethod()' with 'RequiresUnreferencedCodeAttribute' implements interface member 'IRUC.TestMethod' without 'RequiresUnreferencedCodeAttribute'.
-    [RequiresUnreferencedCode("Message")]
-    public void TestMethod() {}
-=======
 #### `IL2107`: Trim analysis: Methods 'method1' and 'method2' are both associated with state machine type 'type'. This is currently unsupported and may lead to incorrectly reported warnings.
 
 - Trimmer currently can't correctly handle if the same compiler generated state machine type is associated (via the state machine attributes) with two different methods.
@@ -1687,7 +1634,60 @@
   {
       // Uses the state machine type
       // The IL2026 from the state should be reported in this case
->>>>>>> c739a81b
+  }
+  ```
+
+#### `IL2108`: Trim analysis: Member 'member' with 'RequiresUnreferencedCodeAttribute' overrides base member 'member' without 'RequiresUnreferencedCodeAttribute'.
+
+- All overrides of a virtual member including the base member must either have or not have the `RequiresUnreferencedCodeAttribute`.
+
+  ```C#
+  public class Base
+  {
+    public virtual void TestMethod() {}
+  }
+
+  public class Derived : Base
+  {
+    // IL2108: Member 'Derived.TestMethod()' with 'RequiresUnreferencedCodeAttribute' overrides base member 'Base.TestMethod' without 'RequiresUnreferencedCodeAttribute'.
+    [RequiresUnreferencedCode("Message")]
+    public override void TestMethod() {}
+  }
+  ```
+
+#### `IL2109`: Trim analysis: Interface member 'member' with 'RequiresUnreferencedCodeAttribute' has an implementation member 'member' without 'RequiresUnreferencedCodeAttribute'. Add the 'RequiresUnreferencedCodeAttribute' to 'member'.
+
+- All implementations of a interface member including the base interface member must either have or not have the `RequiresUnreferencedCodeAttribute`.
+
+  ```C#
+  public interface IRUC
+  {
+    [RequiresUnreferencedCode("Message")]
+    void TestMethod() {}
+  }
+
+  public class Implementation : IRUC
+  {
+    // IL2109: Interface member 'IRUC.TestMethod()' with 'RequiresUnreferencedCodeAttribute' has an implementation member 'Implementation.TestMethod' without 'RequiresUnreferencedCodeAttribute'. Add the 'RequiresUnreferencedCodeAttribute' to 'Implementation.TestMethod'.
+    public void TestMethod() {}
+  }
+  ```
+
+#### `IL2110`: Trim analysis: Member 'member' with 'RequiresUnreferencedCodeAttribute' implements interface member 'member' without 'RequiresUnreferencedCodeAttribute'.
+
+- All implementations of a interface member including the base interface member must either have or not have the `RequiresUnreferencedCodeAttribute`.
+
+  ```C#
+  public interface IRUC
+  {
+    void TestMethod() {}
+  }
+
+  public class Implementation : IRUC
+  {
+    // IL2110: Member 'Implementation.TestMethod()' with 'RequiresUnreferencedCodeAttribute' implements interface member 'IRUC.TestMethod' without 'RequiresUnreferencedCodeAttribute'.
+    [RequiresUnreferencedCode("Message")]
+    public void TestMethod() {}
   }
   ```
 
