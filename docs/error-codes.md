--- conflicted
+++ resolved
@@ -73,51 +73,49 @@
 
 - Invalid value 'value' was used for command-line option '--generate-warning-suppressions'; must be 'cs' or 'xml'.
 
-<<<<<<< HEAD
-#### `IL1018`: "Invalid value 'value' was used as warning code
+#### `IL1018`: Missing argument for '{optionName}' option
+
+- The command-line option 'optionName' was specified but no argument was given.
+
+#### `IL1019`: Value used with '--custom-data' has to be in the KEY=VALUE format
+
+- The command-line option --custom-data receives a key-value pair using the format KEY=VALUE.
+
+#### `IL1020`: No files to link were specified. Use one of '{resolvers}' options
+
+#### `IL1021`: Options '--new-mvid' and '--deterministic' cannot be used at the same time
+
+#### `IL1022`: The assembly '{arg}' specified for '--custom-step' option could not be found
+
+#### `IL1023`: The path to the assembly '{arg}' specified for '--custom-step' must be fully qualified
+
+#### `IL1024`: Invalid value '{arg}' specified for '--custom-step' option
+
+- There was an error in the format of the custom step 'arg' given.
+
+#### `IL1025`: Expected '+' or '-' to control new step insertion
+
+- A custom step that is inserted relative to an existing step in the pipeline must specify whether to be added before (-) or after (+) the step it's relative to.
+
+#### `IL1026`: Pipeline step '{name}' could not be found
+
+- A custom step was specified for insertion relative to a non existent step 'name'.
+
+#### `IL1027`: Custom step '{type}' could not be found
+
+- The custom step 'type' could not be found in the given assembly.
+
+#### `IL1028`: Custom step '{type}' is incompatible with this linker version
+
+#### `IL1029`: Invalid optimization value '{text}'
+
+- The optimization 'text' is invalid. Optimization values can either be 'beforefieldinit', 'overrideremoval', 'unreachablebodies', 'unusedinterfaces', 'ipconstprop', or 'sealer'.
+
+#### `IL1030`: Invalid argument for '{token}' option
+
+#### `IL1031`: "Invalid value 'value' was used as warning code
 
 - All warning codes must start with `IL` prefix followed by numeric code.
-=======
-#### `IL1018`: Missing argument for '{optionName}' option
-
-- The command-line option 'optionName' was specified but no argument was given.
-
-#### `IL1019`: Value used with '--custom-data' has to be in the KEY=VALUE format
-
-- The command-line option --custom-data receives a key-value pair using the format KEY=VALUE.
-
-#### `IL1020`: No files to link were specified. Use one of '{resolvers}' options
-
-#### `IL1021`: Options '--new-mvid' and '--deterministic' cannot be used at the same time
-
-#### `IL1022`: The assembly '{arg}' specified for '--custom-step' option could not be found
-
-#### `IL1023`: The path to the assembly '{arg}' specified for '--custom-step' must be fully qualified
-
-#### `IL1024`: Invalid value '{arg}' specified for '--custom-step' option
-
-- There was an error in the format of the custom step 'arg' given.
-
-#### `IL1025`: Expected '+' or '-' to control new step insertion
-
-- A custom step that is inserted relative to an existing step in the pipeline must specify whether to be added before (-) or after (+) the step it's relative to.
-
-#### `IL1026`: Pipeline step '{name}' could not be found
-
-- A custom step was specified for insertion relative to a non existent step 'name'.
-
-#### `IL1027`: Custom step '{type}' could not be found
-
-- The custom step 'type' could not be found in the given assembly.
-
-#### `IL1028`: Custom step '{type}' is incompatible with this linker version
-
-#### `IL1029`: Invalid optimization value '{text}'
-
-- The optimization 'text' is invalid. Optimization values can either be 'beforefieldinit', 'overrideremoval', 'unreachablebodies', 'unusedinterfaces', 'ipconstprop', or 'sealer'.
-
-#### `IL1030`: Invalid argument for '{token}' option
->>>>>>> b89e09a7
 
 ----
 ## Warning Codes
