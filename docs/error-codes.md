--- conflicted
+++ resolved
@@ -1428,53 +1428,46 @@
   }
   ```
 
-<<<<<<< HEAD
-#### 'IL2096': Trim analysis: Field 'field' has 'DynamicallyAccessedMembersAttribute', but that attribute can only be applied to fields of type 'System.Type' or 'System.String'
+#### `IL2096`: Trim analysis: Call to 'Type.GetType method' can perform case insensitive lookup of the type, currently ILLink can not guarantee presence of all the matching types"
+
+- Specifying a case-insensitive search on an overload of `System.Type.GetType` is not supported by ILLink. Specify false to perform a case-sensitive search or use an overload that does not use a ignoreCase bolean.
+
+  ``` C#
+  void TestMethod()
+  {
+      // IL2096 Trim analysis: Call to 'System.Type.GetType(String,Boolean,Boolean)' can perform case insensitive lookup of the type, currently ILLink can not guarantee presence of all the matching types
+      Type.GetType ("typeName", false, true);
+  }
+  ```
+
+#### 'IL2097': Trim analysis: Field 'field' has 'DynamicallyAccessedMembersAttribute', but that attribute can only be applied to fields of type 'System.Type' or 'System.String'
 
 - `DynamicallyAccessedMembersAttribute` is only applicable to items of type `System.Type` or `System.String` (or derived), on all other types the attribute will be ignored. Using the attribute on any other type is likely incorrect and unintentional.
 
   ```C#
-  // IL2096: Field '_valueField' has 'DynamicallyAccessedMembersAttribute', but that attribute can only be applied to fields of type 'System.Type' or 'System.String'
+  // IL2097: Field '_valueField' has 'DynamicallyAccessedMembersAttribute', but that attribute can only be applied to fields of type 'System.Type' or 'System.String'
   [DynamicallyAccessedMembers(DynamicallyAccessedMemberTypes.PublicMethods)]
   object _valueField;
-
-  // IL2096: 
+  ```
+
+#### 'IL2098': Trim analysis: Parameter 'parameter' of method 'method' has 'DynamicallyAccessedMembersAttribute', but that attribute can only be applied to fields of type 'System.Type' or 'System.String'
+
+- `DynamicallyAccessedMembersAttribute` is only applicable to items of type `System.Type` or `System.String` (or derived), on all other types the attribute will be ignored. Using the attribute on any other type is likely incorrect and unintentional.
+
+  ```C#
+  // IL2098: Parameter 'param' of method 'TestMethod' has 'DynamicallyAccessedMembersAttribute', but that attribute can only be applied to fields of type 'System.Type' or 'System.String'
   void TestMethod([DynamicallyAccessedMembers(DynamicallyAccessedMemberTypes.PublicMethods)] object param)
   {
     // param.GetType()....
   }
   ```
 
-#### 'IL2097': Trim analysis: Parameter 'parameter' of method 'method' has 'DynamicallyAccessedMembersAttribute', but that attribute can only be applied to fields of type 'System.Type' or 'System.String'
+#### 'IL2099': Trim analysis: Property 'property' has 'DynamicallyAccessedMembersAttribute', but that attribute can only be applied to fields of type 'System.Type' or 'System.String'
 
 - `DynamicallyAccessedMembersAttribute` is only applicable to items of type `System.Type` or `System.String` (or derived), on all other types the attribute will be ignored. Using the attribute on any other type is likely incorrect and unintentional.
 
   ```C#
-  // IL2097: Parameter 'param' of method 'TestMethod' has 'DynamicallyAccessedMembersAttribute', but that attribute can only be applied to fields of type 'System.Type' or 'System.String'
-  void TestMethod([DynamicallyAccessedMembers(DynamicallyAccessedMemberTypes.PublicMethods)] object param)
-  {
-    // param.GetType()....
-  }
-  ```
-
-#### 'IL2098': Trim analysis: Property 'property' has 'DynamicallyAccessedMembersAttribute', but that attribute can only be applied to fields of type 'System.Type' or 'System.String'
-
-- `DynamicallyAccessedMembersAttribute` is only applicable to items of type `System.Type` or `System.String` (or derived), on all other types the attribute will be ignored. Using the attribute on any other type is likely incorrect and unintentional.
-
-  ```C#
-  // IL2098: Parameter 'param' of method 'TestMethod' has 'DynamicallyAccessedMembersAttribute', but that attribute can only be applied to fields of type 'System.Type' or 'System.String'
+  // IL2099: Parameter 'param' of method 'TestMethod' has 'DynamicallyAccessedMembersAttribute', but that attribute can only be applied to fields of type 'System.Type' or 'System.String'
   [DynamicallyAccessedMembers(DynamicallyAccessedMemberTypes.PublicMethods)]
   object TestProperty { get; set; }
-=======
-#### `IL2096`: Trim analysis: Call to 'Type.GetType method' can perform case insensitive lookup of the type, currently ILLink can not guarantee presence of all the matching types"
-
-- Specifying a case-insensitive search on an overload of `System.Type.GetType` is not supported by ILLink. Specify false to perform a case-sensitive search or use an overload that does not use a ignoreCase bolean.
-
-  ``` C#
-  void TestMethod()
-  {
-      // IL2096 Trim analysis: Call to 'System.Type.GetType(String,Boolean,Boolean)' can perform case insensitive lookup of the type, currently ILLink can not guarantee presence of all the matching types
-      Type.GetType ("typeName", false, true);
-  }
->>>>>>> 130468b7
   ```