# ILLink Errors and Warnings

Every linker error and warning has an assigned unique error code for easier
identification. The known codes are in the range 1000 to 6000. Custom
steps should avoid using this range not to collide with existing or future
error and warning codes.

For versioned warnings, the warning version is indicated in parentheses following
the error code. For example:

#### `ILXXXX` (version): Message
- Description of the error code including more details.

## Error Codes

#### `IL1001`: Failed to process 'XML document location'. Feature 'feature' does not specify a "featurevalue" attribute

- The substitution or descriptor in 'XML document location' with feature value 'feature' does not use the `featurevalue` attribute. These attributes have to be used together.

#### `IL1002`: Failed to process 'XML document location'. Unsupported non-boolean feature definition 'feature'

- The substitution or descriptor in 'XML document location' with feature value 'feature' sets the attribute `featurevalue` to a non-boolean value. Only boolean values are supported for this attribute.

#### `IL1003`: Error processing 'XML document name': 'XmlException'

- There was an error processing a resource linker descriptor, embedded resource linker descriptor or external substitution XML (`ILLink.Substitutions.xml`). The most likely reason for this is that the descriptor file has syntactical errors.

#### `IL1005`: Error processing method 'method' in assembly 'assembly'

- There was an error processing method 'method'. An exception with more details is printed.

#### `IL1006`: Cannot stub constructor on 'type' when base type does not have default constructor

- There was an error trying to create a new instance of type 'type'. Its construtor was marked for substitution in a substitution XML, but the base type of 'type' doesn't have a default constructor. Constructors of derived types marked for substitution require to have a default constructor in its base type.

#### `IL1007`: Missing predefined 'type' type

#### `IL1008`: Could not find constructor on 'type'

#### `IL1009`: Assembly 'assembly' reference 'reference' could not be resolved

- There was en error resolving the reference assembly 'reference'. An exception with more details is printed.

#### `IL1010`: Assembly 'assembly' cannot be loaded due to failure in processing 'reference' reference

- The assembly 'assembly' could not be loaded due to an error processing the reference assembly 'reference'. An exception with more details is printed.

#### `IL1011`: Failed to write 'output'

- There was an error writing the linked assembly 'output'. An exception with more details is printed.

#### `IL1012`: IL Linker has encountered an unexpected error. Please report the issue at https://github.com/mono/linker/issues

- There was an unexpected error while linking. An exception with more details is printed to the MSBuild log. Please share this stack trace with the IL Linker team to further investigate the cause and possible solution.

#### `IL1013`: Error processing 'XML document location': 'XmlException'

- There was an error processing 'XML document location' xml file. The most likely reason for this is that the XML file has syntactical errors.

#### `IL1014`: Failed to process 'XML document location`. Unsupported value for featuredefault attribute

- Element in 'XML document location' contains a 'featuredefault' attribute with an invalid value. This attribute only supports the true value, to indicate that this is the default behavior for a feature when a value is not given.

#### `IL1015`: Unrecognized command-line option: 'option'

- The linker was passed a string that was not a linker option.

#### `IL1016`: Invalid warning version 'version'

- The value given for the --warn argument was not a valid warning version. Valid versions include integers in the range 0-9999, though not all of these map to distinct warning waves.

----
## Warning Codes

#### `IL2001`: Type 'type' has no fields to preserve

- The XML descriptor preserves fields on type 'type', but this type has no fields.
  ```XML
  <linker>
    <assembly fullname="test">
      <type fullname="TestType" preserve="fields" />
    </assembly>
  </linker>
  ```
  ```C#
  // IL2001: Type 'TestType' has no fields to preserve
  class TestType
  {
      void OnlyMethod() {}
  }
  ```


#### `IL2002`: Type 'type' has no methods to preserve

- The XML descriptor preserves methods on type 'type', but this type has no methods.

  ```XML
  <linker>
    <assembly fullname="test">
      <type fullname="TestType" preserve="methods" />
    </assembly>
  </linker>
  ```
  ```C#
  // IL2001: Type 'TestType' has no methods to preserve
  struct TestType
  {
      public int Number;
  }
  ```

#### `IL2003`: Could not resolve dependency assembly 'assembly name' specified in a 'PreserveDependency' attribute

- The assembly 'assembly' in `PreserveDependency` attribute could not be resolved.

  ```C#
  // IL2003: Could not resolve dependency assembly 'NonExistentAssembly' specified in a 'PreserveDependency' attribute
  [PreserveDependency("MyMethod", "MyType", "NonExistentAssembly")]
  void TestMethod()
  {
  }
  ```

#### `IL2004`: Could not resolve dependency type 'type' specified in a 'PreserveDependency' attribute

- The type 'type' in `PreserveDependency` attribute could not be resolved.

  ```C#
  // IL2004: Could not resolve dependency type 'NonExistentType' specified in a 'PreserveDependency' attribute
  [PreserveDependency("MyMethod", "NonExistentType", "MyAssembly")]
  void TestMethod()
  {
  }
  ```

#### `IL2005`: Could not resolve dependency member 'member' declared in type 'type' specified in a 'PreserveDependency' attribute

- The member 'member' in `PreserveDependency` attribute could not be resolved.

  ```C#
  // IL2005: Could not resolve dependency member 'NonExistentMethod' declared on type 'MyType' specified in a 'PreserveDependency' attribute
  [PreserveDependency("NonExistentMethod", "MyType", "MyAssembly")]
  void TestMethod()
  {
  }
  ```

#### `IL2006` Trim analysis: The requirements declared via the 'DynamicallyAccessedMembersAttribute' on <value description> don't match those on <target description>. The source value must declare at least the same requirements as those declared on the target location it's assigned to

- The target location declares some requirements on the type value via its `DynamicallyAccessedMembersAttribute`. Those requirements must be met by those declared on the source value also via the `DynamicallyAccessedMembersAttribute`. The source value can declare more requirements than the source if necessary.  

  ```C#
  void NeedsPublicConstructors([DynamicallyAccessedMembers(DynamicallyAccessedMemberTypes.PublicConstructor)] Type type)
  {
      // ...
  }

  Type _typeField;

  void TestMethod(Type type)
  {
      // IL2006 Trim analysis: The requirements declared via the 'DynamicallyAccessedMembersAttribute' on the parameter 'type' on method 'TestMethod' 
      // don't match those on the parameter 'type' on method 'NeedsPublicConstructors'. 
      // The source value must declare at least the same requirements as those declared on the target location it's assigned to
      NeedsPublicConstructors(type);

      // IL2006 Trim analysis: The requirements declared via the 'DynamicallyAccessedMembersAttribute' on the field '_typeField' 
      // don't match those on the parameter 'type' on method 'NeedsPublicConstructors'. 
      // The source value must declare at least the same requirements as those declared on the target location it's assigned to
      NeedsPublicConstructors(_typeField);
  }

  [DynamicallyAccessedMembers(DynamicallyAccessedMemberTypes.PublicMethods)]
  Type TypeWithMethods { get; set; }

  void TestMethodForProperty([DynamicallyAccessedMembers(DynamicallyAccessedMemberTypes.PublicConstructors)] Type typeWithConstructors)
  {
      // IL2006 Trim analysis: The requirements declared via the 'DynamicallyAccessedMembersAttribute' on the parameter 'typeWithConstructors' on method 'TestMethodForProperty'
      // don't match those on the parameter 'value' on method 'set_TypeWithMethods'. 
      // The source value must declare at least the same requirements as those declared on the target location it's assigned to
      TypeWithMethods = typeWithConstructors;

      // IL2006 Trim analysis: The requirements declared via the 'DynamicallyAccessedMembersAttribute' on the return value of method 'get_TypeWithMethods'
      // don't match those on the parameter 'type' on method 'NeedsPublicConstructors'. 
      // The source value must declare at least the same requirements as those declared on the target location it's assigned to
      NeedsPublicConstructors(TypeWithMethods);
  }

  void NeedsMethods<[DynamicallyAccessedMembers(DynamicallyAccessedMemberTypes.PublicMethods)] T>()
  {
      // No warning, the requirements are exactly the same
      TypeWithMethods = typeof(T);
  }

  void TestGenericMethod<[DynamicallyAccessedMembers(DynamicallyAccessedMemberTypes.PublicConstructors)] TWithConstructors>()
  {
      // IL2006 Trim analysis: The requirements declared via the 'DynamicallyAccessedMembersAttribute' on the generic parameter 'TWithConstructors' on method 'TestGenericMethod<TWithConstructors>()'
      // don't match those on the generic parameter 'T' on method 'NeedsMethods<T>'. 
      // The source value must declare at least the same requirements as those declared on the target location it's assigned to
      NeedsMethods<TWithConstructors> ();
  }

  void TestWithMoreRequirements([DynamicallyAccessedMembers(DynamicallyAccessedMemberTypes.All)] Type typeWithAll)
  {
      // No warning, the source value has more requirements than the target location
      NeedsPublicConstructors(typeWithAll);
  }

  ```

#### `IL2007`: Could not resolve assembly 'assembly'

- The assembly 'assembly' in the XML could not be resolved.

  ```XML
  <!-- IL2007: Could not resolve assembly 'NonExistentAssembly' -->
  <linker>
    <assembly fullname="NonExistentAssembly" />
  </linker>
  ```

#### `IL2008`: Could not resolve type 'type'

- The type 'type' in the XML could not be resolved.

  ```XML
  <!-- IL2008: Could not resolve type 'NonExistentType' -->
  <linker>
    <assembly fullname="MyAssembly">
      <type fullname="NonExistentType" />
    </assembly>
  </linker>
  ```

#### `IL2009`: Could not find method 'method' on type 'type'

- The 'XML document location' defined a method 'method' on type 'type', but the method was not found.

  ```XML
  <!-- IL2009: Could not find method 'NonExistentMethod' on type 'MyType' -->
  <linker>
    <assembly fullname="MyAssembly">
      <type fullname="MyType">
        <method name="NonExistentMethod" />
      </type>
    </assembly>
  </linker>
  ```

#### `IL2010`: Invalid value for 'signature' stub

- The value used in the substitution XML for method 'signature' does not represent a value of a built-in type, or does not match the return type of the method.

  ```XML
  <!-- IL2010: Invalid value for 'MyType.MyMethodReturningInt()' stub -->
  <linker>
    <assembly fullname="MyAssembly">
      <type fullname="MyType">
        <method name="MyMethodReturningInt" body="stub" value="NonNumber" />
      </type>
    </assembly>
  </linker>
  ```

#### `IL2011`: Unknown body modification 'action' for 'signature'

- The value 'action' of the body attribute used in the substitution XML is invalid (the only supported options are `remove` and `stub`).

  ```XML
  <!-- IL2010: Unknown body modification 'nonaction' for 'MyType.MyMethod()' -->
  <linker>
    <assembly fullname="MyAssembly">
      <type fullname="MyType">
        <method name="MyMethod" body="nonaction" value="NonNumber" />
      </type>
    </assembly>
  </linker>
  ```

#### `IL2012`: Could not find field 'field' on type 'type'

- The 'XML document location' defined a field 'field' on type 'type', but the field was not found.

  ```XML
  <!-- IL2012: Could not find field 'NonExistentField' on type 'MyType' -->
  <linker>
    <assembly fullname="MyAssembly">
      <type fullname="MyType">
        <field name="NonExistentField" />
      </type>
    </assembly>
  </linker>
  ```

#### `IL2013`: Substituted field 'field' needs to be static field

- The substituted field 'field' was non-static or constant. Only static non-constant fields are supported.

  ```XML
  <!-- IL2013: Substituted field 'MyType.InstanceField' needs to be static field -->
  <linker>
    <assembly fullname="MyAssembly">
      <type fullname="MyType">
        <field name="InstanceField" value="5" />
      </type>
    </assembly>
  </linker>
  ```

#### `IL2014`: Missing 'value' attribute for field 'field'

- A field was specified for substitution but no value to be substituted was given.

  ```XML
  <!-- IL2014: Missing 'value' attribute for field 'MyType.MyField' -->
  <linker>
    <assembly fullname="MyAssembly">
      <type fullname="MyType">
        <field name="MyField" />
      </type>
    </assembly>
  </linker>
  ```

#### `IL2015`: Invalid value 'value' for 'field'

- The value 'value' used in the substitution XML for field 'field' is not a built-in type, or does not match the type of 'field'.

  ```XML
  <!-- IL2015: Invalid value 'NonNumber' for 'MyType.IntField' -->
  <linker>
    <assembly fullname="MyAssembly">
      <type fullname="MyType">
        <field name="IntField" value="NonNumber" />
      </type>
    </assembly>
  </linker>
  ```

#### `IL2016`: Could not find event 'event' on type 'type'

- The 'XML document location' defined a event 'event' on type 'type', but the event was not found.

  ```XML
  <!-- IL2016: Could not find event 'NonExistentEvent' on type 'MyType' -->
  <linker>
    <assembly fullname="MyAssembly">
      <type fullname="MyType">
        <event name="NonExistentEvent" />
      </type>
    </assembly>
  </linker>
  ```

#### `IL2017`: Could not find property 'property' on type 'type'

- The 'XML document location' defined a property 'property' on type 'type', but the property was not found.

  ```XML
  <!-- IL2017: Could not find property 'NonExistentProperty' on type 'MyType' -->
  <linker>
    <assembly fullname="MyAssembly">
      <type fullname="MyType">
        <property name="NonExistentProperty" />
      </type>
    </assembly>
  </linker>
  ```

#### `IL2018`: Could not find the get accessor of property 'property' on type 'type'

- The 'XML document location' defined the get accessor of property 'property' on type 'type', but the accessor was not found.

  ```XML
  <!-- IL2018: Could not find the get accessor of property 'SetOnlyProperty' on type 'MyType' -->
  <linker>
    <assembly fullname="MyAssembly">
      <type fullname="MyType">
        <property signature="System.Boolean SetOnlyProperty" accessors="get" />
      </type>
    </assembly>
  </linker>
  ```

#### `IL2019`: Could not find the set accessor of property 'property' on type 'type'

- The 'XML document location' defined the set accessor of property 'property' on type 'type', but the accessor was not found.

  ```XML
  <!-- IL2019: Could not find the set accessor of property 'GetOnlyProperty' on type 'MyType' -->
  <linker>
    <assembly fullname="MyAssembly">
      <type fullname="MyType">
        <property signature="System.Boolean GetOnlyProperty" accessors="set" />
      </type>
    </assembly>
  </linker>
  ```

#### `IL2020`: Parameter 'parameter' of attribute 'attribute type' is of unsupported type 'type'

- The constructor parameter type is not supported in the XML reading code.

  ```XML
  <!-- IL2020: Parameter 'doubleParameter' of attribute 'AttributeWithDoubleNumberParameter' is of unsupported type 'System.Double' -->
  <linker>
    <assembly fullname="MyAssembly">
      <type fullname="MyType">
        <attribute fullname="AttributeWithDoubleNumberParameterAttribute">
          <argument>3.14</argument>
        </attribute>
      </type>
    </assembly>
  </linker>
  ```

#### `IL2021`: Could not parse argument value 'argument value' for attribute 'attribute type' as a 'type'

- The specified attribute constructor has a parameter of type 'type' but the argument value 'argument value' does not match any of the existing enum 'type' values

  ```XML
  <!-- IL2021: Could not parse argument value 'NonExistentEnumValue' for attribute 'AttributeWithEnumParameterAttribute' as a 'MyEnumType' -->
  <linker>
    <assembly fullname="MyAssembly">
      <type fullname="MyType">
        <attribute fullname="AttributeWithEnumParameterAttribute">
          <argument>NonExistentEnumValue</argument>
        </attribute>
      </type>
    </assembly>
  </linker>
  ```

#### `IL2022`: Could not find a constructor for type 'attribute type' that has 'number of arguments' arguments

- The XML attribute for attribute type 'attribute type' specifies 'number of arguments' arguments but there's no constructor for 'attribute type' which has that many arguments

  ```XML
  <!-- IL2022: Could not find a constructor for type 'AttributeWithNoParametersAttribute' that has '1' arguments -->
  <linker>
    <assembly fullname="MyAssembly">
      <type fullname="MyType">
        <attribute fullname="AttributeWithNoParametersAttribute">
          <argument>ExtraArgumentValue</argument>
        </attribute>
      </type>
    </assembly>
  </linker>
  ```

#### `IL2023`: There is more than one 'return' child element specified for method 'method'

- Method 'method' has more than one `return` element specified. There can only be one `return` element to specify attribute on the return parameter of the method.

  ```XML
  <!-- IL2023: There is more than one 'return' child element specified for method 'method' -->
  <linker>
    <assembly fullname="MyAssembly">
      <type fullname="MyType">
        <method name="MyMethod">
          <return>
            <attribute fullname="FirstAttribute"/>
          </return>
          <return>
            <attribute fullname="SecondAttribute"/>
          </return>
        </method>
      </type>
    </assembly>
  </linker>
  ```

#### `IL2024`: More than one value specified for parameter 'parameter' of method 'method'

- Method 'method' has more than one `parameter` element for parameter 'parameter'. There can only be one value specified for each parameter.

  ```XML
  <!-- IL2024: More than one value specified for parameter 'parameter' of method 'method' -->
  <linker>
    <assembly fullname="MyAssembly">
      <type fullname="MyType">
        <method name="MyMethod">
          <parameter name="methodParameter">
            <attribute fullname="FirstAttribute"/>
          </parameter>
          <parameter name="methodParameter">
            <attribute fullname="SecondAttribute"/>
          </parameter>
        </method>
      </type>
    </assembly>
  </linker>
  ```

#### `IL2025`: Duplicate preserve of 'member'

- The XML descriptor marks for preservation the member or type 'member' more than once.

  ```XML
  <!-- IL2024: More than one value specified for parameter 'parameter' of method 'method' -->
  <linker>
    <assembly fullname="MyAssembly">
      <type fullname="MyType">
        <method name="MyMethod"/>
        <method name="MyMethod"/>
      </type>
    </assembly>
  </linker>
  ```

#### `IL2026` Trim analysis: Calling 'method' which has 'RequiresUnreferencedCodeAttribute' can break functionality when trimming application code. [message]. [url]

- The linker found a call to a method which is annotated with `RequiresUnreferencedCodeAttribute` which can break functionality of a trimmed application.

  ```C#
  [RequiresUnreferencedCode("Use 'MethodFriendlyToTrimming' instead", Url="http://help/unreferencedcode")]
  void MethodWithUnreferencedCodeUsage()
  {
  }

  void TestMethod()
  {
      // IL2026: Calling 'MethodWithUnreferencedCodeUsage' which has 'RequiresUnreferencedCodeAttribute' 
      // can break functionality when trimming application code. Use 'MethodFriendlyToTrimming' instead. http://help/unreferencedcode
      MethodWithUnreferencedCodeUsage();
  }
  ```

#### `IL2027`: Attribute 'attribute' should only be used once on 'member'.

- The linker found multiple instances of attribute 'attribute' on 'member'. This attribute is only allowed to have one instance, linker will only use the fist instance and ignore the rest.

  ```C#
  // Note: C# won't allow this because RequiresUnreferencedCodeAttribute only allows one instantiation,
  // but it's a good demonstration (it's possible to get to this state using LinkAttributes.xml)

  // IL2027: Attribute 'RequiresUnreferencedCodeAttribute' should only be used once on 'MethodWithUnreferencedCodeUsage()'.
  [RequiresUnreferencedCode("Use A instead")]
  [RequiresUnreferencedCode("Use B instead")]
  void MethodWithUnreferencedCodeUsage()
  {
  }
  ```

#### `IL2028`: Attribute 'attribute' doesn't have the required number of parameters specified

- The linker found an instance of attribute 'attribute' on 'method' but it lacks a required constructor parameter or it has more parameters than accepted. Linker will ignore this attribute. 
This is technically possible if a custom assembly defines for example the `RequiresUnreferencedCodeAttribute` type with parameterless constructor and uses it. ILLink will recognize the attribute since it only does a namespace and type name match, but it expects it to have exactly one parameter in its constructor.

#### `IL2029`: 'attribute' element does not contain required attribute 'fullname' or it's empty

- An 'attribute' element must have an attribute 'fullname' with a non-empty value

  ```XML
  <!-- IL2029: 'attribute' element does not contain required attribute 'fullname' or it's empty -->
  <linker>
    <assembly fullname="MyAssembly">
      <attribute/>
    </assembly>
  </linker>
  ```

#### `IL2030`: Could not resolve assembly 'assembly' for attribute 'attribute'

- The assembly name 'assembly' specified for attribute with full name 'attribute' could not be resolved

  ```XML
  <!-- IL2030: Could not resolve assembly 'NonExistentAssembly' for attribute 'MyAttribute' -->
  <linker>
    <assembly fullname="MyAssembly">
      <attribute fullname="MyAttribute" assembly="NonExistentAssembly"/>
    </assembly>
  </linker>
  ```

#### `IL2031`: Attribute type 'attribute type' could not be found

- The described 'attribute type' could not be found in the assemblies

  ```XML
  <!-- IL2031: Attribute type 'NonExistentTypeAttribute' could not be found -->
  <linker>
    <assembly fullname="MyAssembly">
      <attribute fullname="NonExistentTypeAttribute"/>
    </assembly>
  </linker>
  ```

#### `IL2032` Trim analysis: Value passed to <target description> can not be statically determined and may not meet 'DynamicallyAccessedMembersAttribute' requirements.

- The target has a `DynamicallyAccessedMembersAttribute`, but the value passed to it can not be statically analyzed. ILLink can't make sure that the requirements declared by the `DynamicallyAccessedMembersAttribute` are met by the type value.  

  ``` C#
  void NeedsPublicConstructors([DynamicallyAccessedMembers(DynamicallyAccessedMemberTypes.PublicConstructor)] Type type)
  {
      // ...
  }

  void TestMethod(Type[] types)
  {
      // IL2032: Unrecognized type value passed to parameter 'type' of method 'NeedsPublicConstructors'. It's not possible to guarantee that the requirements declared by the 'DynamicallyAccessedMembersAttribute' are met.
      NeedsPublicConstructors(types[1]);
  }
  ```

#### `IL2033`: 'PreserveDependencyAttribute' is deprecated. Use 'DynamicDependencyAttribute' instead.

- `PreserveDependencyAttribute` was an internal attribute that was never officially supported. Instead, use the similar `DynamicDependencyAttribute`.

  ```C#
  // IL2033: 'PreserveDependencyAttribute' is deprecated. Use 'DynamicDependencyAttribute' instead.
  [PreserveDependency("OtherMethod")]
  public void TestMethod()
  {
  }
  ```

#### `IL2034`: The 'DynamicDependencyAttribute' could not be analyzed

- The input contains an invalid use of `DynamicDependencyAttribute`. Ensure that you are using one of the officially supported constructors.  
This is technically possible if a custom assembly defines `DynamicDependencyAttribute` with a different constructor than the one the ILLink recognizes. ILLink will recognize the attribute since it only does a namespace and type name match, but the actual instantiation was not recognized.

#### `IL2035`: Unresolved assembly 'assemblyName' in 'DynamicDependencyAttribute'

- The assembly string 'assemblyName' given in a `DynamicDependencyAttribute` constructor could not be resolved. Ensure that the argument specifies a valid assembly name, and that the assembly is available to the linker.

  ```C#
  // IL2035: Unresolved assembly 'NonExistentAssembly' in 'DynamicDependencyAttribute'
  [DynamicDependency("Method", "Type", "NonExistentAssembly")]
  public void TestMethod()
  {
  }
  ```

#### `IL2036`: Unresolved type 'typeName' in 'DynamicDependencyAttribute'

- The type in a `DynamicDependencyAttribute` constructor could not be resolved. Ensure that the argument specifies a valid type name or type reference, that the type exists in the specified assembly, and that the assembly is available to the linker.

  ```C#
  // IL2036: Unresolved type 'NonExistentType' in 'DynamicDependencyAttribute'
  [DynamicDependency("Method", "NonExistentType", "MyAssembly")]
  public void TestMethod()
  {
  }
  ```

#### `IL2037`: No members were resolved for 'memberSignature/memberTypes'.

- The member signature or `DynamicallyAccessedMemberTypes` in a `DynamicDependencyAttribute` constructor did not resolve to any members on the type. If you are using a signature, ensure that it refers to an existing member, and that it uses the format defined at https://github.com/dotnet/csharplang/blob/master/spec/documentation-comments.md#id-string-format. If using `DynamicallyAccessedMemberTypes`, ensure that the type contains members of the specified member types.

  ```C#
  // IL2036: No members were resolved for 'NonExistingMethod'.
  [DynamicDependency("NonExistingMethod", "MyType", "MyAssembly")]
  public void TestMethod()
  {
  }
  ```

#### `IL2038`: Missing 'name' attribute for resource.

- The `resource` element in a substitution file did not have a `name` attribute. Add a `name` attribute with the name of the resource to remove.

  ```XML
  <!-- IL2038: Missing 'name' attribute for resource. -->
  <linker>
    <assembly fullname="MyAssembly">
      <resource />
    </assembly>
  </linker>
  ```

#### `IL2039`: Invalid value 'value' for attribute 'action' for resource 'resource'.

- The resource element in a substitution file did not have a valid 'action' attribute. Add an 'action' attribute to this element, with value 'remove' to tell the linker to remove this resource.

  ```XML
  <!-- IL2039: Invalid value 'NonExistentAction' for attribute 'action' for resource 'MyResource'. -->
  <linker>
    <assembly fullname="MyAssembly">
      <resource name="MyResource" action="NonExistentAction"/>
    </assembly>
  </linker>
  ```

#### `IL2040`: Could not find embedded resource 'resource' to remove in assembly 'assembly'.

- The resource name in a substitution file could not be found in the specified assembly. Ensure that the resource name matches the name of an embedded resource in the assembly.

  ```XML
  <!-- IL2040: Could not find embedded resource 'NonExistentResource' to remove in assembly 'MyAssembly'. -->
  <linker>
    <assembly fullname="MyAssembly">
      <resource name="NonExistentResource" action="remove"/>
    </assembly>
  </linker>
  ```

#### `IL2041` Trim analysis: The 'DynamicallyAccessedMembersAttribute' is not allowed on methods. It is allowed on method return value or method parameters though.

- `DynamicallyAccessedMembersAttribute` was put directly on the method itself. This is only allowed for instance methods on System.Type and similar classes. Usually this means the attribute should be placed on the return value of the method or one of the method parameters.

  ```C#
  // IL2041: The 'DynamicallyAccessedMembersAttribute' is not allowed on methods. It is allowed on method return value or method parameters though.
  [DynamicallyAccessedMembers(DynamicallyAccessedMemberType.PublicMethods)]

  // Instead if it is meant for the return value it should be done like this:
  [return: DynamicallyAccessedMembers(DynamicallyAccessedMemberType.PublicMethods)]
  public Type GetInterestingType()
  {
    // ...
  }
  ```

#### `IL2042` Trim analysis: Could not find a unique backing field for property 'property' to propagate 'DynamicallyAccessedMembersAttribute'

- The property 'property' has `DynamicallyAccessedMembersAttribute` on it, but the linker could not determine the backing field for the property to propagate the attribute to the field.

  ```C#
  // IL2042: Could not find a unique backing field for property 'MyProperty' to propagate 'DynamicallyAccessedMembersAttribute'
  [DynamicallyAccessedMembers(DynamicallyAccessedMemberType.PublicMethods)]
  public Type MyProperty
  {
    get { return GetTheValue(); }
    set { }
  }

  // To fix this annotate the accessors manually:
  public Type MyProperty
  {
    [return: DynamicallyAccessedMembers(DynamicallyAccessedMemberType.PublicMethods)] 
    get { return GetTheValue(); }

    [param: DynamicallyAccessedMembers(DynamicallyAccessedMemberType.PublicMethods)]
    set { }
  }
  ```

#### `IL2043` Trim analysis: 'DynamicallyAccessedMembersAttribute' on property 'property' conflicts with the same attribute on its accessor 'method'.

- Propagating `DynamicallyAccessedMembersAttribute` from property 'property' to its accessor 'method' found that the accessor already has such an attribute. The existing attribute will be used.

  ```C#
  // IL2043: 'DynamicallyAccessedMembersAttribute' on property 'MyProperty' conflicts with the same attribute on its accessor 'get_MyProperty'.
  [DynamicallyAccessedMembers(DynamicallyAccessedMemberType.PublicMethods)]
  public Type MyProperty
  {
    [return: DynamicallyAccessedMembers(DynamicallyAccessedMemberType.PublicFields)]
    get { return GetTheValue(); }
  }
  ```

#### `IL2044`: Could not find any type in namespace 'namespace'

- The XML descriptor specifies a namespace 'namespace' but there are no types found in such namespace. This typically means that the namespace is misspelled.

  ```XML
  <!-- IL2044: Could not find any type in namespace 'NonExistentNamespace' -->
  <linker>
    <assembly fullname="MyAssembly">
      <namespace fullname="NonExistentNamespace" />
    </assembly>
  </linker>
  ```

#### `IL2045` Trim analysis: Attribute 'type' is being referenced in code but the linker was instructed to remove all instances of this attribute. If the attribute instances are necessary make sure to either remove the linker attribute XML portion which removes the attribute instances, or override the removal by using the linker XML descriptor to keep the attribute type (which in turn keeps all of its instances).

- Attribute 'type' is being referenced in the code but the attribute instances have been removed using the 'RemoveAttributeInstances' internal attribute inside the LinkAttributes XML.

  ```XML
  <linker>
    <assembly fullname="MyAssembly">
      <type fullname="MyAttribute">
        <attribute internal="RemoveAttributeInstances"/>
      </type>
    </assembly>
  </linker>
  ```

  ```C#
  // This attribute instance will be removed
  [MyAttribute]
  class MyType
  {
  }

  public void TestMethod()
  {
    // IL2045 for 'MyAttribute' reference
    typeof(MyType).GetCustomAttributes(typeof(MyAttribute), false);
  }
  ```

#### `IL2046` Trim analysis: Presence of 'RequiresUnreferencedCodeAttribute' on method '<method>' doesn't match overridden method 'base method'. All overridden methods must have 'RequiresUnreferencedCodeAttribute'.

- All overrides of a virtual method including the base method must either have or not have the `RequiresUnreferencedCodeAttribute`.

  ```C#
  public class Base
  {
    [RequiresUnreferencedCode("Message")]
    public virtual void TestMethod() {}
  }

  public class Derived : Base
  {
    // IL2046: Presence of 'RequiresUnreferencedCodeAttribute' on method 'Derived.TestMethod()' doesn't match overridden method 'Base.TestMethod'. All overridden methods must have 'RequiresUnreferencedCodeAttribute'.
    public override void TestMethod() {}
  }
  ```

#### `IL2047` Trim analysis: 'DynamicallyAccessedMemberTypes' in 'DynamicallyAccessedMembersAttribute' on <member> don't match overridden <base member>. All overridden members must have the same 'DynamicallyAccessedMembersAttribute' usage.

- All overrides of a virtual method including the base method must have the same `DynamicallyAccessedMemberAttribute` usage on all it's components (return value, parameters and generic parameters).

  ```C#
  public class Base
  {
    public virtual void TestMethod([DynamicallyAccessedMembers(DynamicallyAccessedMemberTypes.PublicMethods)] Type type) {}
  }

  public class Derived : Base
  {
    // IL2047: 'DynamicallyAccessedMemberTypes' in 'DynamicallyAccessedMembersAttribute' on parameter 'type' on method 'Derived.TestMethod' don't match overridden parameter 'type' on method 'Base.TestMethod'. All overridden members must have the same 'DynamicallyAccessedMembersAttribute' usage.
    public override void TestMethod([DynamicallyAccessedMembers(DynamicallyAccessedMemberTypes.PublicFields)] Type type) {}
  }
  ```

#### `IL2048`: Internal attribute 'RemoveAttributeInstances' can only be used on a type, but is being used on 'member type' 'member'

- Internal attribute 'RemoveAttributeInstances' is a special attribute that should only be used on custom attribute types and is being used on'member type' 'member'.

#### `IL2049`: Unrecognized internal attribute 'attribute'

- The internal attribute name 'attribute' being used in the xml is not supported by the linker, check the spelling and the supported internal attributes.

#### `IL2050`: Correctness of COM interop cannot be guaranteed

- P/invoke method 'method' declares a parameter with COM marshalling. Correctness of COM interop cannot be guaranteed after trimming. Interfaces and interface members might be removed.
- The internal attribute name 'attribute' being used in the xml is not supported by the linker, check the spelling and the supported internal attributes.

#### `IL2051` Trim analysis: Call to 'System.Reflection.MethodInfo.MakeGenericType' can not be statically analyzed. It's not possible to guarantee the availability of requirements of the generic type.

- This can be either that the type on which the `MakeGenericType` is called can't be statically determined, or that the type parameters to be used for generic arguments can't be statically determined. If the open generic type has `DynamicallyAccessedMembersAttribute` on any of its generic parameters, ILLink currently can't validate that the requirements are fulfilled by the calling method.  

  ``` C#
  class Lazy<[DynamicallyAccessedMembers(DynamicallyAccessedMemberType.PublicParameterlessConstructor)] T> 
  {
      // ...
  }
  
  void TestMethod(Type unknownType)
  {
      // IL2051 Trim analysis: Call to `System.Reflection.MethodInfo.MakeGenericType(Type[])` can not be statically analyzed. It's not possible to guarantee the availability of requirements of the generic type.
      typeof(Lazy<>).MakeGenericType(new Type[] { typeof(TestType) });

<<<<<<< HEAD
      // IL2051 Trim analysis: Call to `System.Reflection.MethodInfo.MakeGenericType(Type[])` can not be statically analyzed. It's not possible to guarantee the availability of requirements of the generic type.
      unknownType.MakeGenericType(new Type[] { typeof(TestType) });
  }
  ```
=======
#### `IL2046`: Presence of RequiresUnreferencedCodeAttribute on method 'method' doesn't match overridden method 'base method'. All overridden methods must have RequiresUnreferencedCodeAttribute.
>>>>>>> 4b98de3e

#### `IL2052` Trim analysis: Trying to propagate 'DynamicallyAccessedMemberAttribute' from property 'property' to its backing field 'field', but it already has such attribute.

- Propagating `DynamicallyAccessedMembersAttribute` from property 'property' to its backing field 'field' found that the field already has such an attribute. The existing attribute will be used.

#### `IL2053` Trim analysis: Unrecognized value passed to the parameter 'typeName' of method 'System.Type.GetType(Type typeName)'. It's not possible to guarantee the availability of the target type.

<<<<<<< HEAD
- If the type name passed to the `System.Type.GetType` is statically known ILLink can make sure it's preserved and the application code will work after trimming. But if the type name is unknown, it could point to a type which ILLink will not see being used anywhere else and would remove it from the application, potentially breaking the application.  

  ``` C#
  void TestMethod()
  {
      string typeName = ReadName();
=======
#### `IL2048`: Internal attribute 'RemoveAttributeInstances' can only be used on a type, but is being used on 'member'

- Internal attribute 'RemoveAttributeInstances' is a special attribute that should only be used on custom attribute types and is being used on 'member'.
>>>>>>> 4b98de3e

      // IL2053 Trim analysis: Unrecognized value passed to the parameter 'typeName' of method 'System.Type.GetType(Type typeName)'
      Type.GetType(typeName);
  }
  ```

#### `IL2054` Trim analysis: Parameters passed to method 'Assembly.CreateInstance' cannot be analyzed. Consider using methods 'System.Type.GetType' and `System.Activator.CreateInstance` instead.

- ILLink currently doesn't analyze assembly instances and thus it doesn't know on which assembly the `Assembly.CreateInstance` was called. ILLink has support for `Type.GetType` instead, for cases where the parameter is a string literal. The result of which can be passed to `Activator.CreateInstance` to create an instance of the type.  

  ``` C#
  void TestMethod()
  {
      // IL2054 Trim analysis: Parameters passed to method 'Assembly.CreateInstance(string)' cannot be analyzed. Consider using methods 'System.Type.GetType' and `System.Activator.CreateInstance` instead.
      AssemblyLoadContext.Default.Assemblies.First(a => a.Name == "MyAssembly").CreateInstance("MyType");

      // This can be replaced by
      Activator.CreateInstance(Type.GetType("MyType, MyAssembly"));
  }
  ```
  
#### `IL2055` Trim analysis: Unrecognized value passed to the parameter 'type' of method 'System.Runtime.CompilerServices.RuntimeHelpers.RunClassConstructor'. It's not possible to guarantee the availability of the target static constructor.

- If the type passed to the `RunClassConstructor` is not statically known, ILLink can't make sure that its static constructor is available.  

  ``` C#
  void TestMethod(Type type)
  {
      // IL2055 Trim analysis: Unrecognized value passed to the parameter 'type' of method 'System.Runtime.CompilerServices.RuntimeHelpers.RunClassConstructor(RuntimeTypeHandle type)'. 
      // It's not possible to guarantee the availability of the target static constructor.
      RuntimeHelpers.RunClassConstructor(type.TypeHandle);
  }
  ```

#### `IL2056` Trim analysis: Call to `System.Reflection.MethodInfo.MakeGenericMethod` can not be statically analyzed. It's not possible to guarantee the availability of requirements of the generic method.

- ILLink currently doesn't analyze `MethodInfo` values and thus can't statically determine the generic method the `MakeGenericMethod` operates on. If the actual method has generic parameters with `DynamicallyAccessedMembersAttribute` ILLink would be required to fulfill the requirements declared by those attributes, but since the ILLink doesn't know the method, it can't determine if such requirements exist.  

  ``` C#
  void TestMethod()
  {
      // IL2056 Trim analysis: Call to `System.Reflection.MethodInfo.MakeGenericMethod` can not be statically analyzed. It's not possible to guarantee the availability of requirements of the generic method.
      typeof(MyType).GetMethod("MyMethod").MakeGenericMethod(new Type[] { typeof(MyType) });
  }
  ```

#### `IL2057` Trim analysis: The assembly name 'assembly name' passed to method 'method' references assembly which is not available.

- Calling `CreateInstance` with assembly name 'assembly name' which can't be resolved.  

  ``` C#
  void TestMethod()
  {
      // IL2057 Trim analysis: The assembly name 'NonExistentAssembly' passed to method 'System.Activator.CreateInstance(string, string)' references assembly which is not available.
      Activator.CreateInstance("NonExistentAssembly", "MyType");
  }
  ```

#### `IL2058` Trim analysis: Unrecognized value passed to the parameter 'parameter' of method 'CreateInstance'. It's not possible to guarantee the availability of the target type.

- The value passed as the assembly name or type name to the `CreateInstance` method can't be statically analyzed, ILLink can't make sure that the type is available.  

  ``` C#
  void TestMethod(string assemblyName, string typeName)
  {
      // IL2058 Trim analysis: Unrecognized value passed to the parameter 'typeName' of method 'System.Activator.CreateInstance(string, string)'. It's not possible to guarantee the availability of the target type.
      Activator.CreateInstance("MyAssembly", typeName);

<<<<<<< HEAD
      // IL2058 Trim analysis: Unrecognized value passed to the parameter 'assemblyName' of method 'System.Activator.CreateInstance(string, string)'. It's not possible to guarantee the availability of the target type.
      Activator.CreateInstance(assemblyName, "MyType");
  }
  ```
=======
- P/invoke method 'method' declares a parameter with COM marshalling. Correctness of COM interop cannot be guaranteed after trimming. Interfaces and interface members might be removed.

#### `IL2051`: Property element does not contain attribute 'name'

- An attribute element declares a property but this does not specify its name or is empty.

#### `IL2052`: Property 'propertyName' could not be found

- An attribute element has property 'propertyName' but this could not be found.

#### `IL2053`: Invalid value 'propertyValue' for property 'propertyName'

- The value 'propertyValue' used in a custom attribute annotation does not match the type of the attribute's property 'propertyName'.

#### `IL2054`: Invalid argument value 'argumentValue' for attribute 'attribute'

- The value 'argumentValue' used in a custom attribute annotation does not match the type of one of the attribute's constructor arguments. The arguments used for a custom attribute annotation should be declared in the same order the constructor uses.
>>>>>>> 4b98de3e
<|MERGE_RESOLUTION|>--- conflicted
+++ resolved
@@ -791,7 +791,7 @@
   }
   ```
 
-#### `IL2046` Trim analysis: Presence of 'RequiresUnreferencedCodeAttribute' on method '<method>' doesn't match overridden method 'base method'. All overridden methods must have 'RequiresUnreferencedCodeAttribute'.
+#### `IL2046` Trim analysis: Presence of 'RequiresUnreferencedCodeAttribute' on method 'method' doesn't match overridden method 'base method'. All overridden methods must have 'RequiresUnreferencedCodeAttribute'.
 
 - All overrides of a virtual method including the base method must either have or not have the `RequiresUnreferencedCodeAttribute`.
 
@@ -828,7 +828,7 @@
 
 #### `IL2048`: Internal attribute 'RemoveAttributeInstances' can only be used on a type, but is being used on 'member type' 'member'
 
-- Internal attribute 'RemoveAttributeInstances' is a special attribute that should only be used on custom attribute types and is being used on'member type' 'member'.
+- Internal attribute 'RemoveAttributeInstances' is a special attribute that should only be used on custom attribute types and is being used on 'member'.
 
 #### `IL2049`: Unrecognized internal attribute 'attribute'
 
@@ -837,9 +837,25 @@
 #### `IL2050`: Correctness of COM interop cannot be guaranteed
 
 - P/invoke method 'method' declares a parameter with COM marshalling. Correctness of COM interop cannot be guaranteed after trimming. Interfaces and interface members might be removed.
-- The internal attribute name 'attribute' being used in the xml is not supported by the linker, check the spelling and the supported internal attributes.
-
-#### `IL2051` Trim analysis: Call to 'System.Reflection.MethodInfo.MakeGenericType' can not be statically analyzed. It's not possible to guarantee the availability of requirements of the generic type.
+
+#### `IL2051`: Property element does not contain attribute 'name'
+
+- An attribute element declares a property but this does not specify its name or is empty.
+
+#### `IL2052`: Property 'propertyName' could not be found
+
+- An attribute element has property 'propertyName' but this could not be found.
+
+#### `IL2053`: Invalid value 'propertyValue' for property 'propertyName'
+
+- The value 'propertyValue' used in a custom attribute annotation does not match the type of the attribute's property 'propertyName'.
+
+#### `IL2054`: Invalid argument value 'argumentValue' for attribute 'attribute'
+
+- The value 'argumentValue' used in a custom attribute annotation does not match the type of one of the attribute's constructor arguments. The arguments used for a custom attribute annotation should be declared in the same order the constructor uses.
+
+
+#### `IL2055` Trim analysis: Call to 'System.Reflection.MethodInfo.MakeGenericType' can not be statically analyzed. It's not possible to guarantee the availability of requirements of the generic type.
 
 - This can be either that the type on which the `MakeGenericType` is called can't be statically determined, or that the type parameters to be used for generic arguments can't be statically determined. If the open generic type has `DynamicallyAccessedMembersAttribute` on any of its generic parameters, ILLink currently can't validate that the requirements are fulfilled by the calling method.  
 
@@ -851,125 +867,95 @@
   
   void TestMethod(Type unknownType)
   {
-      // IL2051 Trim analysis: Call to `System.Reflection.MethodInfo.MakeGenericType(Type[])` can not be statically analyzed. It's not possible to guarantee the availability of requirements of the generic type.
+      // IL2055 Trim analysis: Call to `System.Reflection.MethodInfo.MakeGenericType(Type[])` can not be statically analyzed. It's not possible to guarantee the availability of requirements of the generic type.
       typeof(Lazy<>).MakeGenericType(new Type[] { typeof(TestType) });
 
-<<<<<<< HEAD
-      // IL2051 Trim analysis: Call to `System.Reflection.MethodInfo.MakeGenericType(Type[])` can not be statically analyzed. It's not possible to guarantee the availability of requirements of the generic type.
+      // IL2055 Trim analysis: Call to `System.Reflection.MethodInfo.MakeGenericType(Type[])` can not be statically analyzed. It's not possible to guarantee the availability of requirements of the generic type.
       unknownType.MakeGenericType(new Type[] { typeof(TestType) });
   }
   ```
-=======
-#### `IL2046`: Presence of RequiresUnreferencedCodeAttribute on method 'method' doesn't match overridden method 'base method'. All overridden methods must have RequiresUnreferencedCodeAttribute.
->>>>>>> 4b98de3e
-
-#### `IL2052` Trim analysis: Trying to propagate 'DynamicallyAccessedMemberAttribute' from property 'property' to its backing field 'field', but it already has such attribute.
+
+#### `IL2056` Trim analysis: Trying to propagate 'DynamicallyAccessedMemberAttribute' from property 'property' to its backing field 'field', but it already has such attribute.
 
 - Propagating `DynamicallyAccessedMembersAttribute` from property 'property' to its backing field 'field' found that the field already has such an attribute. The existing attribute will be used.
 
-#### `IL2053` Trim analysis: Unrecognized value passed to the parameter 'typeName' of method 'System.Type.GetType(Type typeName)'. It's not possible to guarantee the availability of the target type.
-
-<<<<<<< HEAD
+#### `IL2057` Trim analysis: Unrecognized value passed to the parameter 'typeName' of method 'System.Type.GetType(Type typeName)'. It's not possible to guarantee the availability of the target type.
+
 - If the type name passed to the `System.Type.GetType` is statically known ILLink can make sure it's preserved and the application code will work after trimming. But if the type name is unknown, it could point to a type which ILLink will not see being used anywhere else and would remove it from the application, potentially breaking the application.  
 
   ``` C#
   void TestMethod()
   {
       string typeName = ReadName();
-=======
-#### `IL2048`: Internal attribute 'RemoveAttributeInstances' can only be used on a type, but is being used on 'member'
-
-- Internal attribute 'RemoveAttributeInstances' is a special attribute that should only be used on custom attribute types and is being used on 'member'.
->>>>>>> 4b98de3e
-
-      // IL2053 Trim analysis: Unrecognized value passed to the parameter 'typeName' of method 'System.Type.GetType(Type typeName)'
+
+      // IL2057 Trim analysis: Unrecognized value passed to the parameter 'typeName' of method 'System.Type.GetType(Type typeName)'
       Type.GetType(typeName);
   }
   ```
 
-#### `IL2054` Trim analysis: Parameters passed to method 'Assembly.CreateInstance' cannot be analyzed. Consider using methods 'System.Type.GetType' and `System.Activator.CreateInstance` instead.
-
-- ILLink currently doesn't analyze assembly instances and thus it doesn't know on which assembly the `Assembly.CreateInstance` was called. ILLink has support for `Type.GetType` instead, for cases where the parameter is a string literal. The result of which can be passed to `Activator.CreateInstance` to create an instance of the type.  
+#### `IL2058` Trim analysis: Parameters passed to method 'Assembly.CreateInstance' cannot be analyzed. Consider using methods 'System.Type.GetType' and `System.Activator.CreateInstance` instead.
+
+- ILLink currently doesn't analyze assembly instances and thus it doesn't know on which assembly the `Assembly.CreateInstance` was called. ILLink has support for `Type.GetType` instead, for cases where the parameter is a string literal. The result of which can be passed to `Activator.CreateInstance` to create an instance of the type.
 
   ``` C#
   void TestMethod()
   {
-      // IL2054 Trim analysis: Parameters passed to method 'Assembly.CreateInstance(string)' cannot be analyzed. Consider using methods 'System.Type.GetType' and `System.Activator.CreateInstance` instead.
+      // IL2058 Trim analysis: Parameters passed to method 'Assembly.CreateInstance(string)' cannot be analyzed. Consider using methods 'System.Type.GetType' and `System.Activator.CreateInstance` instead.
       AssemblyLoadContext.Default.Assemblies.First(a => a.Name == "MyAssembly").CreateInstance("MyType");
 
       // This can be replaced by
       Activator.CreateInstance(Type.GetType("MyType, MyAssembly"));
   }
   ```
-  
-#### `IL2055` Trim analysis: Unrecognized value passed to the parameter 'type' of method 'System.Runtime.CompilerServices.RuntimeHelpers.RunClassConstructor'. It's not possible to guarantee the availability of the target static constructor.
+
+#### `IL2059` Trim analysis: Unrecognized value passed to the parameter 'type' of method 'System.Runtime.CompilerServices.RuntimeHelpers.RunClassConstructor'. It's not possible to guarantee the availability of the target static constructor.
 
 - If the type passed to the `RunClassConstructor` is not statically known, ILLink can't make sure that its static constructor is available.  
 
   ``` C#
   void TestMethod(Type type)
   {
-      // IL2055 Trim analysis: Unrecognized value passed to the parameter 'type' of method 'System.Runtime.CompilerServices.RuntimeHelpers.RunClassConstructor(RuntimeTypeHandle type)'. 
+      // IL2059 Trim analysis: Unrecognized value passed to the parameter 'type' of method 'System.Runtime.CompilerServices.RuntimeHelpers.RunClassConstructor(RuntimeTypeHandle type)'. 
       // It's not possible to guarantee the availability of the target static constructor.
       RuntimeHelpers.RunClassConstructor(type.TypeHandle);
   }
   ```
 
-#### `IL2056` Trim analysis: Call to `System.Reflection.MethodInfo.MakeGenericMethod` can not be statically analyzed. It's not possible to guarantee the availability of requirements of the generic method.
+#### `IL2060` Trim analysis: Call to `System.Reflection.MethodInfo.MakeGenericMethod` can not be statically analyzed. It's not possible to guarantee the availability of requirements of the generic method.
 
 - ILLink currently doesn't analyze `MethodInfo` values and thus can't statically determine the generic method the `MakeGenericMethod` operates on. If the actual method has generic parameters with `DynamicallyAccessedMembersAttribute` ILLink would be required to fulfill the requirements declared by those attributes, but since the ILLink doesn't know the method, it can't determine if such requirements exist.  
 
   ``` C#
   void TestMethod()
   {
-      // IL2056 Trim analysis: Call to `System.Reflection.MethodInfo.MakeGenericMethod` can not be statically analyzed. It's not possible to guarantee the availability of requirements of the generic method.
+      // IL2060 Trim analysis: Call to `System.Reflection.MethodInfo.MakeGenericMethod` can not be statically analyzed. It's not possible to guarantee the availability of requirements of the generic method.
       typeof(MyType).GetMethod("MyMethod").MakeGenericMethod(new Type[] { typeof(MyType) });
   }
   ```
 
-#### `IL2057` Trim analysis: The assembly name 'assembly name' passed to method 'method' references assembly which is not available.
+#### `IL2061` Trim analysis: The assembly name 'assembly name' passed to method 'method' references assembly which is not available.
 
 - Calling `CreateInstance` with assembly name 'assembly name' which can't be resolved.  
 
   ``` C#
   void TestMethod()
   {
-      // IL2057 Trim analysis: The assembly name 'NonExistentAssembly' passed to method 'System.Activator.CreateInstance(string, string)' references assembly which is not available.
+      // IL2061 Trim analysis: The assembly name 'NonExistentAssembly' passed to method 'System.Activator.CreateInstance(string, string)' references assembly which is not available.
       Activator.CreateInstance("NonExistentAssembly", "MyType");
   }
   ```
 
-#### `IL2058` Trim analysis: Unrecognized value passed to the parameter 'parameter' of method 'CreateInstance'. It's not possible to guarantee the availability of the target type.
+#### `IL2062` Trim analysis: Unrecognized value passed to the parameter 'parameter' of method 'CreateInstance'. It's not possible to guarantee the availability of the target type.
 
 - The value passed as the assembly name or type name to the `CreateInstance` method can't be statically analyzed, ILLink can't make sure that the type is available.  
 
   ``` C#
   void TestMethod(string assemblyName, string typeName)
   {
-      // IL2058 Trim analysis: Unrecognized value passed to the parameter 'typeName' of method 'System.Activator.CreateInstance(string, string)'. It's not possible to guarantee the availability of the target type.
+      // IL2062 Trim analysis: Unrecognized value passed to the parameter 'typeName' of method 'System.Activator.CreateInstance(string, string)'. It's not possible to guarantee the availability of the target type.
       Activator.CreateInstance("MyAssembly", typeName);
 
-<<<<<<< HEAD
-      // IL2058 Trim analysis: Unrecognized value passed to the parameter 'assemblyName' of method 'System.Activator.CreateInstance(string, string)'. It's not possible to guarantee the availability of the target type.
+      // IL2062 Trim analysis: Unrecognized value passed to the parameter 'assemblyName' of method 'System.Activator.CreateInstance(string, string)'. It's not possible to guarantee the availability of the target type.
       Activator.CreateInstance(assemblyName, "MyType");
   }
-  ```
-=======
-- P/invoke method 'method' declares a parameter with COM marshalling. Correctness of COM interop cannot be guaranteed after trimming. Interfaces and interface members might be removed.
-
-#### `IL2051`: Property element does not contain attribute 'name'
-
-- An attribute element declares a property but this does not specify its name or is empty.
-
-#### `IL2052`: Property 'propertyName' could not be found
-
-- An attribute element has property 'propertyName' but this could not be found.
-
-#### `IL2053`: Invalid value 'propertyValue' for property 'propertyName'
-
-- The value 'propertyValue' used in a custom attribute annotation does not match the type of the attribute's property 'propertyName'.
-
-#### `IL2054`: Invalid argument value 'argumentValue' for attribute 'attribute'
-
-- The value 'argumentValue' used in a custom attribute annotation does not match the type of one of the attribute's constructor arguments. The arguments used for a custom attribute annotation should be declared in the same order the constructor uses.
->>>>>>> 4b98de3e
+  ```