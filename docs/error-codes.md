# ILLinker Errors and Warnings

Every linker error and warning has an assigned unique error code for easier
identification. The known codes are in the range 1000 to 6000. Custom
steps should avoid using this range not to collide with existing or future
error and warning codes.

## Error Codes

#### `IL1001`: Failed to process XML substitution: 'XML document location'. Feature 'feature' does not specify a "featurevalue" attribute

- The substitution in 'XML document location' with feature value 'feature' does not use the `featurevalue` attribute. These attributes have to be used together.

#### `IL1002`: Failed to process XML substitution: 'XML document location'. Unsupported non-boolean feature definition 'feature'

- The substitution in 'XML document location' with feature value 'feature' sets the attribute `featurevalue` to a non-boolean value. Only boolean values are supported for this attribute.

#### `IL1003`: Error processing 'XML document name': 'XmlException'

- There was an error processing a resource linker descriptor, embedded resource linker descriptor or external substitution XML (`ILLink.Substitutions.xml`). The most likely reason for this is that the descriptor file has syntactical errors.

#### `IL1004`: Failed to process description file 'XML document location': 'XmlException'

- There was an error processing an XML descriptor. The most likely reason for this is that the descriptor file has syntactical errors.

#### `IL1005`: Error processing method 'method' in assembly 'assembly'

- There was an error processing method 'method'. An exception with more details is printed.

#### `IL1006`: Cannot stub constructor on 'type' when base type does not have default constructor

- There was an error trying to create a new instance of type 'type'. Its construtor was marked for substitution in a substitution XML, but the base type of 'type' doesn't have a default constructor. Constructors of derived types marked for substitution require to have a default constructor in its base type.

#### `IL1007`: Missing predefined 'type' type

#### `IL1008`: Could not find constructor on 'type'

#### `IL1009`: Assembly 'assembly' reference 'reference' could not be resolved

- There was en error resolving the reference assembly 'reference'. An exception with more details is printed.

#### `IL1010`: Assembly 'assembly' cannot be loaded due to failure in processing 'reference' reference

- The assembly 'assembly' could not be loaded due to an error processing the reference assembly 'reference'. An exception with more details is printed.

#### `IL1011`: Failed to write 'output'

- There was an error writing the linked assembly 'output'. An exception with more details is printed.

#### `IL1012`: IL Linker has encountered an unexpected error. Please report the issue at https://github.com/mono/linker/issues

- There was an unexpected error while linking. An exception with more details is printed to the MSBuild log. Please share this stack trace with the IL Linker team to further investigate the cause and possible solution.

#### `IL1013`: Error processing 'XML document location': 'XmlException'

- There was an error processing 'XML document location' xml file. The most likely reason for this is that the descriptor file has syntactical errors.

----
## Warning Codes

#### `IL2001`: Type 'type' has no fields to preserve

- The XML descriptor preserves fields on type 'type', but this type has no fields.

#### `IL2002`: Type 'type' has no methods to preserve

- The XML descriptor preserves methods on type 'type', but this type has no methods.

#### `IL2003`: Could not resolve 'assembly' assembly dependency specified in a 'PreserveDependency' attribute that targets method 'method'

- The assembly 'assembly' in `PreserveDependency` attribute could not be resolved.

#### `IL2004`: Could not resolve 'type' type dependency specified in a 'PreserveDependency' attribute that targets method 'method'

- The type 'type' in `PreserveDependency` attribute could not be resolved.

#### `IL2005`: Could not resolve dependency member 'member' declared in type 'type' specified in a 'PreserveDependency' attribute that targets method 'method'

- The member 'member' in `PreserveDependency` attribute could not be resolved.

#### `IL2006`: Unrecognized reflection pattern

- The linker found an unrecognized reflection access pattern. The most likely reason for this is that the linker could not resolve a member that is being accessed dynamicallly. To fix this, use the `DynamicallyAccessedMemberAttribute` and specify the member kinds you're trying to access.

#### `IL2007`: Could not resolve assembly 'assembly' specified in the 'XML document location'

- The assembly 'assembly' in the XML could not be resolved.

#### `IL2008`: Could not resolve type 'type' specified in the 'XML document location'

- The type 'type' in the XML could not be resolved.

#### `IL2009`: Could not find method 'method' in type 'type' specified in 'XML document location'

- The 'XML document location' defined a method 'method' on type 'type', but the method was not found.

#### `IL2010`: Invalid value for 'signature' stub

- The value 'value' used in the substitution XML for method 'signature' does not represent a value of a built-in type, or does not match the return type of the method.

#### `IL2011`: Unknown body modification 'action' for 'signature'

- The value 'action' of the body attribute used in the substitution XML is invalid (the only supported options are `remove` and `stub`).

#### `IL2012`: Could not find field 'field' in type 'type' specified in 'XML document location'

- The 'XML document location' defined a field 'field' on type 'type', but the field was not found.

#### `IL2013`: Substituted field 'field' needs to be static field

- The substituted field 'field' was non-static or constant. Only static non-constant fields are supported.

#### `IL2014`: Missing 'value' attribute for field 'field'

- A field was specified for substitution but no value to be substituted was given.

#### `IL2015`: Invalid value for 'field': 'value'

- The value 'value' used in the substitution XML for field 'field' is not a built-in type, or does not match the type of 'field'.

#### `IL2016`: Could not find event 'event' in type 'type' specified in 'XML document location'

- The 'XML document location' defined a event 'event' on type 'type', but the event was not found.

#### `IL2017`: Could not find property 'property' in type 'type' specified in 'XML document location'

- The 'XML document location' defined a property 'property' on type 'type', but the property was not found.

#### `IL2018`: Could not find the get accessor of property 'property' in type 'type' specified in 'XML document location'

- The 'XML document location' defined the get accessor of property 'property' on type 'type', but the accessor was not found.

#### `IL2019`: Could not find the set accessor of property 'property' in type 'type' specified in 'XML document location'

- The 'XML document location' defined the set accessor of property 'property' on type 'type', but the accessor was not found.

#### `IL2020`: Argument 'argument' specified in 'XML document location' is of unsupported type 'type'

- The constructor parameter type is not supported in the XML reading code.

#### `IL2021`: Could not parse argument 'argument' specified in 'XML document location' as a 'type'

- The XML descriptor has a 'type' attribute but the argument 'argument' does not match any of the existing enum 'type' values

#### `IL2022`: Could not find a constructor for type 'attribute type' that receives 'number of arguments' arguments as parameter

- The 'attribute type' 'number of arguments' doesnt match with the number of arguments in any of the constructor function described in 'attribute type'

#### `IL2023`: There is more than one return parameter specified for 'method' in 'XML document location'

- The XML descriptor has more than one return parameter for a single method, there can only be one return parameter

#### `IL2024`: There are duplicate parameter names for 'parameter name' inside 'method' in 'XML document location'

- The XML descriptor has more than method parameters with the same name, there can only be one return parameter

#### `IL2025`: Duplicate preserve of 'member' in 'XML document location'

- The XML descriptor marks for preservation the member or type 'member' more than once.

#### `IL2026`: Calling method annotated with `RequiresUnreferencedCodeAttribute`

- The linker found a call to a method which is annotated with 'RequiresUnreferencedCodeAttribute' which can break functionality of a trimmed application.

#### `IL2027`: Attribute 'attribute' should only be used once on 'member'.

- The linker found multiple instances of attribute 'attribute' on 'member'. This attribute is only allowed to have one instance, linker will only use the fist instance and ignore the rest.

#### `IL2028`: Attribute 'attribute' on 'method' doesn't have a required constructor argument.

- The linker found an instance of attribute 'attribute' on 'method' but it lacks a required constructor argument. Linker will ignore this attribute.

#### `IL2029`: Attribute element does not contain attribute 'fullname'

- An attribute element was declared but does not contain the attribute 'fullname' or 'fullname' attribute is empty

#### `IL2030`: Could not resolve assembly 'assembly' in attribute 'attribute' specified in the 'XML document location'

- The assembly 'assembly' described as a attribute property of 'attribute' could not be resolved in 'XML document location'

#### `IL2031`: Attribute type 'attribute type' could not be found

- The described 'attribute type' could not be found in the assemblies

#### `IL2032`: Argument 'argument' specified in 'XML document location' could not be transformed to the constructor parameter type

- The number of arguments correspond to a certain type constructor, but the type of arguments specified in the xml does not match the type of arguments in the constructor.

<<<<<<< HEAD
#### `IL2033`: Missing 'name' attribute for resource.

- The resource element in a substitution file did not have a 'name' attribute. Add a 'name' attribute with the name of the resource to remove.

#### `IL2034`: Invalid 'action' attribute for resource 'resource'.

- The resource element in a substitution file did not have a valid 'action' attribute. Add an 'action' attribute to this element, with value 'remove' to tell the linker to remove this resource.

#### `IL2035`: Could not find embedded resource 'resource' to remove in assembly 'assembly'.

- The resource name in a substitution file could not be found in the specified assembly. Ensure that the resource name matches the name of an embedded resource in the assembly.
=======
#### `IL2033`: Deprecated PreserveDependencyAttribute on 'member'. Use DynamicDependencyAttribute instead.

- PreserveDependencyAttribute was an internal attribute that was never officially supported. Instead, use the similar DynamicDependencyAttribute.

#### `IL2034`: Invalid DynamicDependencyAttribute on 'member'

- The input contains an invalid use of DynamicDependencyAttribute. Ensure that you are using one of the officially supported constructors.

#### `IL2035`: Unresolved assembly 'assemblyName' in DynamicDependencyAttribute on 'member'

- The assembly string given in a DynamicDependencyAttribute constructor could not be resolved. Ensure that the argument specifies a valid asembly name, and that the assembly is available to the linker.

#### `IL2036`: Unresolved type 'typeName' in DynamicDependencyAttribute on 'member'

- The type in a DynamicDependencyAttribute constructor could not be resolved. Ensure that the argument specifies a valid type name or type reference, that the type exists in the specified assembly, and that the assembly is available to the linker.

### `IL2037`: No members were resolved for 'memberSignature/memberTypes' in DynamicDependencyAttribute on 'member'

- The member signature or DynamicallyAccessedMemberTypes in a DynamicDependencyAttribute constructor did not resolve to any members on the type. If you using a signature, ensure that it refers to an existing member, and that it uses the format defined at https://github.com/dotnet/csharplang/blob/master/spec/documentation-comments.md#id-string-format. If using DynamicallyAccessedMemberTypes, ensure that the type contains members of the specified member types.
>>>>>>> 6ec3d0f6
<|MERGE_RESOLUTION|>--- conflicted
+++ resolved
@@ -186,36 +186,34 @@
 
 - The number of arguments correspond to a certain type constructor, but the type of arguments specified in the xml does not match the type of arguments in the constructor.
 
-<<<<<<< HEAD
-#### `IL2033`: Missing 'name' attribute for resource.
+#### `IL2033`: Deprecated PreserveDependencyAttribute on 'member'. Use DynamicDependencyAttribute instead.
+
+- PreserveDependencyAttribute was an internal attribute that was never officially supported. Instead, use the similar DynamicDependencyAttribute.
+
+#### `IL2034`: Invalid DynamicDependencyAttribute on 'member'
+
+- The input contains an invalid use of DynamicDependencyAttribute. Ensure that you are using one of the officially supported constructors.
+
+#### `IL2035`: Unresolved assembly 'assemblyName' in DynamicDependencyAttribute on 'member'
+
+- The assembly string given in a DynamicDependencyAttribute constructor could not be resolved. Ensure that the argument specifies a valid asembly name, and that the assembly is available to the linker.
+
+#### `IL2036`: Unresolved type 'typeName' in DynamicDependencyAttribute on 'member'
+
+- The type in a DynamicDependencyAttribute constructor could not be resolved. Ensure that the argument specifies a valid type name or type reference, that the type exists in the specified assembly, and that the assembly is available to the linker.
+
+### `IL2037`: No members were resolved for 'memberSignature/memberTypes' in DynamicDependencyAttribute on 'member'
+
+- The member signature or DynamicallyAccessedMemberTypes in a DynamicDependencyAttribute constructor did not resolve to any members on the type. If you using a signature, ensure that it refers to an existing member, and that it uses the format defined at https://github.com/dotnet/csharplang/blob/master/spec/documentation-comments.md#id-string-format. If using DynamicallyAccessedMemberTypes, ensure that the type contains members of the specified member types.
+
+#### `IL2038`: Missing 'name' attribute for resource.
 
 - The resource element in a substitution file did not have a 'name' attribute. Add a 'name' attribute with the name of the resource to remove.
 
-#### `IL2034`: Invalid 'action' attribute for resource 'resource'.
+#### `IL2039`: Invalid 'action' attribute for resource 'resource'.
 
 - The resource element in a substitution file did not have a valid 'action' attribute. Add an 'action' attribute to this element, with value 'remove' to tell the linker to remove this resource.
 
-#### `IL2035`: Could not find embedded resource 'resource' to remove in assembly 'assembly'.
-
-- The resource name in a substitution file could not be found in the specified assembly. Ensure that the resource name matches the name of an embedded resource in the assembly.
-=======
-#### `IL2033`: Deprecated PreserveDependencyAttribute on 'member'. Use DynamicDependencyAttribute instead.
-
-- PreserveDependencyAttribute was an internal attribute that was never officially supported. Instead, use the similar DynamicDependencyAttribute.
-
-#### `IL2034`: Invalid DynamicDependencyAttribute on 'member'
-
-- The input contains an invalid use of DynamicDependencyAttribute. Ensure that you are using one of the officially supported constructors.
-
-#### `IL2035`: Unresolved assembly 'assemblyName' in DynamicDependencyAttribute on 'member'
-
-- The assembly string given in a DynamicDependencyAttribute constructor could not be resolved. Ensure that the argument specifies a valid asembly name, and that the assembly is available to the linker.
-
-#### `IL2036`: Unresolved type 'typeName' in DynamicDependencyAttribute on 'member'
-
-- The type in a DynamicDependencyAttribute constructor could not be resolved. Ensure that the argument specifies a valid type name or type reference, that the type exists in the specified assembly, and that the assembly is available to the linker.
-
-### `IL2037`: No members were resolved for 'memberSignature/memberTypes' in DynamicDependencyAttribute on 'member'
-
-- The member signature or DynamicallyAccessedMemberTypes in a DynamicDependencyAttribute constructor did not resolve to any members on the type. If you using a signature, ensure that it refers to an existing member, and that it uses the format defined at https://github.com/dotnet/csharplang/blob/master/spec/documentation-comments.md#id-string-format. If using DynamicallyAccessedMemberTypes, ensure that the type contains members of the specified member types.
->>>>>>> 6ec3d0f6
+#### `IL2040`: Could not find embedded resource 'resource' to remove in assembly 'assembly'.
+
+- The resource name in a substitution file could not be found in the specified assembly. Ensure that the resource name matches the name of an embedded resource in the assembly.