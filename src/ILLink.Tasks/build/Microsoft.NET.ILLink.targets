--- conflicted
+++ resolved
@@ -218,25 +218,11 @@
       <TrimmerSingleWarn Condition=" '$(TrimmerSingleWarn)' == '' ">true</TrimmerSingleWarn>
     </PropertyGroup>
 
-<<<<<<< HEAD
-=======
-    <!-- Suppressions to work around issues in previous versions of the framework. See https://github.com/dotnet/runtime/issues/40336 -->
-    <PropertyGroup Condition="'$(SuppressTrimAnalysisWarnings)' == 'true' And $([MSBuild]::VersionLessThan('$(TargetFrameworkVersion)', '6.0'))">
-      <!-- Framework embedded XML descriptors reference windows-only members. -->
-      <NoWarn Condition=" !$(RuntimeIdentifier.StartsWith('win')) ">$(NoWarn);IL2008</NoWarn> <!-- Unresolved type referenced in XML. -->
-      <NoWarn Condition=" !$(RuntimeIdentifier.StartsWith('win')) ">$(NoWarn);IL2009</NoWarn> <!-- Unresolved member on type referenced in XML. -->
-      <!-- Framework has DynamicDependencyAttributes that reference windows-only members. -->
-      <NoWarn Condition=" !$(RuntimeIdentifier.StartsWith('win')) ">$(NoWarn);IL2037</NoWarn> <!-- Unresolved member for DynamicDependencyAttribute -->
-      <!-- Framework embedded XML descriptors reference 32-bit-only members. -->
-      <NoWarn Condition=" '$(PlatformTarget)' != 'x64' AND '$(PlatformTarget)' != 'arm64'">$(NoWarn);IL2009;IL2012</NoWarn> <!-- Unresolved field referenced in XML -->
-    </PropertyGroup>
-
     <!-- Enable serialization discovery for compat in < 7.0 -->
     <PropertyGroup Condition="$([MSBuild]::VersionLessThan('$(TargetFrameworkVersion)', '7.0')">
       <_ExtraTrimmerArgs>--enable-serialization-discovery $(_ExtraTrimmerArgs)</_ExtraTrimmerArgs>
     </PropertyGroup>
 
->>>>>>> 54fc09b3
     <!-- Set a default value for TrimmerRemoveSymbols unless set explicitly. -->
     <PropertyGroup Condition=" '$(TrimmerRemoveSymbols)' == '' ">
       <!-- The default is to remove symbols when debugger support is disabled, and keep them otherwise. -->
