using System;
using System.Collections.Generic;
using System.IO;
using System.Text;
using System.Reflection;
using Microsoft.Build.Framework;
using Microsoft.Build.Utilities;

namespace ILLink.Tasks
{
	public class ILLink : ToolTask
	{
		/// <summary>
		///   Paths to the assembly files that should be considered as
		///   input to the linker.
		///   Optional metadata:
		///       TrimMode ("copy", "link", etc...): sets the illink action to take for this assembly.
		///   There is an optional metadata for each optimization that can be set to "True" or "False" to
		///   enable or disable it per-assembly:
		///       BeforeFieldInit
		///       OverrideRemoval
		///       UnreachableBodies
		///       UnusedInterfaces
		///       IPConstProp
		///       Sealer
		///   Maps to '-reference', and possibly '-p', '--enable-opt', '--disable-opt'
		/// </summary>
		[Required]
		public ITaskItem[] AssemblyPaths { get; set; }

		/// <summary>
		///    Paths to assembly files that are reference assemblies,
		///    representing the surface area for compilation.
		///    Maps to '-reference', with action set to 'skip' via '-p'.
		/// </summary>
		public ITaskItem[] ReferenceAssemblyPaths { get; set; }

		/// <summary>
		///   The names of the assemblies to root. This should contain
		///   assembly names without an extension, not file names or
		///   paths. Exactly which parts of the assemblies get rooted
		///   is subject to change. Currently these get passed to
		///   illink with "-a", which roots the entry point for
		///   executables, and everything for libraries. To control
		///   the linker more explicitly, either pass descriptor
		///   files, or pass extra arguments for illink.
		/// </summary>
		[Required]
		public ITaskItem[] RootAssemblyNames { get; set; }

		/// <summary>
		///   The directory in which to place linked assemblies.
		///    Maps to '-out'.
		/// </summary>
		[Required]
		public ITaskItem OutputDirectory { get; set; }

		/// <summary>
		/// The subset of warnings that have to be turned off. 
		/// Maps to '--nowarn'.
		/// </summary>
		public string NoWarn { get; set; }

		/// <summary>
<<<<<<< HEAD
		/// The list of warnings to report as errors.
		/// Maps to '--warnaserror'.
		/// </summary>
		public string WarningsAsErrors { get; set; }

		/// <summary>
		/// The list of warnings to report as usual.
		/// Maps to '--warnaserror-'.
		/// </summary>
		public string WarningsNotAsErrors { get; set; }
=======
		/// The warning version to use.
		/// Maps to '--warn'.
		/// </summary>
		public string Warn { get; set; }
>>>>>>> 8224c725

		/// <summary>
		///   A list of XML root descriptor files specifying linker
		///   roots at a granular level. See the mono/linker
		///   documentation for details about the format.
		///   Maps to '-x'.
		/// </summary>
		public ITaskItem[] RootDescriptorFiles { get; set; }

		/// <summary>
		///   Boolean specifying whether to enable beforefieldinit optimization globally.
		///   Maps to '--enable-opt beforefieldinit' or '--disable-opt beforefieldinit'.
		/// </summary>
		public bool BeforeFieldInit { set => _beforeFieldInit = value; }
		bool? _beforeFieldInit;

		/// <summary>
		///   Boolean specifying whether to enable overrideremoval optimization globally.
		///   Maps to '--enable-opt overrideremoval' or '--disable-opt overrideremoval'.
		/// </summary>
		public bool OverrideRemoval { set => _overrideRemoval = value; }
		bool? _overrideRemoval;

		/// <summary>
		///   Boolean specifying whether to enable unreachablebodies optimization globally.
		///   Maps to '--enable-opt unreachablebodies' or '--disable-opt unreachablebodies'.
		/// </summary>
		public bool UnreachableBodies { set => _unreachableBodies = value; }
		bool? _unreachableBodies;

		/// <summary>
		///   Boolean specifying whether to enable unusedinterfaces optimization globally.
		///   Maps to '--enable-opt unusedinterfaces' or '--disable-opt unusedinterfaces'.
		/// </summary>
		public bool UnusedInterfaces { set => _unusedInterfaces = value; }
		bool? _unusedInterfaces;

		/// <summary>
		///   Boolean specifying whether to enable ipconstprop optimization globally.
		///   Maps to '--enable-opt ipconstprop' or '--disable-opt ipconstprop'.
		/// </summary>
		public bool IPConstProp { set => _iPConstProp = value; }
		bool? _iPConstProp;

		/// <summary>
		///   A list of feature names used by the body substitution logic.
		///   Each Item requires "Value" boolean metadata with the value of
		///   the feature setting.
		///   Maps to '--feature'.
		/// </summary>
		public ITaskItem[] FeatureSettings { get; set; }

		/// <summary>
		///   Boolean specifying whether to enable sealer optimization globally.
		///   Maps to '--enable-opt sealer' or '--disable-opt sealer'.
		/// </summary>
		public bool Sealer { set => _sealer = value; }
		bool? _sealer;

		static readonly string[] _optimizationNames = new string[] {
			"BeforeFieldInit",
			"OverrideRemoval",
			"UnreachableBodies",
			"UnusedInterfaces",
			"IPConstProp",
			"Sealer"
		};

		/// <summary>
		///   Custom data key-value pairs to pass to the linker.
		///   The name of the item is the key, and the required "Value"
		///   metadata is the value. Maps to '--custom-data key=value'.
		/// </summary>
		public ITaskItem[] CustomData { get; set; }

		/// <summary>
		///   Extra arguments to pass to illink, delimited by spaces.
		/// </summary>
		public string ExtraArgs { get; set; }

		/// <summary>
		///   Make illink dump dependencies file for linker analyzer tool.
		///   Maps to '--dump-dependencies'.
		/// </summary>
		public bool DumpDependencies { get; set; }

		/// <summary>
		///   Remove debug symbols from linked assemblies.
		///   Maps to '-b' if false.
		///   Default if not specified is to remove symbols, like
		///   the command-line. (Target files will likely set their own defaults to keep symbols.)
		/// </summary>
		public bool RemoveSymbols { set => _removeSymbols = value; }
		bool? _removeSymbols;

		/// <summary>
		///   Sets the default action for assemblies.
		///   Maps to '-c' and '-u'.
		/// </summary>
		public string TrimMode { get; set; }

		/// <summary>
		///   A list of custom steps to insert into the linker pipeline.
		///   Each ItemSpec should be the path to the assembly containing the custom step.
		///   Each Item requires "Type" metadata with the name of the custom step type.
		///   Optional metadata:
		///   BeforeStep: The name of a linker step. The custom step will be inserted before it.
		///   AfterStep: The name of a linker step. The custom step will be inserted after it.
		///   The default (if neither BeforeStep or AfterStep is specified) is to insert the
		///   custom step at the end of the pipeline.
		///   It is an error to specify both BeforeStep and AfterStep.
		///   Maps to '--custom-step'.
		/// </summary>
		public ITaskItem[] CustomSteps { get; set; }

		private readonly static string DotNetHostPathEnvironmentName = "DOTNET_HOST_PATH";

		private string _dotnetPath;

		private string DotNetPath {
			get {
				if (!String.IsNullOrEmpty (_dotnetPath))
					return _dotnetPath;

				_dotnetPath = Environment.GetEnvironmentVariable (DotNetHostPathEnvironmentName);
				if (String.IsNullOrEmpty (_dotnetPath))
					throw new InvalidOperationException ($"{DotNetHostPathEnvironmentName} is not set");

				return _dotnetPath;
			}
		}


		/// ToolTask implementation

		protected override MessageImportance StandardErrorLoggingImportance => MessageImportance.High;

		protected override string ToolName => Path.GetFileName (DotNetPath);

		protected override string GenerateFullPathToTool () => DotNetPath;

		private string _illinkPath = "";

		public string ILLinkPath {
			get {
				if (!String.IsNullOrEmpty (_illinkPath))
					return _illinkPath;

				var taskDirectory = Path.GetDirectoryName (Assembly.GetExecutingAssembly ().Location);
				// The linker always runs on .NET Core, even when using desktop MSBuild to host ILLink.Tasks.
				_illinkPath = Path.Combine (Path.GetDirectoryName (taskDirectory), "netcoreapp3.0", "illink.dll");
				return _illinkPath;
			}
			set => _illinkPath = value;
		}

		private static string Quote (string path)
		{
			return $"\"{path.TrimEnd ('\\')}\"";
		}

		protected override string GenerateCommandLineCommands ()
		{
			var args = new StringBuilder ();
			args.Append (Quote (ILLinkPath));
			return args.ToString ();
		}

		private void SetOpt (StringBuilder args, string opt, bool enabled)
		{
			args.Append (enabled ? "--enable-opt " : "--disable-opt ").AppendLine (opt);
		}

		private void SetOpt (StringBuilder args, string opt, string assembly, bool enabled)
		{
			args.Append (enabled ? "--enable-opt " : "--disable-opt ").Append (opt).Append (" ").AppendLine (assembly);
		}

		protected override string GenerateResponseFileCommands ()
		{
			var args = new StringBuilder ();

			if (RootDescriptorFiles != null) {
				foreach (var rootFile in RootDescriptorFiles)
					args.Append ("-x ").AppendLine (Quote (rootFile.ItemSpec));
			}

			foreach (var assemblyItem in RootAssemblyNames)
				args.Append ("-a ").AppendLine (Quote (assemblyItem.ItemSpec));

			HashSet<string> assemblyNames = new HashSet<string> (StringComparer.OrdinalIgnoreCase);
			foreach (var assembly in AssemblyPaths) {
				var assemblyPath = assembly.ItemSpec;
				var assemblyName = Path.GetFileNameWithoutExtension (assemblyPath);

				// If there are multiple paths with the same assembly name, only use the first one.
				if (!assemblyNames.Add (assemblyName))
					continue;

				args.Append ("-reference ").AppendLine (Quote (assemblyPath));

				string trimMode = assembly.GetMetadata ("TrimMode");
				if (!String.IsNullOrEmpty (trimMode)) {
					args.Append ("-p ");
					args.Append (trimMode);
					args.Append (" ").AppendLine (Quote (assemblyName));
				}

				// Add per-assembly optimization arguments
				foreach (var optimization in _optimizationNames) {
					string optimizationValue = assembly.GetMetadata (optimization);
					if (String.IsNullOrEmpty (optimizationValue))
						continue;

					if (!Boolean.TryParse (optimizationValue, out bool enabled))
						throw new ArgumentException ($"optimization metadata {optimization} must be True or False");

					SetOpt (args, optimization, assemblyName, enabled);
				}
			}

			if (ReferenceAssemblyPaths != null) {
				foreach (var assembly in ReferenceAssemblyPaths) {
					var assemblyPath = assembly.ItemSpec;
					var assemblyName = Path.GetFileNameWithoutExtension (assemblyPath);

					// Don't process references for which we already have
					// implementation assemblies.
					if (assemblyNames.Contains (assemblyName))
						continue;

					args.Append ("-reference ").AppendLine (Quote (assemblyPath));

					// Treat reference assemblies as "skip". Ideally we
					// would not even look at the IL, but only use them to
					// resolve surface area.
					args.Append ("-p skip ").AppendLine (Quote (assemblyName));
				}
			}

			if (OutputDirectory != null)
				args.Append ("-out ").AppendLine (Quote (OutputDirectory.ItemSpec));

			if (NoWarn != null)
				args.Append ("--nowarn ").AppendLine (Quote (NoWarn));

<<<<<<< HEAD
			if (WarningsAsErrors != null)
				args.Append ("--warnaserror ").AppendLine (Quote (WarningsAsErrors));

			if (WarningsNotAsErrors != null)
				args.Append ("--warnaserror- ").AppendLine (Quote (WarningsNotAsErrors));
=======
			if (Warn != null)
				args.Append ("--warn ").AppendLine (Quote (Warn));
>>>>>>> 8224c725

			// Add global optimization arguments
			if (_beforeFieldInit is bool beforeFieldInit)
				SetOpt (args, "beforefieldinit", beforeFieldInit);

			if (_overrideRemoval is bool overrideRemoval)
				SetOpt (args, "overrideremoval", overrideRemoval);

			if (_unreachableBodies is bool unreachableBodies)
				SetOpt (args, "unreachablebodies", unreachableBodies);

			if (_unusedInterfaces is bool unusedInterfaces)
				SetOpt (args, "unusedinterfaces", unusedInterfaces);

			if (_iPConstProp is bool iPConstProp)
				SetOpt (args, "ipconstprop", iPConstProp);

			if (_sealer is bool sealer)
				SetOpt (args, "sealer", sealer);

			if (CustomData != null) {
				foreach (var customData in CustomData) {
					var key = customData.ItemSpec;
					var value = customData.GetMetadata ("Value");
					if (String.IsNullOrEmpty (value))
						throw new ArgumentException ("custom data requires \"Value\" metadata");
					args.Append ("--custom-data ").Append (" ").Append (key).Append ("=").AppendLine (Quote (value));
				}
			}

			if (FeatureSettings != null) {
				foreach (var featureSetting in FeatureSettings) {
					var feature = featureSetting.ItemSpec;
					var featureValue = featureSetting.GetMetadata ("Value");
					if (String.IsNullOrEmpty (featureValue))
						throw new ArgumentException ("feature settings require \"Value\" metadata");
					args.Append ("--feature ").Append (feature).Append (" ").AppendLine (featureValue);
				}
			}

			if (_removeSymbols == false)
				args.AppendLine ("-b");

			if (TrimMode != null)
				args.Append ("-c ").Append (TrimMode).Append (" -u ").AppendLine (TrimMode);

			if (CustomSteps != null) {
				foreach (var customStep in CustomSteps) {
					args.Append ("--custom-step ");
					var stepPath = customStep.ItemSpec;
					var stepType = customStep.GetMetadata ("Type");
					if (stepType == null)
						throw new ArgumentException ("custom step requires \"Type\" metadata");
					var customStepString = $"{stepType},{stepPath}";

					// handle optional before/aftersteps
					var beforeStep = customStep.GetMetadata ("BeforeStep");
					var afterStep = customStep.GetMetadata ("AfterStep");
					if (!String.IsNullOrEmpty (beforeStep) && !String.IsNullOrEmpty (afterStep))
						throw new ArgumentException ("custom step may not have both \"BeforeStep\" and \"AfterStep\" metadata");
					if (!String.IsNullOrEmpty (beforeStep))
						customStepString = $"-{beforeStep}:{customStepString}";
					if (!String.IsNullOrEmpty (afterStep))
						customStepString = $"+{afterStep}:{customStepString}";

					args.AppendLine (Quote (customStepString));
				}
			}

			if (ExtraArgs != null)
				args.AppendLine (ExtraArgs);

			if (DumpDependencies)
				args.AppendLine ("--dump-dependencies");

			return args.ToString ();
		}
	}
}<|MERGE_RESOLUTION|>--- conflicted
+++ resolved
@@ -62,7 +62,12 @@
 		public string NoWarn { get; set; }
 
 		/// <summary>
-<<<<<<< HEAD
+		/// The warning version to use.
+		/// Maps to '--warn'.
+		/// </summary>
+		public string Warn { get; set; }
+
+		/// <summary>
 		/// The list of warnings to report as errors.
 		/// Maps to '--warnaserror'.
 		/// </summary>
@@ -73,12 +78,6 @@
 		/// Maps to '--warnaserror-'.
 		/// </summary>
 		public string WarningsNotAsErrors { get; set; }
-=======
-		/// The warning version to use.
-		/// Maps to '--warn'.
-		/// </summary>
-		public string Warn { get; set; }
->>>>>>> 8224c725
 
 		/// <summary>
 		///   A list of XML root descriptor files specifying linker
@@ -325,16 +324,14 @@
 			if (NoWarn != null)
 				args.Append ("--nowarn ").AppendLine (Quote (NoWarn));
 
-<<<<<<< HEAD
+			if (Warn != null)
+				args.Append ("--warn ").AppendLine (Quote (Warn));
+
 			if (WarningsAsErrors != null)
 				args.Append ("--warnaserror ").AppendLine (Quote (WarningsAsErrors));
 
 			if (WarningsNotAsErrors != null)
 				args.Append ("--warnaserror- ").AppendLine (Quote (WarningsNotAsErrors));
-=======
-			if (Warn != null)
-				args.Append ("--warn ").AppendLine (Quote (Warn));
->>>>>>> 8224c725
 
 			// Add global optimization arguments
 			if (_beforeFieldInit is bool beforeFieldInit)
