--- conflicted
+++ resolved
@@ -60,13 +60,8 @@
 					return new KnownStringValue (stringConstantValue);
 				else if (operation.Type?.TypeKind == TypeKind.Enum && constantValue is int enumConstantValue)
 					return new ConstIntValue (enumConstantValue);
-<<<<<<< HEAD
 				else if (operation.Type?.SpecialType == SpecialType.System_Int32 && constantValue is int intConstantValue)
 					return new ConstIntValue (intConstantValue);
-=======
-				else if (operation.Type?.SpecialType == SpecialType.System_Int32 && constantValue is int)
-					return new ConstIntValue ((int) constantValue);
->>>>>>> 0770bca0
 			}
 
 			return returnValue;
