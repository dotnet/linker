// Copyright (c) .NET Foundation and contributors. All rights reserved.
// Licensed under the MIT license. See LICENSE file in the project root for full license information.

using System.Collections.Immutable;
using System.Linq;
using ILLink.RoslynAnalyzer.DataFlow;
using ILLink.Shared.DataFlow;
using ILLink.Shared.TrimAnalysis;
using ILLink.Shared.TypeSystemProxy;
using Microsoft.CodeAnalysis;
using Microsoft.CodeAnalysis.Diagnostics;
using Microsoft.CodeAnalysis.Operations;

using MultiValue = ILLink.Shared.DataFlow.ValueSet<ILLink.Shared.DataFlow.SingleValue>;
using StateValue = ILLink.RoslynAnalyzer.DataFlow.LocalDataFlowState<
	ILLink.Shared.DataFlow.ValueSet<ILLink.Shared.DataFlow.SingleValue>,
	ILLink.Shared.DataFlow.ValueSetLattice<ILLink.Shared.DataFlow.SingleValue>
	>;

namespace ILLink.RoslynAnalyzer.TrimAnalysis
{
	public class TrimAnalysisVisitor : LocalDataFlowVisitor<MultiValue, ValueSetLattice<SingleValue>>
	{
		public readonly TrimAnalysisPatternStore TrimAnalysisPatterns;

		readonly ValueSetLattice<SingleValue> _multiValueLattice;

		// Limit tracking array values to 32 values for performance reasons.
		// There are many arrays much longer than 32 elements in .NET,
		// but the interesting ones for the linker are nearly always less than 32 elements.
		private const int MaxTrackedArrayValues = 32;

		public TrimAnalysisVisitor (
			LocalStateLattice<MultiValue, ValueSetLattice<SingleValue>> lattice,
			OperationBlockAnalysisContext context
		) : base (lattice, context)
		{
			_multiValueLattice = lattice.Lattice.ValueLattice;
			TrimAnalysisPatterns = new TrimAnalysisPatternStore (_multiValueLattice);
		}

		// Override visitor methods to create tracked values when visiting operations
		// which reference possibly annotated source locations:
		// - parameters
		// - 'this' parameter (for annotated methods)
		// - field reference

		public override MultiValue Visit (IOperation? operation, StateValue argument)
		{
			var returnValue = base.Visit (operation, argument);

			// If the return value is empty (TopValue basically) and the Operation tree
			// reports it as having a constant value, use that as it will automatically cover
			// cases we don't need/want to handle.
			if (operation != null && returnValue.IsEmpty () && operation.ConstantValue.HasValue) {
				object? constantValue = operation.ConstantValue.Value;
				if (constantValue == null)
					return NullValue.Instance;
				else if (operation.Type?.SpecialType == SpecialType.System_String && constantValue is string stringConstantValue)
					return new KnownStringValue (stringConstantValue);
				else if (operation.Type?.TypeKind == TypeKind.Enum && constantValue is int enumConstantValue)
					return new ConstIntValue (enumConstantValue);
				else if (operation.Type?.SpecialType == SpecialType.System_Int32 && constantValue is int intConstantValue)
					return new ConstIntValue (intConstantValue);
			}

			return returnValue;
		}

		public override MultiValue VisitArrayCreation (IArrayCreationOperation operation, StateValue state)
		{
			var value = base.VisitArrayCreation (operation, state);

			// Don't track multi-dimensional arrays
			if (operation.DimensionSizes.Length != 1)
				return TopValue;

			// Don't track large arrays for performance reasons
			if (operation.Initializer?.ElementValues.Length >= MaxTrackedArrayValues)
				return TopValue;

			var arrayValue = ArrayValue.Create (Visit (operation.DimensionSizes[0], state));
			var elements = operation.Initializer?.ElementValues.Select (val => Visit (val, state)).ToArray () ?? System.Array.Empty<MultiValue> ();
			foreach (var array in arrayValue.Cast<ArrayValue> ()) {
				for (int i = 0; i < elements.Length; i++) {
					array.IndexValues.Add (i, elements[i]);
				}
			}

			return arrayValue;
		}

		public override MultiValue VisitConversion (IConversionOperation operation, StateValue state)
		{
			var value = base.VisitConversion (operation, state);

			if (operation.OperatorMethod != null)
				return operation.OperatorMethod.ReturnType.IsTypeInterestingForDataflow () ? new MethodReturnValue (operation.OperatorMethod) : value;

			// TODO - is it possible to have annotation on the operator method parameters?
			// if so, will these be checked here?

			return value;
		}

		public override MultiValue VisitParameterReference (IParameterReferenceOperation paramRef, StateValue state)
		{
			return paramRef.Parameter.Type.IsTypeInterestingForDataflow () ? new MethodParameterValue (paramRef.Parameter) : TopValue;
		}

		public override MultiValue VisitInstanceReference (IInstanceReferenceOperation instanceRef, StateValue state)
		{
			if (instanceRef.ReferenceKind != InstanceReferenceKind.ContainingTypeInstance)
				return TopValue;

			// The instance reference operation represents a 'this' or 'base' reference to the containing type,
			// so we get the annotation from the containing method.
			// TODO: Check whether the Context.OwningSymbol is the containing type in case we are in a lambda.
			if (instanceRef.Type != null && instanceRef.Type.IsTypeInterestingForDataflow ())
				return new MethodThisParameterValue ((IMethodSymbol) Context.OwningSymbol);

			return TopValue;
		}

		public override MultiValue VisitFieldReference (IFieldReferenceOperation fieldRef, StateValue state)
		{
			var field = fieldRef.Field;
			switch (field.Name) {
			case "EmptyTypes" when field.ContainingType.IsTypeOf ("System", "Type"): {
					return ArrayValue.Create (0);
				}
			case "Empty" when field.ContainingType.IsTypeOf ("System", "String"): {
					return new KnownStringValue (string.Empty);
				}
			}

			if (fieldRef.Field.Type.IsTypeInterestingForDataflow ())
				return new FieldValue (fieldRef.Field);

			return TopValue;
		}

		public override MultiValue VisitTypeOf (ITypeOfOperation typeOfOperation, StateValue state)
		{
			return SingleValueExtensions.FromTypeSymbol (typeOfOperation.TypeOperand) ?? TopValue;
		}

		public override MultiValue VisitBinaryOperator (IBinaryOperation operation, StateValue argument)
		{
			if (!operation.ConstantValue.HasValue && // Optimization - if there is already a constant value available, rely on the Visit(IOperation) instead
				operation.OperatorKind == BinaryOperatorKind.Or &&
				operation.OperatorMethod is null &&
				(operation.Type?.TypeKind == TypeKind.Enum || operation.Type?.SpecialType == SpecialType.System_Int32)) {
				MultiValue leftValue = Visit (operation.LeftOperand, argument);
				MultiValue rightValue = Visit (operation.RightOperand, argument);

				MultiValue result = TopValue;
				foreach (var left in leftValue) {
					if (left is UnknownValue)
						result = _multiValueLattice.Meet (result, left);
					else if (left is ConstIntValue leftConstInt) {
						foreach (var right in rightValue) {
							if (right is UnknownValue)
								result = _multiValueLattice.Meet (result, right);
							else if (right is ConstIntValue rightConstInt) {
								result = _multiValueLattice.Meet (result, new ConstIntValue (leftConstInt.Value | rightConstInt.Value));
							}
						}
					}
				}

				return result;
			}

			return base.VisitBinaryOperator (operation, argument);
		}

		// Override handlers for situations where annotated locations may be involved in reflection access:
		// - assignments
		// - method calls
		// - value returned from a method

		public override void HandleAssignment (MultiValue source, MultiValue target, IOperation operation)
		{
			if (target.Equals (TopValue))
				return;

			// TODO: consider not tracking patterns unless the target is something
			// annotated with DAMT.
			TrimAnalysisPatterns.Add (
				new TrimAnalysisAssignmentPattern (source, target, operation),
				isReturnValue: false
			);
		}

		public override MultiValue HandleArrayElementRead (MultiValue arrayValue, MultiValue indexValue, IOperation operation)
		{
			if (indexValue.AsConstInt () is not int index)
				return UnknownValue.Instance;

			MultiValue result = TopValue;
			foreach (var value in arrayValue) {
				if (value is ArrayValue arr && arr.TryGetValueByIndex (index, out var elementValue))
					result = _multiValueLattice.Meet (result, elementValue);
				else
					return UnknownValue.Instance;
			}
			return result.Equals (TopValue) ? UnknownValue.Instance : result;
		}

		public override void HandleArrayElementWrite (MultiValue arrayValue, MultiValue indexValue, MultiValue valueToWrite, IOperation operation)
		{
			int? index = indexValue.AsConstInt ();
			foreach (var arraySingleValue in arrayValue) {
				if (arraySingleValue is ArrayValue arr) {
					if (index == null) {
						// Reset the array to all unknowns - since we don't know which index is being assigned
						arr.IndexValues.Clear ();
					} else {
						if (arr.IndexValues.TryGetValue (index.Value, out _)) {
							arr.IndexValues[index.Value] = valueToWrite;
						} else if (arr.IndexValues.Count < MaxTrackedArrayValues) {
							arr.IndexValues[index.Value] = valueToWrite;
						}
					}
				}
			}
		}

		public override MultiValue HandleMethodCall (IMethodSymbol calledMethod, MultiValue instance, ImmutableArray<MultiValue> arguments, IOperation operation)
		{
			// For .ctors:
			// - The instance value is empty (TopValue) and that's a bit wrong.
			//   Technically this is an instance call and the instance is some valid value, we just don't know which
			//   but for example it does have a static type. For now this is OK since we don't need the information
			//   for anything yet.
			// - The return here is also technically problematic, the return value is an instance of a known type,
			//   but currently we return empty (since the .ctor is declared as returning void).
			//   Especially with DAM on type, this can lead to incorrectly analyzed code (as in unknown type which leads
			//   to noise). Linker has the same problem currently: https://github.com/dotnet/linker/issues/1952

			var diagnosticContext = DiagnosticContext.CreateDisabled ();
			var handleCallAction = new HandleCallAction (diagnosticContext, Context.OwningSymbol, operation);
<<<<<<< HEAD
			if (!handleCallAction.Invoke (new MethodProxy (calledMethod), instance, arguments, out MultiValue methodReturnValue)) {
				// Fall back to annotations for unimplemented intrinsics
				if (!calledMethod.ReturnsVoid && calledMethod.ReturnType.IsTypeInterestingForDataflow ())
					methodReturnValue = new MethodReturnValue (calledMethod);
				else
					methodReturnValue = TopValue;
=======
			if (!handleCallAction.Invoke (new MethodProxy (calledMethod), instance, arguments, out MultiValue methodReturnValue, out var intrinsicId)) {
				switch (intrinsicId) {
				case IntrinsicId.Array_Empty:
					methodReturnValue = ArrayValue.Create (0);
					break;

				default:
					if (!calledMethod.ReturnsVoid && calledMethod.ReturnType.IsTypeInterestingForDataflow ())
						methodReturnValue = new MethodReturnValue (calledMethod);
					else
						methodReturnValue = TopValue;

					break;
				}
>>>>>>> 5c69665b
			}

			TrimAnalysisPatterns.Add (new TrimAnalysisMethodCallPattern (
				calledMethod,
				instance,
				arguments,
				operation,
				Context.OwningSymbol));

			foreach (var argument in arguments) {
				foreach (var argumentValue in argument) {
					if (argumentValue is ArrayValue arrayValue)
						arrayValue.IndexValues.Clear ();
				}
			}

			return methodReturnValue;
		}

		public override void HandleReturnValue (MultiValue returnValue, IOperation operation)
		{
			var associatedMethod = (IMethodSymbol) Context.OwningSymbol;
			if (associatedMethod.ReturnType.IsTypeInterestingForDataflow ()) {
				var returnParameter = new MethodReturnValue (associatedMethod);

				TrimAnalysisPatterns.Add (
					new TrimAnalysisAssignmentPattern (returnValue, returnParameter, operation),
					isReturnValue: true
				);
			}
		}
	}
}<|MERGE_RESOLUTION|>--- conflicted
+++ resolved
@@ -241,14 +241,7 @@
 
 			var diagnosticContext = DiagnosticContext.CreateDisabled ();
 			var handleCallAction = new HandleCallAction (diagnosticContext, Context.OwningSymbol, operation);
-<<<<<<< HEAD
-			if (!handleCallAction.Invoke (new MethodProxy (calledMethod), instance, arguments, out MultiValue methodReturnValue)) {
-				// Fall back to annotations for unimplemented intrinsics
-				if (!calledMethod.ReturnsVoid && calledMethod.ReturnType.IsTypeInterestingForDataflow ())
-					methodReturnValue = new MethodReturnValue (calledMethod);
-				else
-					methodReturnValue = TopValue;
-=======
+
 			if (!handleCallAction.Invoke (new MethodProxy (calledMethod), instance, arguments, out MultiValue methodReturnValue, out var intrinsicId)) {
 				switch (intrinsicId) {
 				case IntrinsicId.Array_Empty:
@@ -263,7 +256,6 @@
 
 					break;
 				}
->>>>>>> 5c69665b
 			}
 
 			TrimAnalysisPatterns.Add (new TrimAnalysisMethodCallPattern (
