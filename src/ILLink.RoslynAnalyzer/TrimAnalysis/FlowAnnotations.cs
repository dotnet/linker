// Copyright (c) .NET Foundation and contributors. All rights reserved.
// Licensed under the MIT license. See LICENSE file in the project root for full license information.

using System;
using System.Diagnostics;
using System.Diagnostics.CodeAnalysis;
using ILLink.RoslynAnalyzer;
using ILLink.Shared.TypeSystemProxy;
using Microsoft.CodeAnalysis;

#nullable enable
namespace ILLink.Shared.TrimAnalysis
{
	sealed partial class FlowAnnotations
	{
		// In the analyzer there's no stateful data the flow annotations need to store
		// so we just create a singleton on demand.
		static readonly Lazy<FlowAnnotations> _instance = new (() => new FlowAnnotations (), isThreadSafe: true);

		public static FlowAnnotations Instance { get => _instance.Value; }

		// Hide the default .ctor so that only the one singleton instance can be created
		private FlowAnnotations () { }

		public static bool RequiresDataFlowAnalysis (IMethodSymbol method)
		{
			if (GetMethodReturnValueAnnotation (method) != DynamicallyAccessedMemberTypes.None)
				return true;

			foreach (var param in method.GetParameters ()) {
				if (GetMethodParameterAnnotation (param) != DynamicallyAccessedMemberTypes.None)
					return true;
			}

			return false;
		}

		public static DynamicallyAccessedMemberTypes GetMethodParameterAnnotation (ParameterProxy param)
		{
			IMethodSymbol method = param.Method.Method;
			if (param.IsImplicitThis)
				return method.GetDynamicallyAccessedMemberTypes ();

			IParameterSymbol parameter = param.ParameterSymbol!;
			var damt = parameter.GetDynamicallyAccessedMemberTypes ();

<<<<<<< HEAD
			// Is this a property setter parameter?
			Debug.Assert (method != null);
			// If there are conflicts between the setter and the property annotation,
			// the setter annotation wins. (But DAMT.None is ignored)
			if (method!.MethodKind == MethodKind.PropertySet && damt == DynamicallyAccessedMemberTypes.None
				// Indexer setters (.Item[int].set) will have the indexer as the first param and the value as the last. We only want annotations applied to the value parameter.
				&& (int) param.Index + 1 == param.Method.GetParametersCount ()) {
				var property = (IPropertySymbol) method.AssociatedSymbol!;
=======
			var parameterMethod = (IMethodSymbol) parameter.ContainingSymbol;
			Debug.Assert (parameterMethod != null);

			// If there are conflicts between the setter and the property annotation,
			// the setter annotation wins. (But DAMT.None is ignored)

			// Is this a property setter `value` parameter?
			if (parameterMethod!.MethodKind == MethodKind.PropertySet
				&& damt == DynamicallyAccessedMemberTypes.None
				&& parameter.Ordinal == parameterMethod.Parameters.Length - 1) {
				var property = (IPropertySymbol) parameterMethod.AssociatedSymbol!;
>>>>>>> 4db6ac94
				Debug.Assert (property != null);
				damt = property!.GetDynamicallyAccessedMemberTypes ();
			}

			return damt;
		}

		public static DynamicallyAccessedMemberTypes GetMethodReturnValueAnnotation (IMethodSymbol method)
		{
			var returnDamt = method.GetDynamicallyAccessedMemberTypesOnReturnType ();

			// Is this a property getter?
			// If there are conflicts between the getter and the property annotation,
			// the getter annotation wins. (But DAMT.None is ignored)
			if (method.MethodKind is MethodKind.PropertyGet && returnDamt == DynamicallyAccessedMemberTypes.None) {
				var property = (IPropertySymbol) method.AssociatedSymbol!;
				Debug.Assert (property != null);
				returnDamt = property!.GetDynamicallyAccessedMemberTypes ();
			}

			return returnDamt;
		}

#pragma warning disable CA1822 // Mark members as static - the other partial implementations might need to be instance methods

		// TODO: This is relatively expensive on the analyzer since it doesn't cache the annotation information
		// In linker this is an optimization to avoid the heavy lifting of analysis if there's no point
		// it's unclear if the same optimization makes sense for the analyzer.
		internal partial bool MethodRequiresDataFlowAnalysis (MethodProxy method)
			=> RequiresDataFlowAnalysis (method.Method);

		internal partial MethodReturnValue GetMethodReturnValue (MethodProxy method, DynamicallyAccessedMemberTypes dynamicallyAccessedMemberTypes)
			=> new MethodReturnValue (method.Method, dynamicallyAccessedMemberTypes);

		internal partial MethodReturnValue GetMethodReturnValue (MethodProxy method)
			=> GetMethodReturnValue (method, GetMethodReturnValueAnnotation (method.Method));

		internal partial GenericParameterValue GetGenericParameterValue (GenericParameterProxy genericParameter)
			=> new GenericParameterValue (genericParameter.TypeParameterSymbol);

		internal partial MethodParameterValue GetMethodThisParameterValue (MethodProxy method, DynamicallyAccessedMemberTypes dynamicallyAccessedMemberTypes)
		{
			if (!method.HasImplicitThis ())
				throw new InvalidOperationException ($"Cannot get 'this' parameter of method {method.GetDisplayName ()} with no 'this' parameter.");
			return GetMethodParameterValue (new ParameterProxy (method, (ParameterIndex) 0), dynamicallyAccessedMemberTypes);
		}

		// overrideIsThis is needed for backwards compatibility with MakeGenericType/Method https://github.com/dotnet/linker/issues/2428
		internal MethodParameterValue GetMethodThisParameterValue (MethodProxy method, DynamicallyAccessedMemberTypes dynamicallyAccessedMemberTypes, bool overrideIsThis = false)
		{
			if (!method.HasImplicitThis () && !overrideIsThis)
				throw new InvalidOperationException ($"Cannot get 'this' parameter of method {method.GetDisplayName ()} with no 'this' parameter.");
			return new MethodParameterValue (new ParameterProxy (method, (ParameterIndex) 0), dynamicallyAccessedMemberTypes, overrideIsThis);
		}

		internal partial MethodParameterValue GetMethodThisParameterValue (MethodProxy method)
		{
			if (!method.HasImplicitThis ())
				throw new InvalidOperationException ($"Cannot get 'this' parameter of method {method.GetDisplayName ()} with no 'this' parameter.");
			ParameterProxy param = new (method, (ParameterIndex) 0);
			var damt = GetMethodParameterAnnotation (param);
			return GetMethodParameterValue (new ParameterProxy (method, (ParameterIndex) 0), damt);
		}

		internal MethodParameterValue GetMethodParameterValue (MethodProxy method, ParameterIndex parameterIndex, DynamicallyAccessedMemberTypes dynamicallyAccessedMemberTypes)
			=> new MethodParameterValue (new (method, parameterIndex), dynamicallyAccessedMemberTypes);

		internal partial MethodParameterValue GetMethodParameterValue (ParameterProxy param)
			=> new MethodParameterValue (param, GetMethodParameterAnnotation (param));

		internal partial MethodParameterValue GetMethodParameterValue (ParameterProxy param, DynamicallyAccessedMemberTypes dynamicallyAccessedMemberTypes)
			=> new MethodParameterValue (param, dynamicallyAccessedMemberTypes);
#pragma warning restore CA1822
	}
}<|MERGE_RESOLUTION|>--- conflicted
+++ resolved
@@ -44,16 +44,6 @@
 			IParameterSymbol parameter = param.ParameterSymbol!;
 			var damt = parameter.GetDynamicallyAccessedMemberTypes ();
 
-<<<<<<< HEAD
-			// Is this a property setter parameter?
-			Debug.Assert (method != null);
-			// If there are conflicts between the setter and the property annotation,
-			// the setter annotation wins. (But DAMT.None is ignored)
-			if (method!.MethodKind == MethodKind.PropertySet && damt == DynamicallyAccessedMemberTypes.None
-				// Indexer setters (.Item[int].set) will have the indexer as the first param and the value as the last. We only want annotations applied to the value parameter.
-				&& (int) param.Index + 1 == param.Method.GetParametersCount ()) {
-				var property = (IPropertySymbol) method.AssociatedSymbol!;
-=======
 			var parameterMethod = (IMethodSymbol) parameter.ContainingSymbol;
 			Debug.Assert (parameterMethod != null);
 
@@ -65,7 +55,6 @@
 				&& damt == DynamicallyAccessedMemberTypes.None
 				&& parameter.Ordinal == parameterMethod.Parameters.Length - 1) {
 				var property = (IPropertySymbol) parameterMethod.AssociatedSymbol!;
->>>>>>> 4db6ac94
 				Debug.Assert (property != null);
 				damt = property!.GetDynamicallyAccessedMemberTypes ();
 			}
