﻿// Licensed to the .NET Foundation under one or more agreements.
// The .NET Foundation licenses this file to you under the MIT license.

using ILLink.RoslynAnalyzer;
using Microsoft.CodeAnalysis;

namespace ILLink.Shared.TypeSystemProxy
{
	internal readonly partial struct TypeProxy
	{
		public TypeProxy (ITypeSymbol type) => Type = type;

		public readonly ITypeSymbol Type;

		public string Name { get => Type.MetadataName; }
<<<<<<< HEAD
		public string? Namespace { get => Type.ContainingNamespace?.Name; }

		public bool IsTypeOf (string @namespace, string name) => Type.IsTypeOf (@namespace, name);

		public bool IsTypeOf (WellKnownType wellKnownType) => Type.IsTypeOf (wellKnownType);
=======

		public string Namespace { get => Type.ContainingNamespace.Name; }
>>>>>>> ed8b22a1

		public string GetDisplayName () => Type.GetDisplayName ();

		public override string ToString () => Type.ToString ();

		public bool IsTypeOf (string @namespace, string name) => Namespace == @namespace && Name == name;
	}
}<|MERGE_RESOLUTION|>--- conflicted
+++ resolved
@@ -13,16 +13,12 @@
 		public readonly ITypeSymbol Type;
 
 		public string Name { get => Type.MetadataName; }
-<<<<<<< HEAD
+
 		public string? Namespace { get => Type.ContainingNamespace?.Name; }
 
 		public bool IsTypeOf (string @namespace, string name) => Type.IsTypeOf (@namespace, name);
 
 		public bool IsTypeOf (WellKnownType wellKnownType) => Type.IsTypeOf (wellKnownType);
-=======
-
-		public string Namespace { get => Type.ContainingNamespace.Name; }
->>>>>>> ed8b22a1
 
 		public string GetDisplayName () => Type.GetDisplayName ();
 
