--- conflicted
+++ resolved
@@ -120,13 +120,8 @@
   <data name="RequiresUnreferencedCodeTitle" xml:space="preserve">
     <value>Methods marked with 'RequiresUnreferencedCodeAttribute' require dynamic access otherwise can break functionality when trimming application code</value>
   </data>
-<<<<<<< HEAD
-  <data name="RequiresUnreferencedCodeMessage" xml:space="preserve">
-    <value>'{0}' method has 'RequiresUnreferencedCodeAttribute' which can break functionality when trimming application code. {1}. {2}</value>
-=======
   <data name="RequiresUnreferencedCodeAnalyzerMessage" xml:space="preserve">
     <value>Using method '{0}' which has 'RequiresUnreferencedCodeAttribute' can break functionality when trimming application code. {1}. {2}</value>
->>>>>>> faf9cc05
   </data>
   <data name="AvoidAssemblyLocationInSingleFileTitle" xml:space="preserve">
     <value>Avoid accessing Assembly file path when publishing as a single file</value>
@@ -144,6 +139,6 @@
     <value>Avoid calling members marked with 'RequiresAssemblyFilesAttribute' when publishing as a single-file</value>
   </data>
   <data name="RequiresAssemblyFilesMessage" xml:space="preserve">
-    <value>'{0}' member has 'RequiresAssemblyFilesAttribute' which can break functionality when embedded in a single-file app.{1}{2}</value>
+    <value>Using member '{0}' which has 'RequiresAssemblyFilesAttribute' can break functionality when embedded in a single-file app.{1}{2}</value>
   </data>
 </root>