// Licensed to the .NET Foundation under one or more agreements.
// The .NET Foundation licenses this file to you under the MIT license.

using System;
using System.Diagnostics;
using ILLink.Shared.DataFlow;
using Microsoft.CodeAnalysis;
using Microsoft.CodeAnalysis.Diagnostics;
using Microsoft.CodeAnalysis.FlowAnalysis;
using Microsoft.CodeAnalysis.Operations;

namespace ILLink.RoslynAnalyzer.DataFlow
{
	// Visitor which tracks the values of locals in a block. It provides extension points that get called
	// whenever a value that comes from a tracked local reference flows into one of the following:
	// - field
	// - parameter
	// - method return
<<<<<<< HEAD
	public abstract class LocalDataFlowVisitor<TValue, TValueLattice> : OperationVisitor<DataFlowState<LocalState<TValue>>, TValue>,
		ITransfer<BlockProxy, LocalState<TValue>, LocalStateLattice<TValue, TValueLattice>>
=======
	public abstract class LocalDataFlowVisitor<TValue, TValueLattice> : OperationWalker<LocalState<TValue>, TValue>,
		ITransfer<BlockProxy, LocalState<TValue>, LocalStateLattice<TValue, TValueLattice>>
		// This struct constraint prevents warnings due to possible null returns from the visitor methods.
		// Note that this assumes that default(TValue) is equal to the TopValue.
>>>>>>> b540d832
		where TValue : struct, IEquatable<TValue>
		where TValueLattice : ILattice<TValue>
	{
		protected readonly LocalStateLattice<TValue, TValueLattice> LocalStateLattice;

		protected readonly OperationBlockAnalysisContext Context;

		protected TValue TopValue => LocalStateLattice.Lattice.ValueLattice.Top;

		public LocalDataFlowVisitor (LocalStateLattice<TValue, TValueLattice> lattice, OperationBlockAnalysisContext context) =>
			(LocalStateLattice, Context) = (lattice, context);

		public void Transfer (BlockProxy block, DataFlowState<LocalState<TValue>> state)
		{
			foreach (IOperation operation in block.Block.Operations)
				Visit (operation, state);

			// Blocks may end with a BranchValue computation. Visit the BranchValue operation after all others.
			IOperation? branchValueOperation = block.Block.BranchValue;
			if (branchValueOperation == null)
				return;

			var branchValue = Visit (branchValueOperation, state);

			// BranchValue may represent a value used in a conditional branch to the ConditionalSuccessor - if so, we are done.
			if (block.Block.ConditionKind != ControlFlowConditionKind.None)
				return;

			// If not, the BranchValue represents a return or throw value associated with the FallThroughSuccessor of this block.
			// (ConditionalSuccessor == null iff ConditionKind == None).

			// The BranchValue for a thrown value is not involved in dataflow tracking.
			if (block.Block.FallThroughSuccessor?.Semantics == ControlFlowBranchSemantics.Throw)
				return;

			// Return statements with return values are represented in the control flow graph as
			// a branch value operation that computes the return value.

			// Use the branch value operation as the key for the warning store and the location of the warning.
			// We don't want the return operation because this might have multiple possible return values in general.
			HandleReturnValue (branchValue, branchValueOperation);
		}

		public abstract void HandleAssignment (TValue source, TValue target, IOperation operation);

		// This is called to handle instance method invocations, where "receiver" is the
		// analyzed value for the object on which the instance method is called, and similarly
		// for property references.
		public abstract void HandleReceiverArgument (TValue receiver, IMethodSymbol targetMethod, IOperation operation);

		public abstract void HandleArgument (TValue argument, IArgumentOperation operation);

		// Called for property setters which are essentially like arguments passed to a method.
		public abstract void HandlePropertySetterArgument (TValue value, IMethodSymbol setMethod, ISimpleAssignmentOperation operation);

		// This takes an IOperation rather than an IReturnOperation because the return value
		// may (must?) come from BranchValue of an operation whose FallThroughSuccessor is the exit block.
		public abstract void HandleReturnValue (TValue returnValue, IOperation operation);

<<<<<<< HEAD
		// Override with a non-nullable return value to prevent some warnings.
		// The interface constraint on TValue ensures that it's not a nullable type, so this is safe as long
		// as no overrides return default(TValue).
		public override TValue Visit (IOperation? operation, DataFlowState<LocalState<TValue>> argument) => operation != null ? operation.Accept (this, argument)! : TopValue;

		internal virtual TValue VisitNoneOperation (IOperation operation, DataFlowState<LocalState<TValue>> argument) => TopValue;

		// The default visitor preserves the local state. Any unimplemented operations will not
		// have their effects reflected in the tracked state.
		public override TValue DefaultVisit (IOperation operation, DataFlowState<LocalState<TValue>> state) => TopValue;

		public override TValue VisitLocalReference (ILocalReferenceOperation operation, DataFlowState<LocalState<TValue>> state)
=======
		public override TValue VisitLocalReference (ILocalReferenceOperation operation, LocalState<TValue> state)
>>>>>>> b540d832
		{
			return state.Current.Get (new LocalKey (operation.Local));
		}

		public override TValue VisitSimpleAssignment (ISimpleAssignmentOperation operation, DataFlowState<LocalState<TValue>> state)
		{
			var targetValue = Visit (operation.Target, state);
			var value = Visit (operation.Value, state);
			switch (operation.Target) {
			case ILocalReferenceOperation localRef:
				state.Current.Set (new LocalKey (localRef.Local), value);
				if (state.Exception != null)
					state.Exception.Value = LocalStateLattice.Meet (state.Exception.Value, state.Current);
				break;
			case IFieldReferenceOperation:
			case IParameterReferenceOperation:
				// Extension point for assignments to "interesting" targets.
				// Doesn't get called for assignments to locals, which are handled above.
				HandleAssignment (value, targetValue, operation);
				break;
			case IPropertyReferenceOperation propertyRef:
				// A property assignment is really a call to the property setter.
				var setMethod = propertyRef.Property.SetMethod;
				Debug.Assert (setMethod != null);
				HandlePropertySetterArgument (value, setMethod!, operation);
				break;
			// TODO: when setting a property in an attribute, target is an IPropertyReference.
			case IArrayElementReferenceOperation:
				// TODO
				break;
			case IDiscardOperation:
				// Assignments like "_ = SomeMethod();" don't need dataflow tracking.
				break;
			default:
				throw new NotImplementedException (operation.Target.GetType ().ToString ());
			}
			return value;
		}

		// Similar to VisitLocalReference
		public override TValue VisitFlowCaptureReference (IFlowCaptureReferenceOperation operation, DataFlowState<LocalState<TValue>> state)
		{
			return state.Current.Get (new LocalKey (operation.Id));
		}

		// Similar to VisitSimpleAssignment when assigning to a local, but for values which are captured without a
		// corresponding local variable. The "flow capture" is like a local assignment, and the "flow capture reference"
		// is like a local reference.
		public override TValue VisitFlowCapture (IFlowCaptureOperation operation, DataFlowState<LocalState<TValue>> state)
		{
			TValue value = Visit (operation.Value, state);
			state.Current.Set (new LocalKey (operation.Id), value);
			if (state.Exception != null)
				// TODO: optimize this to not meet the whole value, but just modify one value without copying.
				state.Exception.Value = LocalStateLattice.Meet (state.Exception.Value, state.Current);
			return value;
		}

		public override TValue VisitExpressionStatement (IExpressionStatementOperation operation, DataFlowState<LocalState<TValue>> state)
		{
			Visit (operation.Operation, state);
			return TopValue;
		}

		public override TValue VisitInvocation (IInvocationOperation operation, DataFlowState<LocalState<TValue>> state)
		{
			if (operation.Instance != null) {
				var instanceValue = Visit (operation.Instance, state);
				HandleReceiverArgument (instanceValue, operation.TargetMethod, operation);
			}

			foreach (var argument in operation.Arguments)
				VisitArgument (argument, state);

			return TopValue;
		}

		public static IMethodSymbol GetPropertyMethod (IPropertyReferenceOperation operation)
		{
			// The IPropertyReferenceOperation doesn't tell us whether this reference is to the getter or setter.
			// For this we need to look at the containing operation.
			var parent = operation.Parent;
			if (parent?.Kind == OperationKind.SimpleAssignment) {
				var assignment = (ISimpleAssignmentOperation) parent;
				if (assignment.Target == operation) {
					var setMethod = operation.Property.SetMethod;
					Debug.Assert (setMethod != null);
					return setMethod!;
				}
				Debug.Assert (assignment.Value == operation);
			}

			var getMethod = operation.Property.GetMethod;
			Debug.Assert (getMethod != null);
			return getMethod!;
		}

		public override TValue VisitPropertyReference (IPropertyReferenceOperation operation, DataFlowState<LocalState<TValue>> state)
		{
			if (operation.Instance != null) {
				var instanceValue = Visit (operation.Instance, state);
				HandleReceiverArgument (instanceValue, GetPropertyMethod (operation), operation);
			}

			return TopValue;
		}

		public override TValue VisitArgument (IArgumentOperation operation, DataFlowState<LocalState<TValue>> state)
		{
			var value = Visit (operation.Value, state);
			HandleArgument (value, operation);
			return value;
		}

		public override TValue VisitReturn (IReturnOperation operation, DataFlowState<LocalState<TValue>> state)
		{
			if (operation.ReturnedValue != null) {
				var value = Visit (operation.ReturnedValue, state);
				HandleReturnValue (value, operation);
				return value;
			}

			return TopValue;
		}

		public override TValue VisitConversion (IConversionOperation operation, DataFlowState<LocalState<TValue>> state)
		{
			var operandValue = Visit (operation.Operand, state);
			return operation.OperatorMethod == null ? operandValue : TopValue;
		}
	}
}<|MERGE_RESOLUTION|>--- conflicted
+++ resolved
@@ -16,15 +16,10 @@
 	// - field
 	// - parameter
 	// - method return
-<<<<<<< HEAD
-	public abstract class LocalDataFlowVisitor<TValue, TValueLattice> : OperationVisitor<DataFlowState<LocalState<TValue>>, TValue>,
-		ITransfer<BlockProxy, LocalState<TValue>, LocalStateLattice<TValue, TValueLattice>>
-=======
-	public abstract class LocalDataFlowVisitor<TValue, TValueLattice> : OperationWalker<LocalState<TValue>, TValue>,
+	public abstract class LocalDataFlowVisitor<TValue, TValueLattice> : OperationWalker<DataFlowState<LocalState<TValue>>, TValue>,
 		ITransfer<BlockProxy, LocalState<TValue>, LocalStateLattice<TValue, TValueLattice>>
 		// This struct constraint prevents warnings due to possible null returns from the visitor methods.
 		// Note that this assumes that default(TValue) is equal to the TopValue.
->>>>>>> b540d832
 		where TValue : struct, IEquatable<TValue>
 		where TValueLattice : ILattice<TValue>
 	{
@@ -84,22 +79,7 @@
 		// may (must?) come from BranchValue of an operation whose FallThroughSuccessor is the exit block.
 		public abstract void HandleReturnValue (TValue returnValue, IOperation operation);
 
-<<<<<<< HEAD
-		// Override with a non-nullable return value to prevent some warnings.
-		// The interface constraint on TValue ensures that it's not a nullable type, so this is safe as long
-		// as no overrides return default(TValue).
-		public override TValue Visit (IOperation? operation, DataFlowState<LocalState<TValue>> argument) => operation != null ? operation.Accept (this, argument)! : TopValue;
-
-		internal virtual TValue VisitNoneOperation (IOperation operation, DataFlowState<LocalState<TValue>> argument) => TopValue;
-
-		// The default visitor preserves the local state. Any unimplemented operations will not
-		// have their effects reflected in the tracked state.
-		public override TValue DefaultVisit (IOperation operation, DataFlowState<LocalState<TValue>> state) => TopValue;
-
 		public override TValue VisitLocalReference (ILocalReferenceOperation operation, DataFlowState<LocalState<TValue>> state)
-=======
-		public override TValue VisitLocalReference (ILocalReferenceOperation operation, LocalState<TValue> state)
->>>>>>> b540d832
 		{
 			return state.Current.Get (new LocalKey (operation.Local));
 		}
