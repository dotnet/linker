--- conflicted
+++ resolved
@@ -77,22 +77,16 @@
 				context.RegisterSyntaxNodeAction (context => {
 					ProcessGenericParameters (context);
 				}, SyntaxKind.GenericName);
+				context.RegisterSymbolAction(context => {
+					VerifyMemberOnlyApplyToTypesOrStrings(context, context.Symbol);
+				}, SymbolKind.Method);
+				context.RegisterSymbolAction(context => {
+					VerifyMemberOnlyApplyToTypesOrStrings(context, context.Symbol);
+				}, SymbolKind.Property);
+				context.RegisterSymbolAction(context => {
+					VerifyMemberOnlyApplyToTypesOrStrings(context, context.Symbol);
+				}, SymbolKind.Field);
 			});
-<<<<<<< HEAD
-=======
-			context.RegisterSyntaxNodeAction (context => {
-				ProcessGenericParameters (context);
-			}, SyntaxKind.GenericName);
-			context.RegisterSymbolAction (context => {
-				VerifyMemberOnlyApplyToTypesOrStrings (context, context.Symbol);
-			}, SymbolKind.Method);
-			context.RegisterSymbolAction (context => {
-				VerifyMemberOnlyApplyToTypesOrStrings (context, context.Symbol);
-			}, SymbolKind.Property);
-			context.RegisterSymbolAction (context => {
-				VerifyMemberOnlyApplyToTypesOrStrings (context, context.Symbol);
-			}, SymbolKind.Field);
->>>>>>> 829bc56a
 		}
 
 		static void ProcessGenericParameters (SyntaxNodeAnalysisContext context)
