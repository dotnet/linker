// Copyright (c) .NET Foundation and contributors. All rights reserved.
// Licensed under the MIT license. See LICENSE file in the project root for full license information.

using System;
using System.Collections.Generic;
using System.Collections.Immutable;
using System.Diagnostics;
using System.Diagnostics.CodeAnalysis;
using ILLink.RoslynAnalyzer.TrimAnalysis;
using ILLink.Shared;
using ILLink.Shared.DataFlow;
using ILLink.Shared.TrimAnalysis;
using Microsoft.CodeAnalysis;
using Microsoft.CodeAnalysis.CSharp;
using Microsoft.CodeAnalysis.CSharp.Syntax;
using Microsoft.CodeAnalysis.Diagnostics;

namespace ILLink.RoslynAnalyzer
{
	[DiagnosticAnalyzer (LanguageNames.CSharp)]
	public class DynamicallyAccessedMembersAnalyzer : DiagnosticAnalyzer
	{
		internal const string DynamicallyAccessedMembers = nameof (DynamicallyAccessedMembers);
		internal const string DynamicallyAccessedMembersAttribute = nameof (DynamicallyAccessedMembersAttribute);
		public const string FullyQualifiedDynamicallyAccessedMembersAttribute = "System.Diagnostics.CodeAnalysis." + DynamicallyAccessedMembersAttribute;

		public static ImmutableArray<DiagnosticDescriptor> GetSupportedDiagnostics ()
		{
			var diagDescriptorsArrayBuilder = ImmutableArray.CreateBuilder<DiagnosticDescriptor> (26);
			diagDescriptorsArrayBuilder.Add (DiagnosticDescriptors.GetDiagnosticDescriptor (DiagnosticId.RequiresUnreferencedCode));
			diagDescriptorsArrayBuilder.Add (DiagnosticDescriptors.GetDiagnosticDescriptor (DiagnosticId.DynamicallyAccessedMembersIsNotAllowedOnMethods));
			AddRange (DiagnosticId.MethodParameterCannotBeStaticallyDetermined, DiagnosticId.DynamicallyAccessedMembersMismatchTypeArgumentTargetsGenericParameter);
			AddRange (DiagnosticId.DynamicallyAccessedMembersOnFieldCanOnlyApplyToTypesOrStrings, DiagnosticId.DynamicallyAccessedMembersOnPropertyCanOnlyApplyToTypesOrStrings);
			diagDescriptorsArrayBuilder.Add (DiagnosticDescriptors.GetDiagnosticDescriptor (DiagnosticId.DynamicallyAccessedMembersOnMethodReturnValueCanOnlyApplyToTypesOrStrings));
			diagDescriptorsArrayBuilder.Add (DiagnosticDescriptors.GetDiagnosticDescriptor (DiagnosticId.DynamicallyAccessedMembersFieldAccessedViaReflection));
			diagDescriptorsArrayBuilder.Add (DiagnosticDescriptors.GetDiagnosticDescriptor (DiagnosticId.DynamicallyAccessedMembersMethodAccessedViaReflection));
			diagDescriptorsArrayBuilder.Add (DiagnosticDescriptors.GetDiagnosticDescriptor (DiagnosticId.UnrecognizedTypeInRuntimeHelpersRunClassConstructor));
			diagDescriptorsArrayBuilder.Add (DiagnosticDescriptors.GetDiagnosticDescriptor (DiagnosticId.DynamicallyAccessedMembersMismatchOnMethodReturnValueBetweenOverrides));
			diagDescriptorsArrayBuilder.Add (DiagnosticDescriptors.GetDiagnosticDescriptor (DiagnosticId.DynamicallyAccessedMembersMismatchOnMethodParameterBetweenOverrides));
			diagDescriptorsArrayBuilder.Add (DiagnosticDescriptors.GetDiagnosticDescriptor (DiagnosticId.DynamicallyAccessedMembersMismatchOnGenericParameterBetweenOverrides));
			diagDescriptorsArrayBuilder.Add (DiagnosticDescriptors.GetDiagnosticDescriptor (DiagnosticId.DynamicallyAccessedMembersMismatchOnImplicitThisBetweenOverrides));
			diagDescriptorsArrayBuilder.Add (DiagnosticDescriptors.GetDiagnosticDescriptor (DiagnosticId.DynamicallyAccessedMembersConflictsBetweenPropertyAndAccessor));
			diagDescriptorsArrayBuilder.Add (DiagnosticDescriptors.GetDiagnosticDescriptor (DiagnosticId.PropertyAccessorParameterInLinqExpressionsCannotBeStaticallyDetermined));
			diagDescriptorsArrayBuilder.Add (DiagnosticDescriptors.GetDiagnosticDescriptor (DiagnosticId.MakeGenericType));
			diagDescriptorsArrayBuilder.Add (DiagnosticDescriptors.GetDiagnosticDescriptor (DiagnosticId.MakeGenericMethod));
			diagDescriptorsArrayBuilder.Add (DiagnosticDescriptors.GetDiagnosticDescriptor (DiagnosticId.CaseInsensitiveTypeGetTypeCallIsNotSupported));
			diagDescriptorsArrayBuilder.Add (DiagnosticDescriptors.GetDiagnosticDescriptor (DiagnosticId.UnrecognizedTypeNameInTypeGetType));
			diagDescriptorsArrayBuilder.Add (DiagnosticDescriptors.GetDiagnosticDescriptor (DiagnosticId.UnrecognizedParameterInMethodCreateInstance));
			diagDescriptorsArrayBuilder.Add (DiagnosticDescriptors.GetDiagnosticDescriptor (DiagnosticId.ParametersOfAssemblyCreateInstanceCannotBeAnalyzed));
			return diagDescriptorsArrayBuilder.ToImmutable ();

			void AddRange (DiagnosticId first, DiagnosticId last)
			{
				Debug.Assert ((int) first < (int) last);

				for (int i = (int) first;
					i <= (int) last; i++) {
					diagDescriptorsArrayBuilder.Add (DiagnosticDescriptors.GetDiagnosticDescriptor ((DiagnosticId) i));
				}
			}
		}

		public override ImmutableArray<DiagnosticDescriptor> SupportedDiagnostics => GetSupportedDiagnostics ();

		public override void Initialize (AnalysisContext context)
		{
			if (!System.Diagnostics.Debugger.IsAttached)
				context.EnableConcurrentExecution ();
			context.ConfigureGeneratedCodeAnalysis (GeneratedCodeAnalysisFlags.ReportDiagnostics);
			context.RegisterCompilationStartAction (context => {
				if (!context.Options.IsMSBuildPropertyValueTrue (MSBuildPropertyOptionNames.EnableTrimAnalyzer, context.Compilation))
					return;

				context.RegisterOperationBlockAction (context => {
					if (context.OwningSymbol.IsInRequiresUnreferencedCodeAttributeScope ())
						return;

<<<<<<< HEAD
					// See https://github.com/dotnet/linker/issues/2587
					// Need to punt on handling compiler generated methods until the linker is fixed
					// async is handled here and the rest are handled just below
					// iterators could be handled here once https://github.com/dotnet/roslyn/issues/20179 is fixed
					if (context.OwningSymbol is IMethodSymbol methodSymbol && methodSymbol.IsAsync) {
						return;
					}

					// Sub optimal way to handle analyzer not to generate warnings until the linker is fixed
					// Iterators, local functions and lambdas are handled
					foreach (IOperation blockOperation in context.OperationBlocks) {
						if (HasCompilerGeneratedCode (blockOperation))
							return;
					}
=======
>>>>>>> fa9b8103

					foreach (var operationBlock in context.OperationBlocks) {
						TrimDataFlowAnalysis trimDataFlowAnalysis = new (context, operationBlock);
						trimDataFlowAnalysis.InterproceduralAnalyze ();
						foreach (var diagnostic in trimDataFlowAnalysis.TrimAnalysisPatterns.CollectDiagnostics ())
							context.ReportDiagnostic (diagnostic);
					}
				});
				context.RegisterSyntaxNodeAction (context => {
					ProcessGenericParameters (context);
				}, SyntaxKind.GenericName);
				context.RegisterSymbolAction (context => {
					VerifyMemberOnlyApplyToTypesOrStrings (context, context.Symbol);
					VerifyDamOnPropertyAndAccessorMatch (context, (IMethodSymbol) context.Symbol);
					VerifyDamOnDerivedAndBaseMethodsMatch (context, (IMethodSymbol) context.Symbol);
				}, SymbolKind.Method);
				context.RegisterSymbolAction (context => {
					VerifyDamOnInterfaceAndImplementationMethodsMatch (context, (INamedTypeSymbol) context.Symbol);
				}, SymbolKind.NamedType);
				context.RegisterSymbolAction (context => {
					VerifyMemberOnlyApplyToTypesOrStrings (context, context.Symbol);
				}, SymbolKind.Property);
				context.RegisterSymbolAction (context => {
					VerifyMemberOnlyApplyToTypesOrStrings (context, context.Symbol);
				}, SymbolKind.Field);
			});
		}

		static void ProcessGenericParameters (SyntaxNodeAnalysisContext context)
		{
			// RUC on the containing symbol normally silences warnings, but when examining a generic base type,
			// the containing symbol is the declared derived type. RUC on the derived type does not silence
			// warnings about base type arguments.
			if (context.ContainingSymbol is not null
				&& context.ContainingSymbol is not INamedTypeSymbol
				&& context.ContainingSymbol.IsInRequiresUnreferencedCodeAttributeScope ())
				return;

			var symbol = context.SemanticModel.GetSymbolInfo (context.Node).Symbol;

			// Avoid unnecessary execution if not NamedType or Method
			if (symbol is not INamedTypeSymbol && symbol is not IMethodSymbol)
				return;

			// Members inside nameof or cref comments, commonly used to access the string value of a variable, type, or a memeber,
			// can generate diagnostics warnings, which can be noisy and unhelpful.
			// Walking the node heirarchy to check if the member is inside a nameof/cref to not generate diagnostics
			var parentNode = context.Node;
			while (parentNode != null) {
				if (parentNode is InvocationExpressionSyntax invocationExpression &&
					invocationExpression.Expression is IdentifierNameSyntax ident1 &&
					ident1.Identifier.ValueText.Equals ("nameof"))
					return;
				else if (parentNode is NameMemberCrefSyntax)
					return;

				parentNode = parentNode.Parent;
			}

			ImmutableArray<ITypeParameterSymbol> typeParams = default;
			ImmutableArray<ITypeSymbol> typeArgs = default;
			switch (symbol) {
			case INamedTypeSymbol type:
				typeParams = type.TypeParameters;
				typeArgs = type.TypeArguments;
				break;
			case IMethodSymbol targetMethod:
				typeParams = targetMethod.TypeParameters;
				typeArgs = targetMethod.TypeArguments;
				break;
			}

			if (typeParams != null) {
				Debug.Assert (typeParams.Length == typeArgs.Length);

				for (int i = 0; i < typeParams.Length; i++) {
					// Syntax like typeof (Foo<>) will have an ErrorType as the type argument.
					// These uninstantiated generics should not produce warnings.
					if (typeArgs[i].Kind == SymbolKind.ErrorType)
						continue;
					var sourceValue = SingleValueExtensions.FromTypeSymbol (typeArgs[i])!;
					var targetValue = new GenericParameterValue (typeParams[i]);
					foreach (var diagnostic in GetDynamicallyAccessedMembersDiagnostics (sourceValue, targetValue, context.Node.GetLocation ()))
						context.ReportDiagnostic (diagnostic);
				}
			}
		}

		static IEnumerable<Diagnostic> GetDynamicallyAccessedMembersDiagnostics (SingleValue sourceValue, SingleValue targetValue, Location location)
		{
			// The target should always be an annotated value, but the visitor design currently prevents
			// declaring this in the type system.
			if (targetValue is not ValueWithDynamicallyAccessedMembers targetWithDynamicallyAccessedMembers)
				throw new NotImplementedException ();

			var diagnosticContext = new DiagnosticContext (location);
			var requireDynamicallyAccessedMembersAction = new RequireDynamicallyAccessedMembersAction (diagnosticContext, new ReflectionAccessAnalyzer ());
			requireDynamicallyAccessedMembersAction.Invoke (sourceValue, targetWithDynamicallyAccessedMembers);

			return diagnosticContext.Diagnostics;
		}

		static void VerifyMemberOnlyApplyToTypesOrStrings (SymbolAnalysisContext context, ISymbol member)
		{
			if (member is IFieldSymbol field && field.GetDynamicallyAccessedMemberTypes () != DynamicallyAccessedMemberTypes.None && !field.Type.IsTypeInterestingForDataflow ())
				context.ReportDiagnostic (Diagnostic.Create (DiagnosticDescriptors.GetDiagnosticDescriptor (DiagnosticId.DynamicallyAccessedMembersOnFieldCanOnlyApplyToTypesOrStrings), member.Locations[0], member.GetDisplayName ()));
			else if (member is IMethodSymbol method) {
				if (method.GetDynamicallyAccessedMemberTypesOnReturnType () != DynamicallyAccessedMemberTypes.None && !method.ReturnType.IsTypeInterestingForDataflow ())
					context.ReportDiagnostic (Diagnostic.Create (DiagnosticDescriptors.GetDiagnosticDescriptor (DiagnosticId.DynamicallyAccessedMembersOnMethodReturnValueCanOnlyApplyToTypesOrStrings), member.Locations[0], member.GetDisplayName ()));
				if (method.GetDynamicallyAccessedMemberTypes () != DynamicallyAccessedMemberTypes.None && !method.ContainingType.IsTypeInterestingForDataflow ())
					context.ReportDiagnostic (Diagnostic.Create (DiagnosticDescriptors.GetDiagnosticDescriptor (DiagnosticId.DynamicallyAccessedMembersIsNotAllowedOnMethods), member.Locations[0]));
				foreach (var parameter in method.Parameters) {
					if (parameter.GetDynamicallyAccessedMemberTypes () != DynamicallyAccessedMemberTypes.None && !parameter.Type.IsTypeInterestingForDataflow ())
						context.ReportDiagnostic (Diagnostic.Create (DiagnosticDescriptors.GetDiagnosticDescriptor (DiagnosticId.DynamicallyAccessedMembersOnMethodParameterCanOnlyApplyToTypesOrStrings), member.Locations[0], parameter.GetDisplayName (), member.GetDisplayName ()));
				}
			} else if (member is IPropertySymbol property && property.GetDynamicallyAccessedMemberTypes () != DynamicallyAccessedMemberTypes.None && !property.Type.IsTypeInterestingForDataflow ()) {
				context.ReportDiagnostic (Diagnostic.Create (DiagnosticDescriptors.GetDiagnosticDescriptor (DiagnosticId.DynamicallyAccessedMembersOnPropertyCanOnlyApplyToTypesOrStrings), member.Locations[0], member.GetDisplayName ()));
			}
		}

		static void VerifyDamOnDerivedAndBaseMethodsMatch (SymbolAnalysisContext context, IMethodSymbol methodSymbol)
		{
			if (methodSymbol.TryGetOverriddenMember (out var overriddenSymbol) && overriddenSymbol is IMethodSymbol overriddenMethod
				&& context.Symbol is IMethodSymbol method) {
				VerifyDamOnMethodsMatch (context, method, overriddenMethod);
			}
		}

		static void VerifyDamOnMethodsMatch (SymbolAnalysisContext context, IMethodSymbol method, IMethodSymbol overriddenMethod)
		{
			if (FlowAnnotations.GetMethodReturnValueAnnotation (method) != FlowAnnotations.GetMethodReturnValueAnnotation (overriddenMethod))
				context.ReportDiagnostic (Diagnostic.Create (
					DiagnosticDescriptors.GetDiagnosticDescriptor (DiagnosticId.DynamicallyAccessedMembersMismatchOnMethodReturnValueBetweenOverrides),
					method.Locations[0], method.GetDisplayName (), overriddenMethod.GetDisplayName ()));

			for (int i = 0; i < method.Parameters.Length; i++) {
				if (FlowAnnotations.GetMethodParameterAnnotation (method.Parameters[i]) != FlowAnnotations.GetMethodParameterAnnotation (overriddenMethod.Parameters[i])) {
					context.ReportDiagnostic (Diagnostic.Create (
						DiagnosticDescriptors.GetDiagnosticDescriptor (DiagnosticId.DynamicallyAccessedMembersMismatchOnMethodParameterBetweenOverrides),
						method.Parameters[i].Locations[0],
						method.Parameters[i].GetDisplayName (), method.GetDisplayName (), overriddenMethod.Parameters[i].GetDisplayName (), overriddenMethod.GetDisplayName ()));
				}
			}

			for (int i = 0; i < method.TypeParameters.Length; i++) {
				if (method.TypeParameters[i].GetDynamicallyAccessedMemberTypes () != overriddenMethod.TypeParameters[i].GetDynamicallyAccessedMemberTypes ())
					context.ReportDiagnostic (Diagnostic.Create (
						DiagnosticDescriptors.GetDiagnosticDescriptor (DiagnosticId.DynamicallyAccessedMembersMismatchOnGenericParameterBetweenOverrides),
						method.TypeParameters[i].Locations[0],
						method.TypeParameters[i].GetDisplayName (), method.GetDisplayName (),
						overriddenMethod.TypeParameters[i].GetDisplayName (), overriddenMethod.GetDisplayName ()));
			}

			if (!method.IsStatic && method.GetDynamicallyAccessedMemberTypes () != overriddenMethod.GetDynamicallyAccessedMemberTypes ())
				context.ReportDiagnostic (Diagnostic.Create (
					DiagnosticDescriptors.GetDiagnosticDescriptor (DiagnosticId.DynamicallyAccessedMembersMismatchOnImplicitThisBetweenOverrides),
					method.Locations[0],
					method.GetDisplayName (), overriddenMethod.GetDisplayName ()));
		}

		static void VerifyDamOnInterfaceAndImplementationMethodsMatch (SymbolAnalysisContext context, INamedTypeSymbol type)
		{
			foreach (var (interfaceMember, implementationMember) in type.GetMemberInterfaceImplementationPairs ()) {
				if (implementationMember is IMethodSymbol implementationMethod
					&& interfaceMember is IMethodSymbol interfaceMethod)
					VerifyDamOnMethodsMatch (context, implementationMethod, interfaceMethod);
			}
		}

		static void VerifyDamOnPropertyAndAccessorMatch (SymbolAnalysisContext context, IMethodSymbol methodSymbol)
		{
			if ((methodSymbol.MethodKind != MethodKind.PropertyGet && methodSymbol.MethodKind != MethodKind.PropertySet)
				|| (methodSymbol.AssociatedSymbol?.GetDynamicallyAccessedMemberTypes () == DynamicallyAccessedMemberTypes.None))
				return;

			// None on the return type of 'get' matches unannotated
			if (methodSymbol.MethodKind == MethodKind.PropertyGet
				&& methodSymbol.GetDynamicallyAccessedMemberTypesOnReturnType () != DynamicallyAccessedMemberTypes.None
				// None on parameter of 'set' matches unannotated
				|| methodSymbol.MethodKind == MethodKind.PropertySet
				&& methodSymbol.Parameters[0].GetDynamicallyAccessedMemberTypes () != DynamicallyAccessedMemberTypes.None) {
				context.ReportDiagnostic (Diagnostic.Create (
					DiagnosticDescriptors.GetDiagnosticDescriptor (DiagnosticId.DynamicallyAccessedMembersConflictsBetweenPropertyAndAccessor),
					methodSymbol.AssociatedSymbol!.Locations[0],
					methodSymbol.AssociatedSymbol!.GetDisplayName (),
					methodSymbol.GetDisplayName ()
				));
				return;
			}
		}
	}
}<|MERGE_RESOLUTION|>--- conflicted
+++ resolved
@@ -75,23 +75,6 @@
 					if (context.OwningSymbol.IsInRequiresUnreferencedCodeAttributeScope ())
 						return;
 
-<<<<<<< HEAD
-					// See https://github.com/dotnet/linker/issues/2587
-					// Need to punt on handling compiler generated methods until the linker is fixed
-					// async is handled here and the rest are handled just below
-					// iterators could be handled here once https://github.com/dotnet/roslyn/issues/20179 is fixed
-					if (context.OwningSymbol is IMethodSymbol methodSymbol && methodSymbol.IsAsync) {
-						return;
-					}
-
-					// Sub optimal way to handle analyzer not to generate warnings until the linker is fixed
-					// Iterators, local functions and lambdas are handled
-					foreach (IOperation blockOperation in context.OperationBlocks) {
-						if (HasCompilerGeneratedCode (blockOperation))
-							return;
-					}
-=======
->>>>>>> fa9b8103
 
 					foreach (var operationBlock in context.OperationBlocks) {
 						TrimDataFlowAnalysis trimDataFlowAnalysis = new (context, operationBlock);
