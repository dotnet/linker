﻿// Licensed to the .NET Foundation under one or more agreements.
// The .NET Foundation licenses this file to you under the MIT license.

using System;
using System.Collections.Immutable;
using System.Diagnostics.CodeAnalysis;
using System.Linq;
using ILLink.Shared;
using Microsoft.CodeAnalysis;
using Microsoft.CodeAnalysis.CSharp;
using Microsoft.CodeAnalysis.CSharp.Syntax;
using Microsoft.CodeAnalysis.Diagnostics;
using Microsoft.CodeAnalysis.Operations;

namespace ILLink.RoslynAnalyzer
{
	public abstract class RequiresAnalyzerBase : DiagnosticAnalyzer
	{
		private protected abstract string RequiresAttributeName { get; }

		private protected abstract string RequiresAttributeFullyQualifiedName { get; }

		private protected abstract DiagnosticTargets AnalyzerDiagnosticTargets { get; }

		private protected abstract DiagnosticDescriptor RequiresDiagnosticRule { get; }

		private protected abstract DiagnosticDescriptor RequiresAttributeMismatch { get; }

		private protected virtual ImmutableArray<(Action<OperationAnalysisContext> Action, OperationKind[] OperationKind)> ExtraOperationActions { get; } = ImmutableArray<(Action<OperationAnalysisContext> Action, OperationKind[] OperationKind)>.Empty;

		private protected virtual ImmutableArray<(Action<SyntaxNodeAnalysisContext> Action, SyntaxKind[] SyntaxKind)> ExtraSyntaxNodeActions { get; } = ImmutableArray<(Action<SyntaxNodeAnalysisContext> Action, SyntaxKind[] SyntaxKind)>.Empty;

		public override void Initialize (AnalysisContext context)
		{
			context.EnableConcurrentExecution ();
			context.ConfigureGeneratedCodeAnalysis (GeneratedCodeAnalysisFlags.ReportDiagnostics);
			context.RegisterCompilationStartAction (context => {
				var compilation = context.Compilation;
				if (!IsAnalyzerEnabled (context.Options, compilation))
					return;

				var incompatibleMembers = GetSpecialIncompatibleMembers (compilation);
				context.RegisterSymbolAction (symbolAnalysisContext => {
					var methodSymbol = (IMethodSymbol) symbolAnalysisContext.Symbol;
					CheckMatchingAttributesInOverrides (symbolAnalysisContext, methodSymbol);
					CheckAttributeInstantiation (symbolAnalysisContext, methodSymbol);
					foreach (var typeParameter in methodSymbol.TypeParameters)
						CheckAttributeInstantiation (symbolAnalysisContext, typeParameter);

				}, SymbolKind.Method);

				context.RegisterSymbolAction (symbolAnalysisContext => {
					var typeSymbol = (INamedTypeSymbol) symbolAnalysisContext.Symbol;
					CheckMatchingAttributesInInterfaces (symbolAnalysisContext, typeSymbol);
					CheckAttributeInstantiation (symbolAnalysisContext, typeSymbol);
					foreach (var typeParameter in typeSymbol.TypeParameters)
						CheckAttributeInstantiation (symbolAnalysisContext, typeParameter);

				}, SymbolKind.NamedType);


				context.RegisterSymbolAction (symbolAnalysisContext => {
					var propertySymbol = (IPropertySymbol) symbolAnalysisContext.Symbol;
					if (AnalyzerDiagnosticTargets.HasFlag (DiagnosticTargets.Property)) {
						CheckMatchingAttributesInOverrides (symbolAnalysisContext, propertySymbol);
					}

					CheckAttributeInstantiation (symbolAnalysisContext, propertySymbol);
				}, SymbolKind.Property);

				context.RegisterSymbolAction (symbolAnalysisContext => {
					var eventSymbol = (IEventSymbol) symbolAnalysisContext.Symbol;
					if (AnalyzerDiagnosticTargets.HasFlag (DiagnosticTargets.Event)) {
						CheckMatchingAttributesInOverrides (symbolAnalysisContext, eventSymbol);
					}

					CheckAttributeInstantiation (symbolAnalysisContext, eventSymbol);
				}, SymbolKind.Event);

				context.RegisterSymbolAction (symbolAnalysisContext => {
					var fieldSymbol = (IFieldSymbol) symbolAnalysisContext.Symbol;
					CheckAttributeInstantiation (symbolAnalysisContext, fieldSymbol);
				}, SymbolKind.Field);

				context.RegisterOperationAction (operationContext => {
					var methodInvocation = (IInvocationOperation) operationContext.Operation;
					CheckCalledMember (operationContext, methodInvocation.TargetMethod, incompatibleMembers);
				}, OperationKind.Invocation);

				context.RegisterOperationAction (operationContext => {
					var objectCreation = (IObjectCreationOperation) operationContext.Operation;
					var ctor = objectCreation.Constructor;
					if (ctor is not null) {
						CheckCalledMember (operationContext, ctor, incompatibleMembers);
					}
				}, OperationKind.ObjectCreation);

				context.RegisterOperationAction (operationContext => {
					var fieldReference = (IFieldReferenceOperation) operationContext.Operation;
					CheckCalledMember (operationContext, fieldReference.Field, incompatibleMembers);
				}, OperationKind.FieldReference);

				context.RegisterOperationAction (operationContext => {
					var propAccess = (IPropertyReferenceOperation) operationContext.Operation;
					var prop = propAccess.Property;
					var usageInfo = propAccess.GetValueUsageInfo (prop);
					if (usageInfo.HasFlag (ValueUsageInfo.Read) && prop.GetMethod != null)
						CheckCalledMember (operationContext, prop.GetMethod, incompatibleMembers);

					if (usageInfo.HasFlag (ValueUsageInfo.Write) && prop.SetMethod != null)
						CheckCalledMember (operationContext, prop.SetMethod, incompatibleMembers);

					if (AnalyzerDiagnosticTargets.HasFlag (DiagnosticTargets.Property))
						CheckCalledMember (operationContext, prop, incompatibleMembers);
				}, OperationKind.PropertyReference);

				context.RegisterOperationAction (operationContext => {
					var eventRef = (IEventReferenceOperation) operationContext.Operation;
					var eventSymbol = (IEventSymbol) eventRef.Member;
					var assignmentOperation = eventRef.Parent as IEventAssignmentOperation;

					if (assignmentOperation != null && assignmentOperation.Adds && eventSymbol.AddMethod is IMethodSymbol eventAddMethod)
						CheckCalledMember (operationContext, eventAddMethod, incompatibleMembers);

					if (assignmentOperation != null && !assignmentOperation.Adds && eventSymbol.RemoveMethod is IMethodSymbol eventRemoveMethod)
						CheckCalledMember (operationContext, eventRemoveMethod, incompatibleMembers);

					if (eventSymbol.RaiseMethod is IMethodSymbol eventRaiseMethod)
						CheckCalledMember (operationContext, eventRaiseMethod, incompatibleMembers);

					if (AnalyzerDiagnosticTargets.HasFlag (DiagnosticTargets.Event))
						CheckCalledMember (operationContext, eventSymbol, incompatibleMembers);
				}, OperationKind.EventReference);

				context.RegisterOperationAction (operationContext => {
					var delegateCreation = (IDelegateCreationOperation) operationContext.Operation;
					IMethodSymbol methodSymbol;
					if (delegateCreation.Target is IMethodReferenceOperation methodRef)
						methodSymbol = methodRef.Method;
					else if (delegateCreation.Target is IAnonymousFunctionOperation lambda)
						methodSymbol = lambda.Symbol;
					else
						return;

					CheckCalledMember (operationContext, methodSymbol, incompatibleMembers);
				}, OperationKind.DelegateCreation);

				context.RegisterSyntaxNodeAction (syntaxNodeAnalysisContext => {
					var model = syntaxNodeAnalysisContext.SemanticModel;
					if (syntaxNodeAnalysisContext.ContainingSymbol is not ISymbol containingSymbol || containingSymbol.HasAttribute (RequiresAttributeName))
						return;

					GenericNameSyntax genericNameSyntaxNode = (GenericNameSyntax) syntaxNodeAnalysisContext.Node;
					var typeParams = ImmutableArray<ITypeParameterSymbol>.Empty;
					var typeArgs = ImmutableArray<ITypeSymbol>.Empty;
					switch (model.GetSymbolInfo (genericNameSyntaxNode).Symbol) {
					case INamedTypeSymbol typeSymbol:
						typeParams = typeSymbol.TypeParameters;
						typeArgs = typeSymbol.TypeArguments;
						break;

					case IMethodSymbol methodSymbol:
						typeParams = methodSymbol.TypeParameters;
						typeArgs = methodSymbol.TypeArguments;
						break;

					default:
						return;
					}

					for (int i = 0; i < typeParams.Length; i++) {
						var typeParam = typeParams[i];
						var typeArg = typeArgs[i];
						if (!typeParam.HasConstructorConstraint)
							continue;

						var typeArgCtors = ((INamedTypeSymbol) typeArg).InstanceConstructors;
						foreach (var instanceCtor in typeArgCtors) {
							if (instanceCtor.Arity > 0)
								continue;

							if (instanceCtor.TryGetAttribute (RequiresAttributeName, out var requiresUnreferencedCodeAttribute)) {
								syntaxNodeAnalysisContext.ReportDiagnostic (Diagnostic.Create (RequiresDiagnosticRule,
									syntaxNodeAnalysisContext.Node.GetLocation (),
									containingSymbol.GetDisplayName (),
									(string) requiresUnreferencedCodeAttribute.ConstructorArguments[0].Value!,
									GetUrlFromAttribute (requiresUnreferencedCodeAttribute)));
							}
						}
					}
				}, SyntaxKind.GenericName);

				// Register any extra operation actions supported by the analyzer.
				foreach (var extraOperationAction in ExtraOperationActions)
					context.RegisterOperationAction (extraOperationAction.Action, extraOperationAction.OperationKind);

				foreach (var extraSyntaxNodeAction in ExtraSyntaxNodeActions)
					context.RegisterSyntaxNodeAction (extraSyntaxNodeAction.Action, extraSyntaxNodeAction.SyntaxKind);

				void CheckAttributeInstantiation (
					SymbolAnalysisContext symbolAnalysisContext,
					ISymbol symbol)
				{
					if (symbol.HasAttribute (RequiresAttributeName))
						return;

					foreach (var attr in symbol.GetAttributes ()) {
						if (TryGetRequiresAttribute (attr.AttributeConstructor, out var requiresAttribute)) {
							symbolAnalysisContext.ReportDiagnostic (Diagnostic.Create (RequiresDiagnosticRule,
								symbol.Locations[0], attr.AttributeConstructor!.Name, GetMessageFromAttribute (requiresAttribute), GetUrlFromAttribute (requiresAttribute)));
						}
					}
				}

				void CheckCalledMember (
					OperationAnalysisContext operationContext,
					ISymbol member,
					ImmutableArray<ISymbol> incompatibleMembers)
				{
					ISymbol containingSymbol = FindContainingSymbol (operationContext, AnalyzerDiagnosticTargets);

					// Do not emit any diagnostic if caller is annotated with the attribute too.
					if (IsMemberInRequiresScope (containingSymbol))
						return;

					if (ReportSpecialIncompatibleMembersDiagnostic (operationContext, incompatibleMembers, member))
						return;

					// Warn on the most derived base method taking into account covariant returns
					while (member is IMethodSymbol method && method.OverriddenMethod != null && SymbolEqualityComparer.Default.Equals (method.ReturnType, method.OverriddenMethod.ReturnType))
						member = method.OverriddenMethod;

					if (!TargetHasRequiresAttribute (member, out var requiresAttribute))
						return;

					ReportRequiresDiagnostic (operationContext, member, requiresAttribute);
				}

				void CheckMatchingAttributesInOverrides (
					SymbolAnalysisContext symbolAnalysisContext,
					ISymbol member)
				{
					if ((member.IsVirtual || member.IsOverride) && member.TryGetOverriddenMember (out var overriddenMember) && HasMismatchingAttributes (member, overriddenMember))
						ReportMismatchInAttributesDiagnostic (symbolAnalysisContext, member, overriddenMember);
				}

				void CheckMatchingAttributesInInterfaces (
					SymbolAnalysisContext symbolAnalysisContext,
					INamedTypeSymbol type)
				{
					ImmutableArray<INamedTypeSymbol> interfaces = type.Interfaces;
					foreach (INamespaceOrTypeSymbol iface in interfaces) {
						var members = iface.GetMembers ();
						foreach (var member in members) {
							var implementation = type.FindImplementationForInterfaceMember (member);
							// In case the implementation is null because the user code is missing an implementation, we dont provide diagnostics.
							// The compiler will provide an error
							if (implementation != null && HasMismatchingAttributes (member, implementation))
								ReportMismatchInAttributesDiagnostic (symbolAnalysisContext, implementation, member, isInterface: true);
						}
					}

				}
			});
		}

		[Flags]
		protected enum DiagnosticTargets
		{
			MethodOrConstructor = 0x0001,
			Property = 0x0002,
			Field = 0x0004,
			Event = 0x0008,
			Class = 0x0010,
			All = MethodOrConstructor | Property | Field | Event | Class
		}

		/// <summary>
		/// Finds the symbol of the caller to the current operation, helps to find out the symbol in cases where the operation passes
		/// through a lambda or a local function.
		/// </summary>
		/// <param name="operationContext">Analyzer operation context to retrieve the current operation.</param>
		/// <param name="targets">Scope of the attribute to search for callers.</param>
		/// <returns>The symbol of the caller to the operation</returns>
		protected static ISymbol FindContainingSymbol (OperationAnalysisContext operationContext, DiagnosticTargets targets)
		{
			var parent = operationContext.Operation.Parent;
			while (parent is not null) {
				switch (parent) {
				case IAnonymousFunctionOperation lambda:
					return lambda.Symbol;

				case ILocalFunctionOperation local when targets.HasFlag (DiagnosticTargets.MethodOrConstructor):
					return local.Symbol;

				case IMethodBodyBaseOperation when targets.HasFlag (DiagnosticTargets.MethodOrConstructor):
				case IPropertyReferenceOperation when targets.HasFlag (DiagnosticTargets.Property):
				case IFieldReferenceOperation when targets.HasFlag (DiagnosticTargets.Field):
				case IEventReferenceOperation when targets.HasFlag (DiagnosticTargets.Event):
					return operationContext.ContainingSymbol;

				default:
					parent = parent.Parent;
					break;
				}
			}

			return operationContext.ContainingSymbol;
		}

		/// <summary>
		/// Creates a Requires diagnostic message based on the attribute data and RequiresDiagnosticRule.
		/// </summary>
		/// <param name="operationContext">Analyzer operation context to be able to report the diagnostic.</param>
		/// <param name="member">Information about the member that generated the diagnostic.</param>
		/// <param name="requiresAttribute">Requires attribute data to print attribute arguments.</param>
		private void ReportRequiresDiagnostic (OperationAnalysisContext operationContext, ISymbol member, AttributeData requiresAttribute)
		{
			var message = GetMessageFromAttribute (requiresAttribute);
			var url = GetUrlFromAttribute (requiresAttribute);
			operationContext.ReportDiagnostic (Diagnostic.Create (
				RequiresDiagnosticRule,
				operationContext.Operation.Syntax.GetLocation (),
				member.GetDisplayName (),
				message,
				url));
		}

		private void ReportMismatchInAttributesDiagnostic (SymbolAnalysisContext symbolAnalysisContext, ISymbol member, ISymbol baseMember, bool isInterface = false)
		{
			string message = MessageFormat.FormatRequiresAttributeMismatch (member.HasAttribute (RequiresAttributeName), isInterface, RequiresAttributeName, member.GetDisplayName (), baseMember.GetDisplayName ());
			symbolAnalysisContext.ReportDiagnostic (Diagnostic.Create (
				RequiresAttributeMismatch,
				member.Locations[0],
				message));
		}

		private bool HasMismatchingAttributes (ISymbol member1, ISymbol member2)
		{
<<<<<<< HEAD
			bool member1HasAttribute = TargetHasRequiresAttribute (member1, out _);
			bool member2HasAttribute = TargetHasRequiresAttribute (member2, out _);
=======
			bool member1HasAttribute = TargetHasRequiresAttribute (member1, true, out _);

			bool member2HasAttribute = TargetHasRequiresAttribute (member2, true, out _);

>>>>>>> 84758acb
			return member1HasAttribute ^ member2HasAttribute;
		}

		// TODO: Consider sharing with linker IsMethodInRequiresUnreferencedCodeScope method
		/// <summary>
		/// True if the source of a call is considered to be annotated with the Requires... attribute
		/// </summary>
		protected bool IsMemberInRequiresScope (ISymbol containingSymbol)
		{
			if (containingSymbol.HasAttribute (RequiresAttributeName) ||
				containingSymbol.ContainingType.HasAttribute (RequiresAttributeName)) {
				return true;
			}

			// Check also for RequiresAttribute in the associated symbol
			if (containingSymbol is IMethodSymbol { AssociatedSymbol: { } associated } && associated.HasAttribute (RequiresAttributeName))
				return true;

			return false;
		}

		// TODO: Consider sharing with linker DoesMethodRequireUnreferencedCode method
		/// <summary>
		/// True if the target of a call is considered to be annotated with the Requires... attribute
		/// </summary>
		protected bool TargetHasRequiresAttribute (ISymbol member, [NotNullWhen (returnValue: true)] out AttributeData? requiresAttribute)
		{
			return TargetHasRequiresAttribute(member, false, out requiresAttribute);
		}

		private bool TargetHasRequiresAttribute (ISymbol member, bool inheritRucForInstanceMethods, [NotNullWhen (returnValue: true)] out AttributeData? requiresAttribute)
		{
			requiresAttribute = null;
			if (member.IsStaticConstructor ()) {
				return false;
			}

			if (TryGetRequiresAttribute (member, out requiresAttribute)) {
				return true;
			}

			// Also check the containing type
			if (inheritRucForInstanceMethods || member.IsStatic || member.IsConstructor ()) {
				return TryGetRequiresAttribute (member.ContainingType, out requiresAttribute);
			}
			return false;
		}

		protected abstract string GetMessageFromAttribute (AttributeData requiresAttribute);

		public static string GetUrlFromAttribute (AttributeData? requiresAttribute)
		{
			var url = requiresAttribute?.NamedArguments.FirstOrDefault (na => na.Key == "Url").Value.Value?.ToString ();
			return MessageFormat.FormatRequiresAttributeUrlArg (url);
		}

		/// <summary>
		/// This method determines if the member has a Requires attribute and returns it in the variable requiresAttribute.
		/// </summary>
		/// <param name="member">Symbol of the member to search attribute.</param>
		/// <param name="requiresAttribute">Output variable in case of matching Requires attribute.</param>
		/// <returns>True if the member contains a Requires attribute; otherwise, returns false.</returns>
		private bool TryGetRequiresAttribute (ISymbol? member, [NotNullWhen (returnValue: true)] out AttributeData? requiresAttribute)
		{
			requiresAttribute = null;
			if (member == null)
				return false;

			foreach (var _attribute in member.GetAttributes ()) {
				if (_attribute.AttributeClass is { } attrClass &&
					attrClass.HasName (RequiresAttributeFullyQualifiedName) &&
					VerifyAttributeArguments (_attribute)) {
					requiresAttribute = _attribute;
					return true;
				}
			}

			return false;
		}

		/// <summary>
		/// This method verifies that the arguments in an attribute have certain structure.
		/// </summary>
		/// <param name="attribute">Attribute data to compare.</param>
		/// <returns>True if the validation was successfull; otherwise, returns false.</returns>
		protected abstract bool VerifyAttributeArguments (AttributeData attribute);

		/// <summary>
		/// Compares the member against a list of incompatible members, if the member exist in the list then it generates a custom diagnostic declared inside the function.
		/// </summary>
		/// <param name="operationContext">Analyzer operation context.</param>
		/// <param name="specialIncompatibleMembers">List of incompatible members.</param>
		/// <param name="member">Member to compare.</param>
		/// <returns>True if the function generated a diagnostic; otherwise, returns false</returns>
		protected virtual bool ReportSpecialIncompatibleMembersDiagnostic (OperationAnalysisContext operationContext, ImmutableArray<ISymbol> specialIncompatibleMembers, ISymbol member) => false;

		/// <summary>
		/// Creates a list of special incompatible members that can be used later on by the analyzer to generate diagnostics
		/// </summary>
		/// <param name="compilation">Compilation to search for members</param>
		/// <returns>A list of special incomptaible members</returns>
		protected virtual ImmutableArray<ISymbol> GetSpecialIncompatibleMembers (Compilation compilation) => new ImmutableArray<ISymbol> ();

		/// <summary>
		/// Verifies that the MSBuild requirements to run the analyzer are fulfilled
		/// </summary>
		/// <param name="options">Analyzer options</param>
		/// <param name="compilation">Analyzer compilation information</param>
		/// <returns>True if the requirements to run the analyzer are met; otherwise, returns false</returns>
		protected abstract bool IsAnalyzerEnabled (AnalyzerOptions options, Compilation compilation);
	}
}<|MERGE_RESOLUTION|>--- conflicted
+++ resolved
@@ -337,15 +337,10 @@
 
 		private bool HasMismatchingAttributes (ISymbol member1, ISymbol member2)
 		{
-<<<<<<< HEAD
-			bool member1HasAttribute = TargetHasRequiresAttribute (member1, out _);
-			bool member2HasAttribute = TargetHasRequiresAttribute (member2, out _);
-=======
 			bool member1HasAttribute = TargetHasRequiresAttribute (member1, true, out _);
 
 			bool member2HasAttribute = TargetHasRequiresAttribute (member2, true, out _);
 
->>>>>>> 84758acb
 			return member1HasAttribute ^ member2HasAttribute;
 		}
 
