--- conflicted
+++ resolved
@@ -245,7 +245,6 @@
 				url));
 		}
 
-<<<<<<< HEAD
 		private void ReportMismatchInAttributesDiagnostic (SymbolAnalysisContext symbolAnalysisContext, ISymbol member, ISymbol baseMember)
 		{
 			if (!member.HasAttribute (RequiresAttributeName))
@@ -266,10 +265,7 @@
 
 		private bool HasMismatchingAttributes (ISymbol member1, ISymbol member2) => member1.HasAttribute (RequiresAttributeName) ^ member2.HasAttribute (RequiresAttributeName);
 
-		protected abstract string GetMessageFromAttribute (AttributeData? requiresAssemblyFilesAttribute);
-=======
 		protected abstract string GetMessageFromAttribute (AttributeData? requiresAttribute);
->>>>>>> c739a81b
 
 		private string GetUrlFromAttribute (AttributeData? requiresAttribute)
 		{
