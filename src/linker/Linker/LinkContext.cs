//
// LinkContext.cs
//
// Author:
//   Jb Evain (jbevain@gmail.com)
//
// (C) 2006 Jb Evain
//
// Permission is hereby granted, free of charge, to any person obtaining
// a copy of this software and associated documentation files (the
// "Software"), to deal in the Software without restriction, including
// without limitation the rights to use, copy, modify, merge, publish,
// distribute, sublicense, and/or sell copies of the Software, and to
// permit persons to whom the Software is furnished to do so, subject to
// the following conditions:
//
// The above copyright notice and this permission notice shall be
// included in all copies or substantial portions of the Software.
//
// THE SOFTWARE IS PROVIDED "AS IS", WITHOUT WARRANTY OF ANY KIND,
// EXPRESS OR IMPLIED, INCLUDING BUT NOT LIMITED TO THE WARRANTIES OF
// MERCHANTABILITY, FITNESS FOR A PARTICULAR PURPOSE AND
// NONINFRINGEMENT. IN NO EVENT SHALL THE AUTHORS OR COPYRIGHT HOLDERS BE
// LIABLE FOR ANY CLAIM, DAMAGES OR OTHER LIABILITY, WHETHER IN AN ACTION
// OF CONTRACT, TORT OR OTHERWISE, ARISING FROM, OUT OF OR IN CONNECTION
// WITH THE SOFTWARE OR THE USE OR OTHER DEALINGS IN THE SOFTWARE.
//

using System;
using System.Collections.Generic;
using System.Diagnostics;
using System.IO;
using Mono.Cecil;
using Mono.Cecil.Cil;

namespace Mono.Linker
{

	public class UnintializedContextFactory
	{
		virtual public AnnotationStore CreateAnnotationStore (LinkContext context) => new AnnotationStore (context);
		virtual public MarkingHelpers CreateMarkingHelpers (LinkContext context) => new MarkingHelpers (context);
		virtual public Tracer CreateTracer (LinkContext context) => new Tracer (context);
	}

	public class LinkContext : IDisposable
	{

		readonly Pipeline _pipeline;
		AssemblyAction _coreAction;
		AssemblyAction _userAction;
		readonly Dictionary<string, AssemblyAction> _actions;
		string _outputDirectory;
		readonly Dictionary<string, string> _parameters;
		bool _linkSymbols;
		bool _keepTypeForwarderOnlyAssemblies;
		bool _ignoreUnresolved;

		readonly AssemblyResolver _resolver;

		readonly ReaderParameters _readerParameters;
		ISymbolReaderProvider _symbolReaderProvider;
		ISymbolWriterProvider _symbolWriterProvider;

		readonly AnnotationStore _annotations;
		readonly CustomAttributeSource _customAttributes;

		public Pipeline Pipeline {
			get { return _pipeline; }
		}

		public CustomAttributeSource CustomAttributes {
			get { return _customAttributes; }
		}

		public AnnotationStore Annotations {
			get { return _annotations; }
		}

		public bool DeterministicOutput { get; set; }

		public string OutputDirectory {
			get { return _outputDirectory; }
			set { _outputDirectory = value; }
		}

		public AssemblyAction CoreAction {
			get { return _coreAction; }
			set { _coreAction = value; }
		}

		public AssemblyAction UserAction {
			get { return _userAction; }
			set { _userAction = value; }
		}

		public bool LinkSymbols {
			get { return _linkSymbols; }
			set { _linkSymbols = value; }
		}

		public bool KeepTypeForwarderOnlyAssemblies {
			get { return _keepTypeForwarderOnlyAssemblies; }
			set { _keepTypeForwarderOnlyAssemblies = value; }
		}

#if FEATURE_ILLINK
		public readonly bool KeepMembersForDebugger = true;
#else
		public bool KeepMembersForDebugger { get; set; }
#endif

		public bool IgnoreUnresolved {
			get { return _ignoreUnresolved; }
			set { _ignoreUnresolved = value; }
		}

		public bool EnableReducedTracing { get; set; }

		public bool KeepUsedAttributeTypesOnly { get; set; }

		public bool KeepDependencyAttributes { get; set; }

		public bool IgnoreDescriptors { get; set; }

		public bool IgnoreSubstitutions { get; set; }

		public bool IgnoreLinkAttributes { get; set; }

		public bool StripDescriptors { get; set; }

		public bool StripSubstitutions { get; set; }

		public bool StripLinkAttributes { get; set; }

		public Dictionary<string, bool> FeatureSettings { get; private set; }

		public List<string> AttributeDefinitions { get; private set; }

		public List<PInvokeInfo> PInvokes { get; private set; }

		public string PInvokesListFile;


		public System.Collections.IDictionary Actions {
			get { return _actions; }
		}

		public AssemblyResolver Resolver {
			get { return _resolver; }
		}

		public ReaderParameters ReaderParameters {
			get { return _readerParameters; }
		}

		public ISymbolReaderProvider SymbolReaderProvider {
			get { return _symbolReaderProvider; }
			set { _symbolReaderProvider = value; }
		}

		public ISymbolWriterProvider SymbolWriterProvider {
			get { return _symbolWriterProvider; }
			set { _symbolWriterProvider = value; }
		}

		public bool LogMessages { get; set; }

		public ILogger Logger { private get; set; } = new ConsoleLogger ();

		public MarkingHelpers MarkingHelpers { get; private set; }

		public KnownMembers MarkedKnownMembers { get; private set; }

		public WarningSuppressionWriter WarningSuppressionWriter { get; private set; }

		public HashSet<uint> NoWarn { get; set; }

		public Dictionary<uint, bool> WarnAsError { get; set; }

		public bool GeneralWarnAsError { get; set; }

		public WarnVersion WarnVersion { get; set; }

		public bool OutputWarningSuppressions { get; set; }

		public UnconditionalSuppressMessageAttributeState Suppressions { get; set; }

		public Tracer Tracer { get; private set; }

		public IReflectionPatternRecorder ReflectionPatternRecorder { get; set; }

#if !FEATURE_ILLINK
		public string[] ExcludedFeatures { get; set; }
#endif
		public CodeOptimizationsSettings Optimizations { get; set; }

		public bool AddReflectionAnnotations { get; set; }

		public string AssemblyListFile { get; set; }

		public LinkContext (Pipeline pipeline)
			: this (pipeline, new AssemblyResolver ())
		{
		}

		public LinkContext (Pipeline pipeline, AssemblyResolver resolver)
			: this (pipeline, resolver, new ReaderParameters {
				AssemblyResolver = resolver
			}, new UnintializedContextFactory ())
		{
		}

		public LinkContext (Pipeline pipeline, AssemblyResolver resolver, ReaderParameters readerParameters, UnintializedContextFactory factory)
		{
			_pipeline = pipeline;
			_resolver = resolver;
			_resolver.Context = this;
			_actions = new Dictionary<string, AssemblyAction> ();
			_parameters = new Dictionary<string, string> (StringComparer.Ordinal);
			_readerParameters = readerParameters;
			_customAttributes = new CustomAttributeSource ();

			SymbolReaderProvider = new DefaultSymbolReaderProvider (false);

			if (factory == null)
				throw new ArgumentNullException (nameof (factory));

			_annotations = factory.CreateAnnotationStore (this);
			MarkingHelpers = factory.CreateMarkingHelpers (this);
			Tracer = factory.CreateTracer (this);
			ReflectionPatternRecorder = new LoggingReflectionPatternRecorder (this);
			MarkedKnownMembers = new KnownMembers ();
			StripDescriptors = true;
			StripSubstitutions = true;
			StripLinkAttributes = true;
			PInvokes = new List<PInvokeInfo> ();
			Suppressions = new UnconditionalSuppressMessageAttributeState (this);
			NoWarn = new HashSet<uint> ();
			GeneralWarnAsError = false;
			WarnAsError = new Dictionary<uint, bool> ();
			WarnVersion = WarnVersion.Latest;

			// See https://github.com/mono/linker/issues/612
			const CodeOptimizations defaultOptimizations =
				CodeOptimizations.BeforeFieldInit |
				CodeOptimizations.OverrideRemoval |
				CodeOptimizations.UnusedInterfaces |
				CodeOptimizations.IPConstantPropagation;

			Optimizations = new CodeOptimizationsSettings (defaultOptimizations);
		}

		public void SetFeatureValue (string feature, bool value)
		{
			Debug.Assert (!String.IsNullOrEmpty (feature));
			if (FeatureSettings == null) {
				FeatureSettings = new Dictionary<string, bool> { { feature, value } };
				return;
			}

			FeatureSettings[feature] = value;
		}

		public void AddAttributeDefinitionFile (string file)
		{
			if (AttributeDefinitions == null) {
				AttributeDefinitions = new List<string> { file };
				return;
			}

			if (AttributeDefinitions.Contains (file))
				return;

			AttributeDefinitions.Add (file);
		}

		public TypeDefinition GetType (string fullName)
		{
			int pos = fullName.IndexOf (",");
			fullName = TypeReferenceExtensions.ToCecilName (fullName);
			if (pos == -1) {
				foreach (AssemblyDefinition asm in GetAssemblies ()) {
					var type = asm.MainModule.GetType (fullName);
					if (type != null)
						return type;
				}

				return null;
			}

			string asmname = fullName.Substring (pos + 1);
			fullName = fullName.Substring (0, pos);
			AssemblyDefinition assembly = Resolve (AssemblyNameReference.Parse (asmname));
			return assembly.MainModule.GetType (fullName);
		}

		public AssemblyDefinition Resolve (string name)
		{
			if (File.Exists (name)) {
				try {
					return _resolver.ResolveFromPath (name, _readerParameters);
				} catch (Exception e) {
					throw new AssemblyResolutionException (new AssemblyNameReference (name, new Version ()), e);
				}
			}

			return Resolve (new AssemblyNameReference (name, new Version ()));
		}

		public AssemblyDefinition Resolve (IMetadataScope scope)
		{
			AssemblyNameReference reference = GetReference (scope);
			try {
				AssemblyDefinition assembly = _resolver.Resolve (reference, _readerParameters);

				if (assembly != null)
					RegisterAssembly (assembly);

				return assembly;
			} catch (Exception e) when (!(e is AssemblyResolutionException)) {
				throw new AssemblyResolutionException (reference, e);
			}
		}

		public void RegisterAssembly (AssemblyDefinition assembly)
		{
			if (SeenFirstTime (assembly)) {
				SafeReadSymbols (assembly);
				SetDefaultAction (assembly);
			}
		}

		protected bool SeenFirstTime (AssemblyDefinition assembly)
		{
			return !_annotations.HasAction (assembly);
		}

		public virtual void SafeReadSymbols (AssemblyDefinition assembly)
		{
			if (assembly.MainModule.HasSymbols)
				return;

			if (_symbolReaderProvider == null)
				throw new ArgumentNullException (nameof (_symbolReaderProvider));

			try {
				var symbolReader = _symbolReaderProvider.GetSymbolReader (
					assembly.MainModule,
					_resolver.GetAssemblyFileName (assembly));

				if (symbolReader == null)
					return;

				try {
					assembly.MainModule.ReadSymbols (symbolReader);
				} catch {
					symbolReader.Dispose ();
					return;
				}

				// Add symbol reader to annotations only if we have successfully read it
				_annotations.AddSymbolReader (assembly, symbolReader);
			} catch { }
		}

		public virtual ICollection<AssemblyDefinition> ResolveReferences (AssemblyDefinition assembly)
		{
			List<AssemblyDefinition> references = new List<AssemblyDefinition> ();
			if (assembly == null)
				return references;

			foreach (AssemblyNameReference reference in assembly.MainModule.AssemblyReferences) {
				try {
					AssemblyDefinition definition = Resolve (reference);
					if (definition != null)
						references.Add (definition);
				} catch (Exception e) {
					throw new LinkerFatalErrorException (MessageContainer.CreateErrorMessage ($"Assembly '{assembly.FullName}' reference '{reference.FullName}' could not be resolved", 1009), e);
				}
			}
			return references;
		}

		static AssemblyNameReference GetReference (IMetadataScope scope)
		{
			AssemblyNameReference reference;
			if (scope is ModuleDefinition moduleDefinition) {
				AssemblyDefinition asm = moduleDefinition.Assembly;
				reference = asm.Name;
			} else
				reference = (AssemblyNameReference) scope;

			return reference;
		}

		public void SetAction (AssemblyDefinition assembly, AssemblyAction defaultAction)
		{
			RegisterAssembly (assembly);

			if (!_actions.TryGetValue (assembly.Name.Name, out AssemblyAction action))
				action = defaultAction;

			Annotations.SetAction (assembly, action);
		}

		protected void SetDefaultAction (AssemblyDefinition assembly)
		{
			AssemblyNameDefinition name = assembly.Name;

			if (_actions.TryGetValue (name.Name, out AssemblyAction action)) {
			} else if (IsCore (name)) {
				action = _coreAction;
			} else {
				action = _userAction;
			}

			_annotations.SetAction (assembly, action);
		}

		public static bool IsCore (AssemblyNameReference name)
		{
			switch (name.Name) {
			case "mscorlib":
			case "Accessibility":
			case "Mono.Security":
			// WPF
			case "PresentationFramework":
			case "PresentationCore":
			case "WindowsBase":
			case "UIAutomationProvider":
			case "UIAutomationTypes":
			case "PresentationUI":
			case "ReachFramework":
			case "netstandard":
				return true;
			default:
				return name.Name.StartsWith ("System")
					|| name.Name.StartsWith ("Microsoft");
			}
		}

		public virtual AssemblyDefinition[] GetAssemblies ()
		{
			var cache = _resolver.AssemblyCache;
			AssemblyDefinition[] asms = new AssemblyDefinition[cache.Count];
			cache.Values.CopyTo (asms, 0);
			return asms;
		}

		public AssemblyDefinition GetLoadedAssembly (string name)
		{
			if (_resolver.AssemblyCache.TryGetValue (name, out var ad))
				return ad;

			return null;
		}

		public void SetCustomData (string key, string value)
		{
			_parameters[key] = value;
		}

		public bool HasCustomData (string key)
		{
			return _parameters.ContainsKey (key);
		}

		public bool TryGetCustomData (string key, out string value)
		{
			return _parameters.TryGetValue (key, out value);
		}

		public void Dispose ()
		{
			_resolver.Dispose ();
		}

#if !FEATURE_ILLINK
		public bool IsFeatureExcluded (string featureName)
		{
			return ExcludedFeatures != null && Array.IndexOf (ExcludedFeatures, featureName) >= 0;
		}
#endif

		public bool IsOptimizationEnabled (CodeOptimizations optimization, MemberReference context)
		{
			return Optimizations.IsEnabled (optimization, context?.Module.Assembly);
		}

		public bool IsOptimizationEnabled (CodeOptimizations optimization, AssemblyDefinition context)
		{
			return Optimizations.IsEnabled (optimization, context);
		}

		public void LogMessage (MessageContainer message)
		{
			if (!LogMessages || message == MessageContainer.Empty)
				return;

			if (message.Category == MessageCategory.Warning &&
				NoWarn.Contains ((uint) message.Code)) {
				// This warning was turned off by --nowarn.
				return;
			}

			// Note: message.Version is nullable. The comparison is false if it is null.
			// Unversioned warnings are not controlled by WarnVersion.
			// Error messages are guaranteed to only have a version if they were created for a warning due to warnaserror.
			if ((message.Category == MessageCategory.Warning || message.Category == MessageCategory.Error) &&
				message.Version > WarnVersion) {
				// This warning was turned off by --warn.
				return;
			}

			if (OutputWarningSuppressions && message.Category == MessageCategory.Warning && message.Origin?.MemberDefinition != null)
				WarningSuppressionWriter.AddWarning (message.Code.Value, message.Origin?.MemberDefinition);

			Logger?.LogMessage (message);
		}

		public void LogMessage (string message)
		{
			if (!LogMessages)
				return;

			LogMessage (MessageContainer.CreateInfoMessage (message));
		}

		public void LogDiagnostic (string message)
		{
			if (!LogMessages)
				return;

			LogMessage (MessageContainer.CreateDiagnosticMessage (message));
		}


		/// <summary>
		/// Display a warning message to the end user.
		/// This API is used for warnings defined in the linker, not by custom steps. Warning
		/// versions are inferred from the code, and every warning that we define is versioned.
		/// </summary>
		/// <param name="text">Humanly readable message describing the warning</param>
		/// <param name="code">Unique warning ID. Please see https://github.com/mono/linker/blob/master/doc/error-codes.md for the list of warnings and possibly add a new one</param>
		/// <param name="origin">Filename or member where the warning is coming from</param>
		/// <param name="subcategory">Optionally, further categorize this warning</param>
		/// <returns>New MessageContainer of 'Warning' category</returns>
		public void LogWarning (string text, int code, MessageOrigin origin, string subcategory = MessageSubCategory.None)
		{
			if (!LogMessages)
				return;

			var version = GetWarningVersion (code);

			if ((GeneralWarnAsError && (!WarnAsError.TryGetValue ((uint) code, out var warnAsError) || warnAsError)) ||
				(!GeneralWarnAsError && (WarnAsError.TryGetValue ((uint) code, out warnAsError) && warnAsError))) {
				LogError (text, code, subcategory, origin, isWarnAsError: true, version: version);
				return;
			}

			var warning = MessageContainer.CreateWarningMessage (this, text, code, origin, subcategory, version);
			LogMessage (warning);
		}

		/// <summary>
		/// Display a warning message to the end user.
		/// This API is used for warnings defined in the linker, not by custom steps. Warning
		/// versions are inferred from the code, and every warning that we define is versioned.
		/// </summary>
		/// <param name="text">Humanly readable message describing the warning</param>
		/// <param name="code">Unique warning ID. Please see https://github.com/mono/linker/blob/master/doc/error-codes.md for the list of warnings and possibly add a new one</param>
		/// <param name="origin">Type or member where the warning is coming from</param>
		/// <param name="subcategory">Optionally, further categorize this warning</param>
		/// <returns>New MessageContainer of 'Warning' category</returns>
		public void LogWarning (string text, int code, IMemberDefinition origin, int? ilOffset = null, string subcategory = MessageSubCategory.None)
		{
			MessageOrigin _origin = new MessageOrigin (origin, ilOffset);
			LogWarning (text, code, _origin, subcategory);
		}

		/// <summary>
		/// Display a warning message to the end user.
		/// This API is used for warnings defined in the linker, not by custom steps. Warning
		/// versions are inferred from the code, and every warning that we define is versioned.
		/// </summary>
		/// <param name="text">Humanly readable message describing the warning</param>
		/// <param name="code">Unique warning ID. Please see https://github.com/mono/linker/blob/master/doc/error-codes.md for the list of warnings and possibly add a new one</param>
		/// <param name="origin">Filename where the warning is coming from</param>
		/// <param name="subcategory">Optionally, further categorize this warning</param>
		/// <returns>New MessageContainer of 'Warning' category</returns>
		public void LogWarning (string text, int code, string origin, string subcategory = MessageSubCategory.None)
		{
			MessageOrigin _origin = new MessageOrigin (origin);
			LogWarning (text, code, _origin, subcategory);
		}

		/// <summary>
		/// Display an error message to the end user.
		/// </summary>
		/// <param name="text">Humanly readable message describing the error</param>
		/// <param name="code">Unique error ID. Please see https://github.com/mono/linker/blob/master/doc/error-codes.md for the list of errors and possibly add a new one</param>
		/// <param name="subcategory">Optionally, further categorize this error</param>
		/// <param name="origin">Filename, line, and column where the error was found</param>
		/// <returns>New MessageContainer of 'Error' category</returns>
		public void LogError (string text, int code, string subcategory = MessageSubCategory.None, MessageOrigin? origin = null, bool isWarnAsError = false, WarnVersion? version = null)
		{
			if (!LogMessages)
				return;

			var error = MessageContainer.CreateErrorMessage (text, code, subcategory, origin, isWarnAsError, version);
			LogMessage (error);
		}

		public bool IsWarningSuppressed (int warningCode, MessageOrigin origin)
		{
			if (Suppressions == null)
				return false;

			return Suppressions.IsSuppressed (warningCode, origin, out _);
		}

<<<<<<< HEAD
		public void SetWarningSuppressionWriter (WarningSuppressionWriterFileOutputKind fileOutputKind)
		{
			WarningSuppressionWriter = new WarningSuppressionWriter (this, fileOutputKind);
=======
		public static WarnVersion GetWarningVersion (int code)
		{
			// This should return an increasing WarnVersion for new warning waves.
			return WarnVersion.ILLink5;
>>>>>>> 8224c725
		}
	}

	public class CodeOptimizationsSettings
	{
		readonly Dictionary<string, CodeOptimizations> perAssembly = new Dictionary<string, CodeOptimizations> ();

		public CodeOptimizationsSettings (CodeOptimizations globalOptimizations)
		{
			Global = globalOptimizations;
		}

		public CodeOptimizations Global { get; set; }

		internal bool IsEnabled (CodeOptimizations optimizations, AssemblyDefinition context)
		{
			return IsEnabled (optimizations, context?.Name.Name);
		}

		public bool IsEnabled (CodeOptimizations optimizations, string assemblyName)
		{
			// Only one bit is set
			Debug.Assert (optimizations != 0 && (optimizations & (optimizations - 1)) == 0);

			if (perAssembly.Count > 0 &&
				perAssembly.TryGetValue (assemblyName, out CodeOptimizations assembly)) {
				return (assembly & optimizations) != 0;
			}

			return (Global & optimizations) != 0;
		}

		public void Enable (CodeOptimizations optimizations, string assemblyContext = null)
		{
			if (assemblyContext == null) {
				Global |= optimizations;
				return;
			}

			if (!perAssembly.ContainsKey (assemblyContext)) {
				perAssembly.Add (assemblyContext, optimizations);
				return;
			}

			perAssembly[assemblyContext] |= optimizations;
		}

		public void Disable (CodeOptimizations optimizations, string assemblyContext = null)
		{
			if (assemblyContext == null) {
				Global &= ~optimizations;
				return;
			}

			if (!perAssembly.ContainsKey (assemblyContext)) {
				perAssembly.Add (assemblyContext, 0);
				return;
			}

			perAssembly[assemblyContext] &= ~optimizations;
		}
	}

	[Flags]
	public enum CodeOptimizations
	{
		BeforeFieldInit = 1 << 0,

		/// <summary>
		/// Option to disable removal of overrides of virtual methods when a type is never instantiated
		///
		/// Being able to disable this optimization is helpful when trying to troubleshoot problems caused by types created via reflection or from native
		/// that do not get an instance constructor marked.
		/// </summary>
		OverrideRemoval = 1 << 1,

		/// <summary>
		/// Option to disable delaying marking of instance methods until an instance of that type could exist
		/// </summary>
		UnreachableBodies = 1 << 2,

		/// <summary>
		/// Option to remove .interfaceimpl for interface types that are not used
		/// </summary>
		UnusedInterfaces = 1 << 3,

		/// <summary>
		/// Option to do interprocedural constant propagation on return values
		/// </summary>
		IPConstantPropagation = 1 << 4,

		/// <summary>
		/// Devirtualizes methods and seals types
		/// </summary>
		Sealer = 1 << 5
	}
}<|MERGE_RESOLUTION|>--- conflicted
+++ resolved
@@ -620,16 +620,15 @@
 			return Suppressions.IsSuppressed (warningCode, origin, out _);
 		}
 
-<<<<<<< HEAD
-		public void SetWarningSuppressionWriter (WarningSuppressionWriterFileOutputKind fileOutputKind)
-		{
-			WarningSuppressionWriter = new WarningSuppressionWriter (this, fileOutputKind);
-=======
 		public static WarnVersion GetWarningVersion (int code)
 		{
 			// This should return an increasing WarnVersion for new warning waves.
 			return WarnVersion.ILLink5;
->>>>>>> 8224c725
+		}
+
+		public void SetWarningSuppressionWriter (WarningSuppressionWriterFileOutputKind fileOutputKind)
+		{
+			WarningSuppressionWriter = new WarningSuppressionWriter (this, fileOutputKind);
 		}
 	}
 
