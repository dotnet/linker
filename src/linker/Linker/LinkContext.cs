//
// LinkContext.cs
//
// Author:
//   Jb Evain (jbevain@gmail.com)
//
// (C) 2006 Jb Evain
//
// Permission is hereby granted, free of charge, to any person obtaining
// a copy of this software and associated documentation files (the
// "Software"), to deal in the Software without restriction, including
// without limitation the rights to use, copy, modify, merge, publish,
// distribute, sublicense, and/or sell copies of the Software, and to
// permit persons to whom the Software is furnished to do so, subject to
// the following conditions:
//
// The above copyright notice and this permission notice shall be
// included in all copies or substantial portions of the Software.
//
// THE SOFTWARE IS PROVIDED "AS IS", WITHOUT WARRANTY OF ANY KIND,
// EXPRESS OR IMPLIED, INCLUDING BUT NOT LIMITED TO THE WARRANTIES OF
// MERCHANTABILITY, FITNESS FOR A PARTICULAR PURPOSE AND
// NONINFRINGEMENT. IN NO EVENT SHALL THE AUTHORS OR COPYRIGHT HOLDERS BE
// LIABLE FOR ANY CLAIM, DAMAGES OR OTHER LIABILITY, WHETHER IN AN ACTION
// OF CONTRACT, TORT OR OTHERWISE, ARISING FROM, OUT OF OR IN CONNECTION
// WITH THE SOFTWARE OR THE USE OR OTHER DEALINGS IN THE SOFTWARE.
//

using System;
using System.Collections.Generic;
using System.Diagnostics;
using System.IO;
using Mono.Cecil;
using Mono.Cecil.Cil;

namespace Mono.Linker
{

	public class UnintializedContextFactory
	{
		virtual public AnnotationStore CreateAnnotationStore (LinkContext context) => new AnnotationStore (context);
		virtual public MarkingHelpers CreateMarkingHelpers (LinkContext context) => new MarkingHelpers (context);
		virtual public Tracer CreateTracer (LinkContext context) => new Tracer (context);
	}

	public class LinkContext : IDisposable
	{

		readonly Pipeline _pipeline;
		AssemblyAction _coreAction;
		AssemblyAction _userAction;
		readonly Dictionary<string, AssemblyAction> _actions;
		string _outputDirectory;
		readonly Dictionary<string, string> _parameters;
		bool _linkSymbols;
		bool _keepTypeForwarderOnlyAssemblies;
		bool _ignoreUnresolved;

		readonly AssemblyResolver _resolver;

		readonly ReaderParameters _readerParameters;
		ISymbolReaderProvider _symbolReaderProvider;
		ISymbolWriterProvider _symbolWriterProvider;

		readonly AnnotationStore _annotations;
		readonly CustomAttributeSource _customAttributes;

		public Pipeline Pipeline {
			get { return _pipeline; }
		}

		public CustomAttributeSource CustomAttributes {
			get { return _customAttributes; }
		}

		public AnnotationStore Annotations {
			get { return _annotations; }
		}

		public bool DeterministicOutput { get; set; }

		public string OutputDirectory {
			get { return _outputDirectory; }
			set { _outputDirectory = value; }
		}

		public AssemblyAction CoreAction {
			get { return _coreAction; }
			set { _coreAction = value; }
		}

		public AssemblyAction UserAction {
			get { return _userAction; }
			set { _userAction = value; }
		}

		public bool LinkSymbols {
			get { return _linkSymbols; }
			set { _linkSymbols = value; }
		}

		public bool KeepTypeForwarderOnlyAssemblies {
			get { return _keepTypeForwarderOnlyAssemblies; }
			set { _keepTypeForwarderOnlyAssemblies = value; }
		}

#if FEATURE_ILLINK
		public readonly bool KeepMembersForDebugger = true;
#else
		public bool KeepMembersForDebugger { get; set; }
#endif

		public bool IgnoreUnresolved {
			get { return _ignoreUnresolved; }
			set { _ignoreUnresolved = value; }
		}

		public bool EnableReducedTracing { get; set; }

		public bool KeepUsedAttributeTypesOnly { get; set; }

		public bool KeepDependencyAttributes { get; set; }

		public bool IgnoreDescriptors { get; set; }

		public bool IgnoreSubstitutions { get; set; }

		public bool IgnoreLinkAttributes { get; set; }

		public bool StripDescriptors { get; set; }

		public bool StripSubstitutions { get; set; }

		public bool StripLinkAttributes { get; set; }

		public Dictionary<string, bool> FeatureSettings { get; private set; }

		public List<string> AttributeDefinitions { get; private set; }

		public List<PInvokeInfo> PInvokes { get; private set; }

		public string PInvokesListFile;


		public System.Collections.IDictionary Actions {
			get { return _actions; }
		}

		public AssemblyResolver Resolver {
			get { return _resolver; }
		}

		public ReaderParameters ReaderParameters {
			get { return _readerParameters; }
		}

		public ISymbolReaderProvider SymbolReaderProvider {
			get { return _symbolReaderProvider; }
			set { _symbolReaderProvider = value; }
		}

		public ISymbolWriterProvider SymbolWriterProvider {
			get { return _symbolWriterProvider; }
			set { _symbolWriterProvider = value; }
		}

		public bool LogMessages { get; set; }

		public ILogger Logger { private get; set; } = new ConsoleLogger ();

		public MarkingHelpers MarkingHelpers { get; private set; }

		public KnownMembers MarkedKnownMembers { get; private set; }

		public WarningSuppressionWriter WarningSuppressionWriter { get; }

		public HashSet<uint> NoWarn { get; set; }

		public Dictionary<uint, bool> WarnAsError { get; set; }

		public bool GeneralWarnAsError { get; set; }

		public WarnVersion WarnVersion { get; set; }

		public bool OutputWarningSuppressions { get; set; }

		public UnconditionalSuppressMessageAttributeState Suppressions { get; set; }

		public Tracer Tracer { get; private set; }

		public IReflectionPatternRecorder ReflectionPatternRecorder { get; set; }

#if !FEATURE_ILLINK
		public string[] ExcludedFeatures { get; set; }
#endif
		public CodeOptimizationsSettings Optimizations { get; set; }

		public bool AddReflectionAnnotations { get; set; }

		public string AssemblyListFile { get; set; }

		public LinkContext (Pipeline pipeline)
			: this (pipeline, new AssemblyResolver ())
		{
		}

		public LinkContext (Pipeline pipeline, AssemblyResolver resolver)
			: this (pipeline, resolver, new ReaderParameters {
				AssemblyResolver = resolver
			}, new UnintializedContextFactory ())
		{
		}

		public LinkContext (Pipeline pipeline, AssemblyResolver resolver, ReaderParameters readerParameters, UnintializedContextFactory factory)
		{
			_pipeline = pipeline;
			_resolver = resolver;
			_resolver.Context = this;
			_actions = new Dictionary<string, AssemblyAction> ();
			_parameters = new Dictionary<string, string> (StringComparer.Ordinal);
			_readerParameters = readerParameters;
			_customAttributes = new CustomAttributeSource ();

			SymbolReaderProvider = new DefaultSymbolReaderProvider (false);

			if (factory == null)
				throw new ArgumentNullException (nameof (factory));

			_annotations = factory.CreateAnnotationStore (this);
			MarkingHelpers = factory.CreateMarkingHelpers (this);
			Tracer = factory.CreateTracer (this);
			ReflectionPatternRecorder = new LoggingReflectionPatternRecorder (this);
			MarkedKnownMembers = new KnownMembers ();
			StripDescriptors = true;
			StripSubstitutions = true;
			StripLinkAttributes = true;
			PInvokes = new List<PInvokeInfo> ();
			Suppressions = new UnconditionalSuppressMessageAttributeState (this);
			WarningSuppressionWriter = new WarningSuppressionWriter (this);
			NoWarn = new HashSet<uint> ();
			GeneralWarnAsError = false;
			WarnAsError = new Dictionary<uint, bool> ();
			WarnVersion = WarnVersion.Latest;

			// See https://github.com/mono/linker/issues/612
			const CodeOptimizations defaultOptimizations =
				CodeOptimizations.BeforeFieldInit |
				CodeOptimizations.OverrideRemoval |
				CodeOptimizations.UnusedInterfaces |
				CodeOptimizations.IPConstantPropagation;

			Optimizations = new CodeOptimizationsSettings (defaultOptimizations);
		}

		public void SetFeatureValue (string feature, bool value)
		{
			Debug.Assert (!String.IsNullOrEmpty (feature));
			if (FeatureSettings == null) {
				FeatureSettings = new Dictionary<string, bool> { { feature, value } };
				return;
			}

			FeatureSettings[feature] = value;
		}

		public void AddAttributeDefinitionFile (string file)
		{
			if (AttributeDefinitions == null) {
				AttributeDefinitions = new List<string> { file };
				return;
			}

			if (AttributeDefinitions.Contains (file))
				return;

			AttributeDefinitions.Add (file);
		}

		public TypeDefinition GetType (string fullName)
		{
			int pos = fullName.IndexOf (",");
			fullName = TypeReferenceExtensions.ToCecilName (fullName);
			if (pos == -1) {
				foreach (AssemblyDefinition asm in GetAssemblies ()) {
					var type = asm.MainModule.GetType (fullName);
					if (type != null)
						return type;
				}

				return null;
			}

			string asmname = fullName.Substring (pos + 1);
			fullName = fullName.Substring (0, pos);
			AssemblyDefinition assembly = Resolve (AssemblyNameReference.Parse (asmname));
			return assembly.MainModule.GetType (fullName);
		}

		public AssemblyDefinition Resolve (string name)
		{
			if (File.Exists (name)) {
				try {
					return _resolver.ResolveFromPath (name, _readerParameters);
				} catch (Exception e) {
					throw new AssemblyResolutionException (new AssemblyNameReference (name, new Version ()), e);
				}
			}

			return Resolve (new AssemblyNameReference (name, new Version ()));
		}

		public AssemblyDefinition Resolve (IMetadataScope scope)
		{
			AssemblyNameReference reference = GetReference (scope);
			try {
				AssemblyDefinition assembly = _resolver.Resolve (reference, _readerParameters);

				if (assembly != null)
					RegisterAssembly (assembly);

				return assembly;
			} catch (Exception e) when (!(e is AssemblyResolutionException)) {
				throw new AssemblyResolutionException (reference, e);
			}
		}

		public void RegisterAssembly (AssemblyDefinition assembly)
		{
			if (SeenFirstTime (assembly)) {
				SafeReadSymbols (assembly);
				SetDefaultAction (assembly);
			}
		}

		protected bool SeenFirstTime (AssemblyDefinition assembly)
		{
			return !_annotations.HasAction (assembly);
		}

		public virtual void SafeReadSymbols (AssemblyDefinition assembly)
		{
			if (assembly.MainModule.HasSymbols)
				return;

			if (_symbolReaderProvider == null)
				throw new ArgumentNullException (nameof (_symbolReaderProvider));

			try {
				var symbolReader = _symbolReaderProvider.GetSymbolReader (
					assembly.MainModule,
					_resolver.GetAssemblyFileName (assembly));

				if (symbolReader == null)
					return;

				try {
					assembly.MainModule.ReadSymbols (symbolReader);
				} catch {
					symbolReader.Dispose ();
					return;
				}

				// Add symbol reader to annotations only if we have successfully read it
				_annotations.AddSymbolReader (assembly, symbolReader);
			} catch { }
		}

		public virtual ICollection<AssemblyDefinition> ResolveReferences (AssemblyDefinition assembly)
		{
			List<AssemblyDefinition> references = new List<AssemblyDefinition> ();
			if (assembly == null)
				return references;

			foreach (AssemblyNameReference reference in assembly.MainModule.AssemblyReferences) {
				try {
					AssemblyDefinition definition = Resolve (reference);
					if (definition != null)
						references.Add (definition);
				} catch (Exception e) {
					throw new LinkerFatalErrorException (MessageContainer.CreateErrorMessage ($"Assembly '{assembly.FullName}' reference '{reference.FullName}' could not be resolved", 1009), e);
				}
			}
			return references;
		}

		static AssemblyNameReference GetReference (IMetadataScope scope)
		{
			AssemblyNameReference reference;
			if (scope is ModuleDefinition moduleDefinition) {
				AssemblyDefinition asm = moduleDefinition.Assembly;
				reference = asm.Name;
			} else
				reference = (AssemblyNameReference) scope;

			return reference;
		}

		public void SetAction (AssemblyDefinition assembly, AssemblyAction defaultAction)
		{
			RegisterAssembly (assembly);

			if (!_actions.TryGetValue (assembly.Name.Name, out AssemblyAction action))
				action = defaultAction;

			Annotations.SetAction (assembly, action);
		}

		protected void SetDefaultAction (AssemblyDefinition assembly)
		{
			AssemblyNameDefinition name = assembly.Name;

			if (_actions.TryGetValue (name.Name, out AssemblyAction action)) {
			} else if (IsCore (name)) {
				action = _coreAction;
			} else {
				action = _userAction;
			}

			_annotations.SetAction (assembly, action);
		}

		public static bool IsCore (AssemblyNameReference name)
		{
			switch (name.Name) {
			case "mscorlib":
			case "Accessibility":
			case "Mono.Security":
			// WPF
			case "PresentationFramework":
			case "PresentationCore":
			case "WindowsBase":
			case "UIAutomationProvider":
			case "UIAutomationTypes":
			case "PresentationUI":
			case "ReachFramework":
			case "netstandard":
				return true;
			default:
				return name.Name.StartsWith ("System")
					|| name.Name.StartsWith ("Microsoft");
			}
		}

		public virtual AssemblyDefinition[] GetAssemblies ()
		{
			var cache = _resolver.AssemblyCache;
			AssemblyDefinition[] asms = new AssemblyDefinition[cache.Count];
			cache.Values.CopyTo (asms, 0);
			return asms;
		}

		public AssemblyDefinition GetLoadedAssembly (string name)
		{
			if (_resolver.AssemblyCache.TryGetValue (name, out var ad))
				return ad;

			return null;
		}

		public void SetCustomData (string key, string value)
		{
			_parameters[key] = value;
		}

		public bool HasCustomData (string key)
		{
			return _parameters.ContainsKey (key);
		}

		public bool TryGetCustomData (string key, out string value)
		{
			return _parameters.TryGetValue (key, out value);
		}

		public void Dispose ()
		{
			_resolver.Dispose ();
		}

#if !FEATURE_ILLINK
		public bool IsFeatureExcluded (string featureName)
		{
			return ExcludedFeatures != null && Array.IndexOf (ExcludedFeatures, featureName) >= 0;
		}
#endif

		public bool IsOptimizationEnabled (CodeOptimizations optimization, MemberReference context)
		{
			return Optimizations.IsEnabled (optimization, context?.Module.Assembly);
		}

		public bool IsOptimizationEnabled (CodeOptimizations optimization, AssemblyDefinition context)
		{
			return Optimizations.IsEnabled (optimization, context);
		}

		public void LogMessage (MessageContainer message)
		{
			if (message == MessageContainer.Empty)
				return;

			if ((message.Category == MessageCategory.Diagnostic ||
				message.Category == MessageCategory.Info) && !LogMessages)
				return;

			if (message.Category == MessageCategory.Warning &&
				NoWarn.Contains ((uint) message.Code)) {
				// This warning was turned off by --nowarn.
				return;
			}

			// Note: message.Version is nullable. The comparison is false if it is null.
			// Unversioned warnings are not controlled by WarnVersion.
			// Error messages are guaranteed to only have a version if they were created for a warning due to warnaserror.
			if ((message.Category == MessageCategory.Warning || message.Category == MessageCategory.Error) &&
				message.Version > WarnVersion) {
				// This warning was turned off by --warn.
				return;
			}

			if (OutputWarningSuppressions && message.Category == MessageCategory.Warning && message.Origin?.MemberDefinition != null)
				WarningSuppressionWriter.AddWarning (message.Code.Value, message.Origin?.MemberDefinition);

			Logger?.LogMessage (message);
		}

		public void LogMessage (string message)
		{
			if (!LogMessages)
				return;

			LogMessage (MessageContainer.CreateInfoMessage (message));
		}

		public void LogDiagnostic (string message)
		{
			if (!LogMessages)
				return;

			LogMessage (MessageContainer.CreateDiagnosticMessage (message));
		}


		/// <summary>
		/// Display a warning message to the end user.
		/// This API is used for warnings defined in the linker, not by custom steps. Warning
		/// versions are inferred from the code, and every warning that we define is versioned.
		/// </summary>
		/// <param name="text">Humanly readable message describing the warning</param>
		/// <param name="code">Unique warning ID. Please see https://github.com/mono/linker/blob/master/doc/error-codes.md for the list of warnings and possibly add a new one</param>
		/// <param name="origin">Filename or member where the warning is coming from</param>
		/// <param name="subcategory">Optionally, further categorize this warning</param>
		/// <returns>New MessageContainer of 'Warning' category</returns>
		public void LogWarning (string text, int code, MessageOrigin origin, string subcategory = MessageSubCategory.None)
		{
<<<<<<< HEAD
			var warning = MessageContainer.CreateWarningMessage (this, text, code, origin, subcategory);
=======
			if (!LogMessages)
				return;

			var version = GetWarningVersion (code);

			if ((GeneralWarnAsError && (!WarnAsError.TryGetValue ((uint) code, out var warnAsError) || warnAsError)) ||
				(!GeneralWarnAsError && (WarnAsError.TryGetValue ((uint) code, out warnAsError) && warnAsError))) {
				LogError (text, code, subcategory, origin, isWarnAsError: true, version: version);
				return;
			}

			var warning = MessageContainer.CreateWarningMessage (this, text, code, origin, subcategory, version);
>>>>>>> 7c9b8060
			LogMessage (warning);
		}

		/// <summary>
		/// Display a warning message to the end user.
		/// This API is used for warnings defined in the linker, not by custom steps. Warning
		/// versions are inferred from the code, and every warning that we define is versioned.
		/// </summary>
		/// <param name="text">Humanly readable message describing the warning</param>
		/// <param name="code">Unique warning ID. Please see https://github.com/mono/linker/blob/master/doc/error-codes.md for the list of warnings and possibly add a new one</param>
		/// <param name="origin">Type or member where the warning is coming from</param>
		/// <param name="subcategory">Optionally, further categorize this warning</param>
		/// <returns>New MessageContainer of 'Warning' category</returns>
		public void LogWarning (string text, int code, IMemberDefinition origin, int? ilOffset = null, string subcategory = MessageSubCategory.None)
		{
			MessageOrigin _origin = new MessageOrigin (origin, ilOffset);
			LogWarning (text, code, _origin, subcategory);
		}

		/// <summary>
		/// Display a warning message to the end user.
		/// This API is used for warnings defined in the linker, not by custom steps. Warning
		/// versions are inferred from the code, and every warning that we define is versioned.
		/// </summary>
		/// <param name="text">Humanly readable message describing the warning</param>
		/// <param name="code">Unique warning ID. Please see https://github.com/mono/linker/blob/master/doc/error-codes.md for the list of warnings and possibly add a new one</param>
		/// <param name="origin">Filename where the warning is coming from</param>
		/// <param name="subcategory">Optionally, further categorize this warning</param>
		/// <returns>New MessageContainer of 'Warning' category</returns>
		public void LogWarning (string text, int code, string origin, string subcategory = MessageSubCategory.None)
		{
			MessageOrigin _origin = new MessageOrigin (origin);
			LogWarning (text, code, _origin, subcategory);
		}

		/// <summary>
		/// Display an error message to the end user.
		/// </summary>
		/// <param name="text">Humanly readable message describing the error</param>
		/// <param name="code">Unique error ID. Please see https://github.com/mono/linker/blob/master/doc/error-codes.md for the list of errors and possibly add a new one</param>
		/// <param name="subcategory">Optionally, further categorize this error</param>
		/// <param name="origin">Filename, line, and column where the error was found</param>
		/// <returns>New MessageContainer of 'Error' category</returns>
		public void LogError (string text, int code, string subcategory = MessageSubCategory.None, MessageOrigin? origin = null, bool isWarnAsError = false, WarnVersion? version = null)
		{
<<<<<<< HEAD
			var error = MessageContainer.CreateErrorMessage (text, code, subcategory, origin);
=======
			if (!LogMessages)
				return;

			var error = MessageContainer.CreateErrorMessage (text, code, subcategory, origin, isWarnAsError, version);
>>>>>>> 7c9b8060
			LogMessage (error);
		}

		public bool IsWarningSuppressed (int warningCode, MessageOrigin origin)
		{
			if (Suppressions == null)
				return false;

			return Suppressions.IsSuppressed (warningCode, origin, out _);
		}

		public static WarnVersion GetWarningVersion (int code)
		{
			// This should return an increasing WarnVersion for new warning waves.
			return WarnVersion.ILLink5;
		}
	}

	public class CodeOptimizationsSettings
	{
		readonly Dictionary<string, CodeOptimizations> perAssembly = new Dictionary<string, CodeOptimizations> ();

		public CodeOptimizationsSettings (CodeOptimizations globalOptimizations)
		{
			Global = globalOptimizations;
		}

		public CodeOptimizations Global { get; set; }

		internal bool IsEnabled (CodeOptimizations optimizations, AssemblyDefinition context)
		{
			return IsEnabled (optimizations, context?.Name.Name);
		}

		public bool IsEnabled (CodeOptimizations optimizations, string assemblyName)
		{
			// Only one bit is set
			Debug.Assert (optimizations != 0 && (optimizations & (optimizations - 1)) == 0);

			if (perAssembly.Count > 0 &&
				perAssembly.TryGetValue (assemblyName, out CodeOptimizations assembly)) {
				return (assembly & optimizations) != 0;
			}

			return (Global & optimizations) != 0;
		}

		public void Enable (CodeOptimizations optimizations, string assemblyContext = null)
		{
			if (assemblyContext == null) {
				Global |= optimizations;
				return;
			}

			if (!perAssembly.ContainsKey (assemblyContext)) {
				perAssembly.Add (assemblyContext, optimizations);
				return;
			}

			perAssembly[assemblyContext] |= optimizations;
		}

		public void Disable (CodeOptimizations optimizations, string assemblyContext = null)
		{
			if (assemblyContext == null) {
				Global &= ~optimizations;
				return;
			}

			if (!perAssembly.ContainsKey (assemblyContext)) {
				perAssembly.Add (assemblyContext, 0);
				return;
			}

			perAssembly[assemblyContext] &= ~optimizations;
		}
	}

	[Flags]
	public enum CodeOptimizations
	{
		BeforeFieldInit = 1 << 0,

		/// <summary>
		/// Option to disable removal of overrides of virtual methods when a type is never instantiated
		///
		/// Being able to disable this optimization is helpful when trying to troubleshoot problems caused by types created via reflection or from native
		/// that do not get an instance constructor marked.
		/// </summary>
		OverrideRemoval = 1 << 1,

		/// <summary>
		/// Option to disable delaying marking of instance methods until an instance of that type could exist
		/// </summary>
		UnreachableBodies = 1 << 2,

		/// <summary>
		/// Option to remove .interfaceimpl for interface types that are not used
		/// </summary>
		UnusedInterfaces = 1 << 3,

		/// <summary>
		/// Option to do interprocedural constant propagation on return values
		/// </summary>
		IPConstantPropagation = 1 << 4,

		/// <summary>
		/// Devirtualizes methods and seals types
		/// </summary>
		Sealer = 1 << 5
	}
}<|MERGE_RESOLUTION|>--- conflicted
+++ resolved
@@ -553,12 +553,6 @@
 		/// <returns>New MessageContainer of 'Warning' category</returns>
 		public void LogWarning (string text, int code, MessageOrigin origin, string subcategory = MessageSubCategory.None)
 		{
-<<<<<<< HEAD
-			var warning = MessageContainer.CreateWarningMessage (this, text, code, origin, subcategory);
-=======
-			if (!LogMessages)
-				return;
-
 			var version = GetWarningVersion (code);
 
 			if ((GeneralWarnAsError && (!WarnAsError.TryGetValue ((uint) code, out var warnAsError) || warnAsError)) ||
@@ -568,7 +562,6 @@
 			}
 
 			var warning = MessageContainer.CreateWarningMessage (this, text, code, origin, subcategory, version);
->>>>>>> 7c9b8060
 			LogMessage (warning);
 		}
 
@@ -614,14 +607,7 @@
 		/// <returns>New MessageContainer of 'Error' category</returns>
 		public void LogError (string text, int code, string subcategory = MessageSubCategory.None, MessageOrigin? origin = null, bool isWarnAsError = false, WarnVersion? version = null)
 		{
-<<<<<<< HEAD
-			var error = MessageContainer.CreateErrorMessage (text, code, subcategory, origin);
-=======
-			if (!LogMessages)
-				return;
-
 			var error = MessageContainer.CreateErrorMessage (text, code, subcategory, origin, isWarnAsError, version);
->>>>>>> 7c9b8060
 			LogMessage (error);
 		}
 
