--- conflicted
+++ resolved
@@ -236,14 +236,11 @@
 				CodeOptimizations.UnusedInterfaces |
 				CodeOptimizations.UnusedTypeChecks |
 				CodeOptimizations.IPConstantPropagation |
-<<<<<<< HEAD
+				CodeOptimizations.UnreachableBodies	|
 				CodeOptimizations.RemoveDescriptors |
 				CodeOptimizations.RemoveLinkAttributes |
 				CodeOptimizations.RemoveSubstitutions |
 				CodeOptimizations.RemoveDynamicDependencyAttribute;
-=======
-				CodeOptimizations.UnreachableBodies;
->>>>>>> 0cd71d9a
 
 			Optimizations = new CodeOptimizationsSettings (defaultOptimizations);
 		}
