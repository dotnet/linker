--- conflicted
+++ resolved
@@ -18,14 +18,8 @@
 		public LinkerAttributesInformation (LinkContext context, ICustomAttributeProvider provider)
 		{
 			_linkerAttributes = null;
-<<<<<<< HEAD
-			if (context.CustomAttributes.HasCustomAttributes (method)) {
-				foreach (var customAttribute in context.CustomAttributes.GetCustomAttributes (method)) {
-=======
-
-			if (provider.HasCustomAttributes) {
-				foreach (var customAttribute in provider.CustomAttributes) {
->>>>>>> bc442f7a
+			if (context.CustomAttributes.HasCustomAttributes (provider)) {
+				foreach (var customAttribute in context.CustomAttributes.GetCustomAttributes (provider)) {
 					var attributeType = customAttribute.AttributeType;
 					Attribute attributeValue = null;
 					if (attributeType.IsTypeOf<RequiresUnreferencedCodeAttribute> ())
