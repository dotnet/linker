﻿//
// Driver.cs
//
// Author:
//   Jb Evain (jbevain@gmail.com)
//
// (C) 2006 Jb Evain
//
// Permission is hereby granted, free of charge, to any person obtaining
// a copy of this software and associated documentation files (the
// "Software"), to deal in the Software without restriction, including
// without limitation the rights to use, copy, modify, merge, publish,
// distribute, sublicense, and/or sell copies of the Software, and to
// permit persons to whom the Software is furnished to do so, subject to
// the following conditions:
//
// The above copyright notice and this permission notice shall be
// included in all copies or substantial portions of the Software.
//
// THE SOFTWARE IS PROVIDED "AS IS", WITHOUT WARRANTY OF ANY KIND,
// EXPRESS OR IMPLIED, INCLUDING BUT NOT LIMITED TO THE WARRANTIES OF
// MERCHANTABILITY, FITNESS FOR A PARTICULAR PURPOSE AND
// NONINFRINGEMENT. IN NO EVENT SHALL THE AUTHORS OR COPYRIGHT HOLDERS BE
// LIABLE FOR ANY CLAIM, DAMAGES OR OTHER LIABILITY, WHETHER IN AN ACTION
// OF CONTRACT, TORT OR OTHERWISE, ARISING FROM, OUT OF OR IN CONNECTION
// WITH THE SOFTWARE OR THE USE OR OTHER DEALINGS IN THE SOFTWARE.
//

using System;
using System.IO;
using System.Collections.Generic;
using System.Linq;
using System.Text;
using System.Xml.XPath;

using Mono.Linker.Steps;

namespace Mono.Linker {

	public partial class Driver {

#if FEATURE_ILLINK
		static readonly string _linker = "IL Linker";
#else
		static readonly string _linker = "Mono CIL Linker";
#endif

		public static int Main (string [] args)
		{
			return Execute (args);
		}

		public static int Execute (string[] args, ILogger customLogger = null)
		{
			if (args.Length == 0)
				Usage ("No parameters specified");

			try {

				Driver driver = new Driver (args);
				driver.Run (customLogger);

			} catch {
				Console.Error.WriteLine ("Fatal error in {0}", _linker);
				throw;
			}

			return 0;
		}

		Queue<string> _queue;
		bool _needAddBypassNGenStep;

		public Driver (string [] args)
		{
			_queue = ProcessResponseFile (args);
		}

		Queue<String> ProcessResponseFile (string [] args)
		{
			var result = new Queue<string> ();
			foreach (string arg in args) {
				if (arg.StartsWith ("@")) {
					try {
						string responseFileName = arg.Substring (1);
						IEnumerable<string> responseFileLines = File.ReadLines (responseFileName);
						ParseResponseFileLines (responseFileLines, result);
					} catch (Exception e) {
						Usage ("Cannot read response file with exception " + e.Message);
					}
				} else {
					result.Enqueue (arg);
				}
			}
			return result;
		}

		public static void ParseResponseFileLines (IEnumerable<string> responseFileLines, Queue<string> result)
		{
			foreach (var rawResponseFileText in responseFileLines) {
				var responseFileText = rawResponseFileText.Trim ();
				int idx = 0;
				while (idx < responseFileText.Length) {
					while (idx < responseFileText.Length && char.IsWhiteSpace (responseFileText [idx])) {
						idx++;
					}
					if (idx == responseFileText.Length) {
						break;
					}
					StringBuilder argBuilder = new StringBuilder ();
					bool inquote = false;
					while (true) {
						bool copyChar = true;
						int numBackslash = 0;
						while (idx < responseFileText.Length && responseFileText [idx] == '\\') {
							numBackslash++;
							idx++;
						}
						if (idx < responseFileText.Length && responseFileText [idx] == '"') {
							if ( (numBackslash % 2) == 0) {
								if (inquote && (idx + 1) < responseFileText.Length && responseFileText [idx + 1] == '"') {
									idx++;
								} else {
									copyChar = false;
									inquote = !inquote;
								}
							}
							numBackslash /= 2;
						}
						argBuilder.Append (new String ('\\', numBackslash));
						if (idx == responseFileText.Length || (!inquote && Char.IsWhiteSpace (responseFileText [idx]))) {
							break;
						}
						if (copyChar) {
							argBuilder.Append (responseFileText [idx]);
						}
						idx++;
					}
					result.Enqueue (argBuilder.ToString ());
				}
			}
		}

		bool HaveMoreTokens ()
		{
			return _queue.Count > 0;
		}

		public void Run (ILogger customLogger = null)
		{
			Pipeline p = GetStandardPipeline ();
			using (LinkContext context = GetDefaultContext (p)) {
				if (customLogger != null)
					context.Logger = customLogger;

				I18nAssemblies assemblies = I18nAssemblies.All;
				var custom_steps = new List<string> ();
				var excluded_features = new HashSet<string> (StringComparer.Ordinal);
				var disabled_optimizations = new HashSet<string> (StringComparer.Ordinal);
				var enabled_optimizations = new HashSet<string> (StringComparer.Ordinal);
				bool dumpDependencies = false;
				bool ignoreDescriptors = false;
				bool removeCAS = true;

				bool resolver = false;
				while (HaveMoreTokens ()) {
					string token = GetParam ();
					if (token.Length < 2)
						Usage ("Option is too short");

					if (!(token [0] == '-' || token [1] == '/'))
						Usage ("Expecting an option, got instead: " + token);

					if (token [0] == '-' && token [1] == '-') {
						if (token.Length < 3)
							Usage ("Option is too short");

						switch (token) {
						case "--skip-unresolved":
							bool ignoreUnresolved = bool.Parse (GetParam ());
							context.IgnoreUnresolved = ignoreUnresolved;
							context.Resolver.IgnoreUnresolved = ignoreUnresolved;
							continue;
						
						case "--verbose":
							context.LogMessages = true;
							continue;

						case "--dependencies-file":
							context.Tracer.DependenciesFileName = GetParam ();
							continue;

						case "--dump-dependencies":
							dumpDependencies = true;
							continue;

						case "--reduced-tracing":
							context.EnableReducedTracing = bool.Parse (GetParam ());
							continue;

						case "--used-attrs-only":
							context.KeepUsedAttributeTypesOnly = bool.Parse (GetParam ());
							continue;

						case "--strip-security":
							removeCAS = bool.Parse (GetParam ());
							continue;

						case "--strip-resources":
							context.StripResources = bool.Parse (GetParam ());
							continue;

						case "--exclude-feature":
							var name = GetParam ();
							foreach (var feature in name.Split (',')) {
								if (!excluded_features.Contains (feature))
									excluded_features.Add (feature);
							}
							continue;

						case "--explicit-reflection":
							context.AddReflectionAnnotations = true;
							continue;

						case "--custom-step":
							custom_steps.Add (GetParam ());
							continue;

						case "--keep-facades":
							context.KeepTypeForwarderOnlyAssemblies = bool.Parse (GetParam ());
							continue;

						case "--keep-dep-attributes":
							context.KeepDependencyAttributes = bool.Parse (GetParam ());
							continue;

						case "--ignore-descriptors":
							ignoreDescriptors = bool.Parse (GetParam ());
							continue;

						case "--disable-opt":
							var opt = GetParam ().ToLower ();
							if (!disabled_optimizations.Contains (opt))
								disabled_optimizations.Add (opt);

							continue;

						case "--enable-opt":
							opt = GetParam ().ToLower ();
							if (!enabled_optimizations.Contains (opt))
								enabled_optimizations.Add (opt);

							continue;

						case "--deterministic":
							if (!bool.Parse (GetParam()))
								context.DeterministicOutput = false;
							continue;
								
						// Legacy options
						case "--new-mvid":
							if (bool.Parse (GetParam()))
								context.DeterministicOutput = false;
							continue;								
						}

						switch (token [2]) {
						case 'v':
							Version ();
							break;
						case 'a':
							About ();
							break;
						default:
							Usage (null);
							break;
						}
					}

					// Ensure this does not conflict with '-r' below.
					if (token == "-reference") {
						context.Resolver.AddReferenceAssembly (GetParam ());
						continue;
					}

					switch (token [1]) {
					case 'd':
						DirectoryInfo info = new DirectoryInfo (GetParam ());
						context.Resolver.AddSearchDirectory (info.FullName);
							break;
					case 'o':
						context.OutputDirectory = GetParam ();
						break;
					case 'c':
						context.CoreAction = ParseAssemblyAction (GetParam ());
						break;
					case 'u':
						context.UserAction = ParseAssemblyAction (GetParam ());
						break;
					case 'p':
						AssemblyAction action = ParseAssemblyAction (GetParam ());
						context.Actions [GetParam ()] = action;
						break;
					case 't':
						context.KeepTypeForwarderOnlyAssemblies = true;
						break;
					case 'x':
						foreach (string file in GetFiles (GetParam ()))
							p.PrependStep (new ResolveFromXmlStep (new XPathDocument (file)));
						resolver = true;
						break;
					case 'r':
					case 'a':
						var rootVisibility = (token [1] == 'r')
							? ResolveFromAssemblyStep.RootVisibility.PublicAndFamily
							: ResolveFromAssemblyStep.RootVisibility.Any;
						foreach (string file in GetFiles (GetParam ()))
							p.PrependStep (new ResolveFromAssemblyStep (file, rootVisibility));
						resolver = true;
						break;
					case 'i':
						foreach (string file in GetFiles (GetParam ()))
							p.PrependStep (new ResolveFromXApiStep (new XPathDocument (file)));
						resolver = true;
						break;
					case 'l':
						assemblies = ParseI18n (GetParam ());
						break;
					case 'm':
						context.SetParameter (GetParam (), GetParam ());
						break;
					case 'b':
						context.LinkSymbols = bool.Parse (GetParam ());
						break;
					case 'z':
						ignoreDescriptors = !bool.Parse (GetParam ());
						break;
					case 'v':
						context.KeepMembersForDebugger = bool.Parse (GetParam ());
						break;
					default:
						Usage ("Unknown option: `" + token [1] + "'");
						break;
					}
				}

				if (!resolver)
					Usage ("No resolver was created (use -x, -a or -i)");

				if (ignoreDescriptors)
					p.RemoveStep (typeof (BlacklistStep));

				if (context.DeterministicOutput)
					p.RemoveStep (typeof (RegenerateGuidStep));
					
				if (dumpDependencies)
					context.Tracer.Start ();

				foreach (string custom_step in custom_steps)
					AddCustomStep (p, custom_step);

				if (context.AddReflectionAnnotations)
					p.AddStepAfter (typeof (MarkStep), new ReflectionBlockedStep ());

				p.AddStepAfter (typeof (LoadReferencesStep), new LoadI18nAssemblies (assemblies));

				if (_needAddBypassNGenStep) {
					p.AddStepAfter (typeof (SweepStep), new AddBypassNGenStep ());
				}

				if (assemblies != I18nAssemblies.None) {
					p.AddStepAfter (typeof (PreserveDependencyLookupStep), new PreserveCalendarsStep (assemblies));
				}

				if (removeCAS)
					p.AddStepBefore (typeof (MarkStep), new RemoveSecurityStep ());

				if (excluded_features.Count > 0) {

					p.AddStepBefore (typeof (MarkStep), new RemoveFeaturesStep () {
						FeatureCOM = excluded_features.Contains ("com"),
						FeatureETW = excluded_features.Contains ("etw"),
						FeatureSRE = excluded_features.Contains ("sre"),
						FeatureGlobalization = excluded_features.Contains ("globalization")
					});

					var excluded = new string [excluded_features.Count];
					excluded_features.CopyTo (excluded);
					context.ExcludedFeatures = excluded;
				}

				if (disabled_optimizations.Count > 0) {
					foreach (var item in disabled_optimizations) {
						switch (item) {
						case "beforefieldinit":
							context.DisabledOptimizations |= CodeOptimizations.BeforeFieldInit;
							break;
						case "overrideremoval":
							context.DisabledOptimizations |= CodeOptimizations.OverrideRemoval;
							break;
						case "unreachablebodies":
							context.DisabledOptimizations |= CodeOptimizations.UnreachableBodies;
							break;
						}
					}
				}

				if (enabled_optimizations.Count > 0) {
					foreach (var item in enabled_optimizations) {
						switch (item) {
						case "unreachablebodies":
							context.DisabledOptimizations &= ~CodeOptimizations.UnreachableBodies;
							break;
						case "clearinitlocals":
							context.DisabledOptimizations &= ~CodeOptimizations.ClearInitLocals;
							break;
						}
					}
				}

				if (context.IsOptimizationEnabled (CodeOptimizations.ClearInitLocals))
					p.AddStepBefore (typeof (OutputStep), new ClearInitLocalsStep ());

				PreProcessPipeline (p);

				try {
					p.Process (context);
				}
				finally {
					if (dumpDependencies)
						context.Tracer.Finish ();
				}
			}
		}

		partial void PreProcessPipeline (Pipeline pipeline);

		protected static void AddCustomStep (Pipeline pipeline, string arg)
		{
			int pos = arg.IndexOf (":");
			if (pos == -1) {
				pipeline.AppendStep (ResolveStep (arg));
				return;
			}

			string [] parts = arg.Split (':');
			if (parts.Length != 2)
				Usage ("Step is specified as TYPE:STEP");

			if (parts [0].IndexOf (",") > -1)
				pipeline.AddStepBefore (FindStep (pipeline, parts [1]), ResolveStep (parts [0]));
			else if (parts [1].IndexOf (",") > -1)
				pipeline.AddStepAfter (FindStep (pipeline, parts [0]), ResolveStep (parts [1]));
			else
				Usage ("No comma separator in TYPE or STEP");
		}

		static Type FindStep (Pipeline pipeline, string name)
		{
			foreach (IStep step in pipeline.GetSteps ()) {
				Type t = step.GetType ();
				if (t.Name == name)
					return t;
			}

			return null;
		}

		static IStep ResolveStep (string type)
		{
			Type step = Type.GetType (type, false);
			if (step == null)
				Usage (String.Format ("Step type '{0}' not found.", type));
			if (!typeof (IStep).IsAssignableFrom (step))
				Usage (String.Format ("Step type '{0}' does not implement IStep interface.", type));
			return (IStep) Activator.CreateInstance (step);
		}

		static string [] GetFiles (string param)
		{
			if (param.Length < 1 || param [0] != '@')
				return new string [] {param};

			string file = param.Substring (1);
			return ReadLines (file);
		}

		static string [] ReadLines (string file)
		{
			var lines = new List<string> ();
			using (StreamReader reader = new StreamReader (file)) {
				string line;
				while ((line = reader.ReadLine ()) != null)
					lines.Add (line);
			}
			return lines.ToArray ();
		}

		protected static I18nAssemblies ParseI18n (string str)
		{
			I18nAssemblies assemblies = I18nAssemblies.None;
			string [] parts = str.Split (',');
			foreach (string part in parts)
				assemblies |= (I18nAssemblies) Enum.Parse (typeof (I18nAssemblies), part.Trim (), true);

			return assemblies;
		}


		AssemblyAction ParseAssemblyAction (string s)
		{
			var assemblyAction = (AssemblyAction)Enum.Parse(typeof(AssemblyAction), s, true);
			// The AddBypassNGenStep is necessary if any actions (default or per-assembly) are AddBypassNGen(Used).
			// We enable this step as soon as we see such an action. Even if subsequent parameters change an action we have
			// already seen, the step will only operate on assemblies with a final action AddBypassNGen(Used).
			if ((assemblyAction == AssemblyAction.AddBypassNGen) || (assemblyAction == AssemblyAction.AddBypassNGenUsed)) {
				_needAddBypassNGenStep = true;
			}
			return assemblyAction;
		}

		string GetParam ()
		{
			if (_queue.Count == 0)
				Usage ("Expecting a parameter");

			return _queue.Dequeue ();
		}

		static LinkContext GetDefaultContext (Pipeline pipeline)
		{
			LinkContext context = new LinkContext (pipeline);
			context.CoreAction = AssemblyAction.Skip;
			context.UserAction = AssemblyAction.Link;
			context.OutputDirectory = "output";
			context.StripResources = true;
			context.DeterministicOutput = true;
			return context;
		}

		static void Usage (string msg)
		{
			Console.WriteLine (_linker);
			if (msg != null)
				Console.WriteLine ("Error: " + msg);
#if FEATURE_ILLINK
			Console.WriteLine ("illink [options] -a|-i|-r|-x file");
#else
			Console.WriteLine ("monolinker [options] -a|-i|-r|-x file");
#endif

			Console.WriteLine ("  -a                  Link from a list of assemblies");
			Console.WriteLine ("  -i                  Link from an mono-api-info descriptor");
			Console.WriteLine ("  -r                  Link from a list of assemblies using roots visible outside of the assembly");
			Console.WriteLine ("  -x                  Link from XML descriptor");
			Console.WriteLine ("  -d <path>           Specify additional directories to search in for references");
			Console.WriteLine ("  -reference <file>   Specify additional assemblies to use as references");
			Console.WriteLine ("  -b                  Update debug symbols for each linked module. Defaults to false");
			Console.WriteLine ("  -v                  Keep members and types used by debugger. Defaults to false");
			Console.WriteLine ("  -l <name>,<name>    List of i18n assemblies to copy to the output directory. Defaults to 'all'");
			Console.WriteLine ("                        Valid names are 'none', 'all', 'cjk', 'mideast', 'other', 'rare', 'west'");
			Console.WriteLine ("  -out <path>         Specify the output directory. Defaults to 'output'");
			Console.WriteLine ("  --about             About the {0}", _linker);
			Console.WriteLine ("  --verbose           Log messages indicating progress and warnings");
			Console.WriteLine ("  --version           Print the version number of the {0}", _linker);
			Console.WriteLine ("  @<file>             Read response file for more options");

			Console.WriteLine ();
			Console.WriteLine ("Actions");
			Console.WriteLine ("  -c <action>         Action on the framework assemblies. Defaults to 'skip'");
			Console.WriteLine ("                        copy: Copy the assembly into the output (it can be updated when any of its dependencies is removed)");
			Console.WriteLine ("                        copyused: Same as copy but only for assemblies which are needed");
			Console.WriteLine ("                        link: Remove any ununsed code or metadata from the assembly");
			Console.WriteLine ("                        skip: Do not process the assembly");
			Console.WriteLine ("                        addbypassngen: Add BypassNGenAttribute to unused methods");
			Console.WriteLine ("                        addbypassngenused: Same as addbypassngen but unused assemblies are removed");
			Console.WriteLine ("  -u <action>         Action on the user assemblies. Defaults to 'link'");
			Console.WriteLine ("  -p <action> <name>  Overrides the default action for an assembly");

			Console.WriteLine ();
			Console.WriteLine ("Advanced");
			Console.WriteLine ("  --custom-step <name>      Add a custom step to the pipeline");
			Console.WriteLine ("  --deterministic           Produce a deterministic output for linked assemblies. Defaults to true");			
			Console.WriteLine ("  --disable-opt <name>      Disable one of the default optimizations");
			Console.WriteLine ("                              beforefieldinit: Unused static fields are removed if there is no static ctor");
			Console.WriteLine ("                              overrideremoval: Overrides of virtual methods on types that are never instantiated are removed");
			Console.WriteLine ("                              unreachablebodies: Instance methods that are marked but can never be entered are converted to throws");
			Console.WriteLine ("  --enable-opt <name>       Enable one of the non-default optimizations");
			Console.WriteLine ("                              clearinitlocals: Remove initlocals");
			Console.WriteLine ("  --exclude-feature <name>  Any code which has a feature <name> in linked assemblies will be removed");
			Console.WriteLine ("                              com: Support for COM Interop");
			Console.WriteLine ("                              etw: Event Tracing for Windows");
			Console.WriteLine ("                              remoting: .NET Remoting dependencies");
			Console.WriteLine ("                              sre: System.Reflection.Emit namespace");
			Console.WriteLine ("                              globalization: Globalization data and globalization behavior");
			Console.WriteLine ("  --ignore-descriptors      Skips reading embedded descriptors (short -z). Defaults to false");
			Console.WriteLine ("  --keep-facades            Keep assemblies with type-forwarders (short -t). Defaults to false");
<<<<<<< HEAD
=======
			Console.WriteLine ("  --keep-dep-attributes     Keep attributes used for manual dependency tracking. Defaults to false");
			Console.WriteLine ("  --new-mvid                Generate a new guid for each linked assembly (short -g). Defaults to true");
>>>>>>> d7bbc982
			Console.WriteLine ("  --skip-unresolved         Ignore unresolved types, methods, and assemblies. Defaults to false");			
			Console.WriteLine ("  --strip-resources         Remove XML descriptor resources for linked assemblies. Defaults to true");
			Console.WriteLine ("  --strip-security          Remove metadata and code related to Code Access Security. Defaults to true");
			Console.WriteLine ("  --used-attrs-only         Any attribute is removed if the attribute type is not used. Defaults to false");
			Console.WriteLine ("  --explicit-reflection     Adds to members never used through reflection DisablePrivateReflection attribute. Defaults to false");

			Console.WriteLine ();
			Console.WriteLine ("Analyzer");
			Console.WriteLine ("  --dependencies-file <path> Specify the dependencies output. Defaults to 'output/linker-dependencies.xml.gz'");
			Console.WriteLine ("  --dump-dependencies        Dump dependencies for the linker analyzer tool");
			Console.WriteLine ("  --reduced-tracing          Reduces dependency output related to assemblies that will not be modified");
			Console.WriteLine ("");

			Environment.Exit (1);
		}

		static void Version ()
		{
			Console.WriteLine ("{0} Version {1}",
				_linker,
				System.Reflection.Assembly.GetExecutingAssembly ().GetName ().Version);

			Environment.Exit(1);
		}

		static void About ()
		{
			Console.WriteLine ("For more information, visit the project Web site");
			Console.WriteLine ("   http://www.mono-project.com/");

			Environment.Exit(1);
		}

		static Pipeline GetStandardPipeline ()
		{
			Pipeline p = new Pipeline ();
			p.AppendStep (new LoadReferencesStep ());
			p.AppendStep (new BlacklistStep ());
			p.AppendStep (new PreserveDependencyLookupStep ());
			p.AppendStep (new TypeMapStep ());
			p.AppendStep (new MarkStep ());
			p.AppendStep (new SweepStep ());
			p.AppendStep (new CodeRewriterStep ());
			p.AppendStep (new CleanStep ());
			p.AppendStep (new RegenerateGuidStep ());
			p.AppendStep (new OutputStep ());
			return p;
		}
	}
}<|MERGE_RESOLUTION|>--- conflicted
+++ resolved
@@ -595,11 +595,7 @@
 			Console.WriteLine ("                              globalization: Globalization data and globalization behavior");
 			Console.WriteLine ("  --ignore-descriptors      Skips reading embedded descriptors (short -z). Defaults to false");
 			Console.WriteLine ("  --keep-facades            Keep assemblies with type-forwarders (short -t). Defaults to false");
-<<<<<<< HEAD
-=======
 			Console.WriteLine ("  --keep-dep-attributes     Keep attributes used for manual dependency tracking. Defaults to false");
-			Console.WriteLine ("  --new-mvid                Generate a new guid for each linked assembly (short -g). Defaults to true");
->>>>>>> d7bbc982
 			Console.WriteLine ("  --skip-unresolved         Ignore unresolved types, methods, and assemblies. Defaults to false");			
 			Console.WriteLine ("  --strip-resources         Remove XML descriptor resources for linked assemblies. Defaults to true");
 			Console.WriteLine ("  --strip-security          Remove metadata and code related to Code Access Security. Defaults to true");
