//
// Driver.cs
//
// Author:
//   Jb Evain (jbevain@gmail.com)
//
// (C) 2006 Jb Evain
//
// Permission is hereby granted, free of charge, to any person obtaining
// a copy of this software and associated documentation files (the
// "Software"), to deal in the Software without restriction, including
// without limitation the rights to use, copy, modify, merge, publish,
// distribute, sublicense, and/or sell copies of the Software, and to
// permit persons to whom the Software is furnished to do so, subject to
// the following conditions:
//
// The above copyright notice and this permission notice shall be
// included in all copies or substantial portions of the Software.
//
// THE SOFTWARE IS PROVIDED "AS IS", WITHOUT WARRANTY OF ANY KIND,
// EXPRESS OR IMPLIED, INCLUDING BUT NOT LIMITED TO THE WARRANTIES OF
// MERCHANTABILITY, FITNESS FOR A PARTICULAR PURPOSE AND
// NONINFRINGEMENT. IN NO EVENT SHALL THE AUTHORS OR COPYRIGHT HOLDERS BE
// LIABLE FOR ANY CLAIM, DAMAGES OR OTHER LIABILITY, WHETHER IN AN ACTION
// OF CONTRACT, TORT OR OTHERWISE, ARISING FROM, OUT OF OR IN CONNECTION
// WITH THE SOFTWARE OR THE USE OR OTHER DEALINGS IN THE SOFTWARE.
//

using System;
using System.Collections.Generic;
using System.IO;
using System.Reflection;
using System.Text;
using System.Xml.XPath;
using Mono.Linker.Steps;

namespace Mono.Linker
{

	public partial class Driver : IDisposable
	{

#if FEATURE_ILLINK
		const string resolvers = "-a|-r|-x";
		static readonly string _linker = "IL Linker";
#else
		const string resolvers = "-a|-i|-r|-x";
		static readonly string _linker = "Mono IL Linker";
#endif

		public static int Main (string[] args)
		{
			return Execute (args);
		}

		public static int Execute (string[] args, ILogger customLogger = null)
		{
			if (args.Length == 0) {
				Console.Error.WriteLine ("No parameters specified");
				return 1;
			}

			if (!ProcessResponseFile (args, out var arguments))
				return 1;

			try {

				using (Driver driver = new Driver (arguments)) {
					if (!driver.Run (customLogger))
						return 1;
				}

			} catch {
				Console.Error.WriteLine ("Fatal error in {0}", _linker);
				throw;
			}

			return 0;
		}

		readonly Queue<string> arguments;
		bool _needAddBypassNGenStep;
		protected LinkContext context;

		public Driver (Queue<string> arguments)
		{
			this.arguments = arguments;
		}

		public static bool ProcessResponseFile (string[] args, out Queue<string> result)
		{
			result = new Queue<string> ();
			foreach (string arg in args) {
				if (arg.StartsWith ("@")) {
					try {
						string responseFileName = arg.Substring (1);
						IEnumerable<string> responseFileLines = File.ReadLines (responseFileName);
						ParseResponseFileLines (responseFileLines, result);
					} catch (Exception e) {
						Console.Error.WriteLine ("Cannot read response file due to '{0}'", e.Message);
						return false;
					}
				} else {
					result.Enqueue (arg);
				}
			}

			return true;
		}

		public static void ParseResponseFileLines (IEnumerable<string> responseFileLines, Queue<string> result)
		{
			foreach (var rawResponseFileText in responseFileLines) {
				var responseFileText = rawResponseFileText.Trim ();
				int idx = 0;
				while (idx < responseFileText.Length) {
					while (idx < responseFileText.Length && char.IsWhiteSpace (responseFileText[idx])) {
						idx++;
					}
					if (idx == responseFileText.Length) {
						break;
					}
					StringBuilder argBuilder = new StringBuilder ();
					bool inquote = false;
					while (true) {
						bool copyChar = true;
						int numBackslash = 0;
						while (idx < responseFileText.Length && responseFileText[idx] == '\\') {
							numBackslash++;
							idx++;
						}
						if (idx < responseFileText.Length && responseFileText[idx] == '"') {
							if ((numBackslash % 2) == 0) {
								if (inquote && (idx + 1) < responseFileText.Length && responseFileText[idx + 1] == '"') {
									idx++;
								} else {
									copyChar = false;
									inquote = !inquote;
								}
							}
							numBackslash /= 2;
						}
						argBuilder.Append (new String ('\\', numBackslash));
						if (idx == responseFileText.Length || (!inquote && Char.IsWhiteSpace (responseFileText[idx]))) {
							break;
						}
						if (copyChar) {
							argBuilder.Append (responseFileText[idx]);
						}
						idx++;
					}
					result.Enqueue (argBuilder.ToString ());
				}
			}
		}

		static void ErrorUnrecognizedOption (string optionName)
		{
			Console.WriteLine ($"Unrecognized command-line option: '{optionName}'");
		}

		static void ErrorMissingArgument (string optionName)
		{
			Console.WriteLine ($"Missing argument for '{optionName}' option");
		}

		// Perform setup of the LinkContext and parse the arguments.
		// Return values:
		// 0 => successfully set up context with all arguments
		// 1 => argument processing stopped early without errors
		// -1 => error setting up context
		protected int SetupContext (ILogger customLogger = null)
		{
			Pipeline p = GetStandardPipeline ();
			context = GetDefaultContext (p);

			if (customLogger != null)
				context.Logger = customLogger;

#if !FEATURE_ILLINK
			I18nAssemblies assemblies = I18nAssemblies.All;
			var excluded_features = new HashSet<string> (StringComparer.Ordinal);
			var resolve_from_xapi_steps = new Stack<string> ();
#endif
			var resolve_from_assembly_steps = new Stack<(string, ResolveFromAssemblyStep.RootVisibility)> ();
			var resolve_from_xml_steps = new Stack<string> ();
			var body_substituter_steps = new Stack<string> ();
			var custom_steps = new Stack<string> ();
			var set_optimizations = new List<(CodeOptimizations, string, bool)> ();
			bool dumpDependencies = false;
			string dependenciesFileName = null;
			bool removeCAS = true;
			bool new_mvid_used = false;
			bool deterministic_used = false;

			bool resolver = false;
			while (arguments.Count > 0) {
				string token = arguments.Dequeue ();
				if (token.Length < 2) {
					ErrorUnrecognizedOption (token);
					return -1;
				}

				//
				// Handling of --value like options
				//
				if (token[0] == '-' && token[1] == '-') {
					switch (token) {
					case "--skip-unresolved":
						if (!GetBoolParam (token, l => context.IgnoreUnresolved = context.Resolver.IgnoreUnresolved = l))
							return -1;

						continue;

					case "--verbose":
						context.LogMessages = true;
						continue;

					case "--dependencies-file":
						if (!GetStringParam (token, l => dependenciesFileName = l))
							return -1;

						continue;

					case "--dump-dependencies":
						dumpDependencies = true;
						continue;

					case "--reduced-tracing":
						if (!GetBoolParam (token, l => context.EnableReducedTracing = l))
							return -1;

						continue;

					case "--used-attrs-only":
						if (!GetBoolParam (token, l => context.KeepUsedAttributeTypesOnly = l))
							return -1;

						continue;

					case "--strip-security":
						if (!GetBoolParam (token, l => removeCAS = l))
							return -1;

						continue;

					case "--strip-descriptors":
						if (!GetBoolParam (token, l => context.StripDescriptors = l))
							return -1;

						continue;

					case "--strip-substitutions":
						if (!GetBoolParam (token, l => context.StripSubstitutions = l))
							return -1;

						continue;

					case "--substitutions":
						if (arguments.Count < 1) {
							ErrorMissingArgument (token);
							return -1;
						}

						if (!GetStringParam (token, l => body_substituter_steps.Push (l)))
							return -1;

						continue;
#if !FEATURE_ILLINK
					case "--exclude-feature":
						if (arguments.Count < 1) {
							ErrorMissingArgument (token);
							return -1;
						}

						if (!GetStringParam (token, l => {
							foreach (var feature in l.Split (',')) {
								if (!excluded_features.Contains (feature))
									excluded_features.Add (feature);
							}
						}))
							return -1;

						continue;
#endif
					case "--explicit-reflection":
						if (!GetBoolParam (token, l => context.AddReflectionAnnotations = l))
							return -1;

						continue;

					case "--custom-step":
						if (!GetStringParam (token, l => custom_steps.Push (l)))
							return -1;

						continue;

					case "--custom-data":
						if (arguments.Count < 1) {
							ErrorMissingArgument (token);
							return -1;
						}

						var arg = arguments.Dequeue ();
						string[] values = arg.Split ('=');
						if (values?.Length != 2) {
							Console.WriteLine ($"Value used with '--custom-data' has to be in the KEY=VALUE format");
							return -1;
						}

						context.SetCustomData (values[0], values[1]);
						continue;

					case "--keep-facades":
						if (!GetBoolParam (token, l => context.KeepTypeForwarderOnlyAssemblies = l))
							return -1;

						continue;

					case "--keep-dep-attributes":
						if (!GetBoolParam (token, l => context.KeepDependencyAttributes = l))
							return -1;

						continue;

					case "--ignore-descriptors":
						if (!GetBoolParam (token, l => context.IgnoreDescriptors = l))
							return -1;

						continue;

					case "--ignore-substitutions":
						if (!GetBoolParam (token, l => context.IgnoreSubstitutions = l))
							return -1;

						continue;

					case "--disable-opt": {
							string optName = null;
							if (!GetStringParam (token, l => optName = l))
								return -1;

							if (!GetOptimizationName (optName, out var opt))
								return -1;

							string assemblyName = GetNextStringValue ();
							set_optimizations.Add ((opt, assemblyName, false));

							continue;
						}
					case "--enable-opt": {
							string optName = null;
							if (!GetStringParam (token, l => optName = l))
								return -1;

							if (!GetOptimizationName (optName, out var opt))
								return -1;

							string assemblyName = GetNextStringValue ();
							set_optimizations.Add ((opt, assemblyName, true));

							continue;
						}
					case "--feature": {
							string featureName = null;
							if (!GetStringParam (token, l => featureName = l))
								return -1;

							if (!GetBoolParam (token, value => {
								context.SetFeatureValue (featureName, value);
							}))
								return -1;

							continue;
						}
					case "--new-mvid":
						//
						// This is not same as --deterministic which calculates MVID
						// from stable assembly content. This option creates a new random
						// mvid or uses mvid of the source assembly.
						//
						if (!GetBoolParam (token, l => {
							if (!l)
								p.RemoveStep (typeof (RegenerateGuidStep));
						}))
							return -1;

						new_mvid_used = true;
						continue;

					case "--deterministic":
						if (!GetBoolParam (token, l => context.DeterministicOutput = l))
							return -1;

						deterministic_used = true;
						continue;

					case "--output-assemblylist":
						if (!GetStringParam (token, l => context.AssemblyListFile = l))
							return -1;

						continue;

					case "--output-pinvokes":
						if (!GetStringParam (token, l => context.PInvokesListFile = l))
							return -1;

						continue;

					case "--attribute-defs":
						if (arguments.Count < 1) {
							ErrorMissingArgument (token);
							return -1;
						}

						if (!GetStringParam (token, l => context.AddAttributeDefinitionFile (l)))
							return -1;

						continue;

					case "--version":
						Version ();
						return 1;

					case "--about":
						About ();
						return 1;
					}
				}

				if (token[0] == '-' || token[1] == '/') {

					switch (token.Substring (1)) {
					case "d":
						if (!GetStringParam (token, l => {
							DirectoryInfo info = new DirectoryInfo (l);
							context.Resolver.AddSearchDirectory (info.FullName);
						}))
							return -1;

						continue;
					case "o":
					case "out":
						if (!GetStringParam (token, l => context.OutputDirectory = l))
							return -1;

						continue;
					case "c":
						if (!GetStringParam (token, l => context.CoreAction = ParseAssemblyAction (l)))
							return -1;

						continue;
					case "u":
						if (!GetStringParam (token, l => context.UserAction = ParseAssemblyAction (l)))
							return -1;

						continue;
					case "p":
						if (arguments.Count < 2) {
							ErrorMissingArgument (token);
							return -1;
						}

						AssemblyAction action = ParseAssemblyAction (arguments.Dequeue ());
						context.Actions[arguments.Dequeue ()] = action;
						continue;
					case "t":
						context.KeepTypeForwarderOnlyAssemblies = true;
						continue;
					case "x":
						if (!GetStringParam (token, l => {
							foreach (string file in GetFiles (l))
								resolve_from_xml_steps.Push (file);
						}))
							return -1;

						resolver = true;
						continue;
					case "r":
					case "a":
						if (!GetStringParam (token, l => {

							var rootVisibility = (token[1] == 'r')
								? ResolveFromAssemblyStep.RootVisibility.PublicAndFamily
								: ResolveFromAssemblyStep.RootVisibility.Any;
							foreach (string file in GetFiles (l))
								resolve_from_assembly_steps.Push ((file, rootVisibility));
						}))
							return -1;

						resolver = true;
						continue;
#if !FEATURE_ILLINK
					case "i":
						if (!GetStringParam (token, l => {
							foreach (string file in GetFiles (l))
								resolve_from_xapi_steps.Push (file);
						}))
							return -1;

						resolver = true;
						continue;
					case "l":
						if (!GetStringParam (token, l => assemblies = ParseI18n (l)))
							return -1;

						continue;
#endif
					case "b":
						if (!GetBoolParam (token, l => context.LinkSymbols = l))
							return -1;

						continue;
					case "g":
						if (!GetBoolParam (token, l => context.DeterministicOutput = !l))
							return -1;

						continue;
					case "z":
						if (!GetBoolParam (token, l => context.IgnoreDescriptors = !l))
							return -1;

						continue;
					case "v":
						if (!GetBoolParam (token, l => context.KeepMembersForDebugger = l))
							return -1;

						continue;
					case "?":
					case "help":
						Usage ();
						return 1;

					case "reference":
						if (!GetStringParam (token, l => context.Resolver.AddReferenceAssembly (l)))
							return -1;

						continue;
					}
				}

				ErrorUnrecognizedOption (token);
				return -1;
			}

			if (!resolver) {
				Console.WriteLine ($"No files to link were specified. Use one of '{resolvers}' options");
				return -1;
			}

			if (new_mvid_used && deterministic_used) {
				Console.WriteLine ($"Options '--new-mvid' and '--deterministic' cannot be used at the same time");
				return -1;
			}

			if (dumpDependencies)
				AddXmlDependencyRecorder (context, dependenciesFileName);

			if (set_optimizations.Count > 0) {
				foreach (var (opt, assemblyName, enable) in set_optimizations) {
					if (enable)
						context.Optimizations.Enable (opt, assemblyName);
					else
						context.Optimizations.Disable (opt, assemblyName);
				}
			}

			//
			// Modify the default pipeline
			//

#if !FEATURE_ILLINK
			foreach (var file in resolve_from_xapi_steps)
				p.PrependStep (new ResolveFromXApiStep (new XPathDocument (file)));
#endif

			foreach (var file in resolve_from_xml_steps)
				AddResolveFromXmlStep (p, file);

			foreach (var (file, rootVisibility) in resolve_from_assembly_steps)
				p.PrependStep (new ResolveFromAssemblyStep (file, rootVisibility));

			foreach (var file in body_substituter_steps)
				AddBodySubstituterStep (p, file);

			if (context.DeterministicOutput)
				p.RemoveStep (typeof (RegenerateGuidStep));

			if (context.AddReflectionAnnotations)
				p.AddStepAfter (typeof (MarkStep), new ReflectionBlockedStep ());

#if !FEATURE_ILLINK
			p.AddStepAfter (typeof (LoadReferencesStep), new LoadI18nAssemblies (assemblies));

			if (assemblies != I18nAssemblies.None)
				p.AddStepAfter (typeof (PreserveDependencyLookupStep), new PreserveCalendarsStep (assemblies));
#endif

			if (_needAddBypassNGenStep)
				p.AddStepAfter (typeof (SweepStep), new AddBypassNGenStep ());

			if (removeCAS)
				p.AddStepBefore (typeof (MarkStep), new RemoveSecurityStep ());

#if !FEATURE_ILLINK
			if (excluded_features.Count > 0) {
				p.AddStepBefore (typeof (MarkStep), new RemoveFeaturesStep () {
					FeatureCOM = excluded_features.Contains ("com"),
					FeatureETW = excluded_features.Contains ("etw"),
					FeatureSRE = excluded_features.Contains ("sre"),
					FeatureGlobalization = excluded_features.Contains ("globalization")
				});

				var excluded = new string[excluded_features.Count];
				excluded_features.CopyTo (excluded);
				context.ExcludedFeatures = excluded;
			}
#endif

			p.AddStepBefore (typeof (MarkStep), new RemoveUnreachableBlocksStep ());
			p.AddStepBefore (typeof (OutputStep), new ClearInitLocalsStep ());
			p.AddStepBefore (typeof (OutputStep), new SealerStep ());

			//
			// Pipeline setup with all steps enabled
			//
			// ResolveFromAssemblyStep [optional, possibly many]
			// ResolveFromXmlStep [optional, possibly many]
			// [mono only] ResolveFromXApiStep [optional, possibly many]
			// LoadReferencesStep
			// [mono only] LoadI18nAssemblies
			// BlacklistStep
			//   dynamically adds steps:
			//     ResolveFromXmlStep [optional, possibly many]
			//     BodySubstituterStep [optional, possibly many]
			// PreserveDependencyLookupStep
			// [mono only] PreselveCalendarsStep [optional]
			// TypeMapStep
			// BodySubstituterStep [optional]
			// RemoveSecurityStep [optional]
			// [mono only] RemoveFeaturesStep [optional]
			// RemoveUnreachableBlocksStep [optional]
			// MarkStep
			// ReflectionBlockedStep [optional]
			// SweepStep
			// AddBypassNGenStep [optional]
			// CodeRewriterStep
			// CleanStep
			// RegenerateGuidStep [optional]
			// ClearInitLocalsStep
			// SealerStep
			// OutputStep
			//

			foreach (string custom_step in custom_steps) {
				if (!AddCustomStep (p, custom_step))
					return -1;
			}

			return 0;
		}

		public bool Run (ILogger customLogger = null)
		{
			int setupStatus = SetupContext (customLogger);
			if (setupStatus > 0)
				return true;
			if (setupStatus < 0)
				return false;

			Pipeline p = context.Pipeline;
			PreProcessPipeline (p);

			try {
				p.Process (context);
			} catch (Exception ex) {
				if (ex is LinkerFatalErrorException lex) {
					context.LogMessage (lex.MessageContainer);
<<<<<<< HEAD
					if (ex.InnerException != null)
						Console.Error.WriteLine (ex.InnerException);
=======
					Console.Error.WriteLine (ex.ToString ());
>>>>>>> df72dcfc
				} else {
					context.LogMessage (MessageContainer.CreateErrorMessage ($"IL Linker has encountered an unexpected error. Please report the issue at https://github.com/mono/linker/issues \n{ex}", 1012));
				}

				return false;
			} finally {
				context.Tracer.Finish ();
			}

			return true;
		}

		partial void PreProcessPipeline (Pipeline pipeline);

		private static Assembly GetCustomAssembly (string arg)
		{
			if (Path.IsPathRooted (arg)) {
				var assemblyPath = Path.GetFullPath (arg);
				if (File.Exists (assemblyPath))
					return Assembly.Load (File.ReadAllBytes (assemblyPath));
				Console.WriteLine ($"The assembly '{arg}' specified for '--custom-step' option could not be found");
			} else
				Console.WriteLine ($"The path to the assembly '{arg}' specified for '--custom-step' must be fully qualified");

			return null;
		}

		protected virtual void AddResolveFromXmlStep (Pipeline pipeline, string file)
		{
			pipeline.PrependStep (new ResolveFromXmlStep (new XPathDocument (file), file));
		}

		void AddBodySubstituterStep (Pipeline pipeline, string file)
		{
			pipeline.AddStepBefore (typeof (MarkStep), new BodySubstituterStep (new XPathDocument (file), file));
		}

		protected virtual void AddXmlDependencyRecorder (LinkContext context, string fileName)
		{
			context.Tracer.AddRecorder (new XmlDependencyRecorder (context, fileName));
		}

		protected static bool AddCustomStep (Pipeline pipeline, string arg)
		{
			Assembly custom_assembly = null;
			int pos = arg.IndexOf (",");
			if (pos != -1) {
				custom_assembly = GetCustomAssembly (arg.Substring (pos + 1));
				if (custom_assembly == null)
					return false;
				arg = arg.Substring (0, pos);
			}

			pos = arg.IndexOf (":");
			if (pos == -1) {
				var step = ResolveStep (arg, custom_assembly);
				if (step == null)
					return false;

				pipeline.AppendStep (step);
				return true;
			}

			string[] parts = arg.Split (':');
			if (parts.Length != 2) {
				Console.WriteLine ($"Invalid value '{arg}' specified for '--custom-step' option");
				return false;
			}

			if (!parts[0].StartsWith ("-") && !parts[0].StartsWith ("+")) {
				Console.WriteLine ($"Expected '+' or '-' to control new step insertion");
				return false;
			}

			bool before = parts[0][0] == '-';
			string name = parts[0].Substring (1);

			IStep target = FindStep (pipeline, name);
			if (target == null) {
				Console.WriteLine ($"Pipeline step '{name}' could not be found");
				return false;
			}

			IStep newStep = ResolveStep (parts[1], custom_assembly);
			if (newStep == null)
				return false;

			if (before)
				pipeline.AddStepBefore (target, newStep);
			else
				pipeline.AddStepAfter (target, newStep);

			return true;
		}

		static IStep FindStep (Pipeline pipeline, string name)
		{
			foreach (IStep step in pipeline.GetSteps ()) {
				Type t = step.GetType ();
				if (t.Name == name)
					return step;
			}

			return null;
		}

		static IStep ResolveStep (string type, Assembly assembly)
		{
			Type step = assembly != null ? assembly.GetType (type) : Type.GetType (type, false);

			if (step == null) {
				Console.WriteLine ($"Custom step '{type}' could not be found");
				return null;
			}

			if (!typeof (IStep).IsAssignableFrom (step)) {
				Console.WriteLine ($"Custom step '{type}' is incompatible with this linker version");
				return null;
			}

			return (IStep) Activator.CreateInstance (step);
		}

		static string[] GetFiles (string param)
		{
			if (param.Length < 1 || param[0] != '@')
				return new string[] { param };

			string file = param.Substring (1);
			return ReadLines (file);
		}

		static string[] ReadLines (string file)
		{
			var lines = new List<string> ();
			using (StreamReader reader = new StreamReader (file)) {
				string line;
				while ((line = reader.ReadLine ()) != null)
					lines.Add (line);
			}
			return lines.ToArray ();
		}

#if !FEATURE_ILLINK
		protected static I18nAssemblies ParseI18n (string str)
		{
			I18nAssemblies assemblies = I18nAssemblies.None;
			string[] parts = str.Split (',');
			foreach (string part in parts)
				assemblies |= (I18nAssemblies) Enum.Parse (typeof (I18nAssemblies), part.Trim (), true);

			return assemblies;
		}
#endif

		AssemblyAction ParseAssemblyAction (string s)
		{
			var assemblyAction = (AssemblyAction) Enum.Parse (typeof (AssemblyAction), s, true);
			// The AddBypassNGenStep is necessary if any actions (default or per-assembly) are AddBypassNGen(Used).
			// We enable this step as soon as we see such an action. Even if subsequent parameters change an action we have
			// already seen, the step will only operate on assemblies with a final action AddBypassNGen(Used).
			if ((assemblyAction == AssemblyAction.AddBypassNGen) || (assemblyAction == AssemblyAction.AddBypassNGenUsed)) {
				_needAddBypassNGenStep = true;
			}
			return assemblyAction;
		}

		static bool GetOptimizationName (string text, out CodeOptimizations optimization)
		{
			switch (text.ToLowerInvariant ()) {
			case "beforefieldinit":
				optimization = CodeOptimizations.BeforeFieldInit;
				return true;
			case "overrideremoval":
				optimization = CodeOptimizations.OverrideRemoval;
				return true;
			case "unreachablebodies":
				optimization = CodeOptimizations.UnreachableBodies;
				return true;
			case "clearinitlocals":
				optimization = CodeOptimizations.ClearInitLocals;
				return true;
			case "unusedinterfaces":
				optimization = CodeOptimizations.UnusedInterfaces;
				return true;
			case "ipconstprop":
				optimization = CodeOptimizations.IPConstantPropagation;
				return true;
			case "sealer":
				optimization = CodeOptimizations.Sealer;
				return true;
			}

			Console.WriteLine ($"Invalid optimization value '{text}'");
			optimization = 0;
			return false;
		}

		bool GetBoolParam (string token, Action<bool> action)
		{
			if (arguments.Count == 0) {
				action (true);
				return true;
			}

			var arg = arguments.Peek ();
			if (bool.TryParse (arg.ToLowerInvariant (), out bool value)) {
				arguments.Dequeue ();
				action (value);
				return true;
			}

			if (arg.StartsWith ("-") || arg.StartsWith ("/")) {
				action (true);
				return true;
			}

			Console.WriteLine ($"Invalid argument for '{token}' option");
			return false;
		}

		bool GetStringParam (string token, Action<string> action)
		{
			if (arguments.Count < 1) {
				ErrorMissingArgument (token);
				return false;
			}

			var arg = arguments.Dequeue ();
			if (!string.IsNullOrEmpty (arg)) {
				action (arg);
				return true;
			}

			ErrorMissingArgument (token);
			return false;
		}

		string GetNextStringValue ()
		{
			if (arguments.Count < 1)
				return null;

			var arg = arguments.Peek ();
			if (arg.StartsWith ("-") || arg.StartsWith ("/"))
				return null;

			arguments.Dequeue ();
			return arg;
		}

		protected virtual LinkContext GetDefaultContext (Pipeline pipeline)
		{
			LinkContext context = new LinkContext (pipeline) {
#if FEATURE_ILLINK
				CoreAction = AssemblyAction.Link,
#else
				CoreAction = AssemblyAction.Skip,
#endif
				UserAction = AssemblyAction.Link,
				OutputDirectory = "output",
			};
			return context;
		}

		static void Usage ()
		{
			Console.WriteLine (_linker);

#if FEATURE_ILLINK
			Console.WriteLine ($"illink [options] {resolvers} file");
#else
			Console.WriteLine ($"monolinker [options] {resolvers} file");
#endif

			Console.WriteLine ("  -a                  Link from a list of assemblies");
#if !FEATURE_ILLINK
			Console.WriteLine ("  -i                  Link from an mono-api-info descriptor");
#endif
			Console.WriteLine ("  -r                  Link from a list of assemblies using roots visible outside of the assembly");
			Console.WriteLine ("  -x                  Link from XML descriptor");
			Console.WriteLine ("  -d PATH             Specify additional directories to search in for references");
			Console.WriteLine ("  -reference FILE     Specify additional assemblies to use as references");
			Console.WriteLine ("  -b                  Update debug symbols for each linked module. Defaults to false");
			Console.WriteLine ("  -v                  Keep members and types used by debugger. Defaults to false");
#if !FEATURE_ILLINK
			Console.WriteLine ("  -l <name>,<name>    List of i18n assemblies to copy to the output directory. Defaults to 'all'");
			Console.WriteLine ("                        Valid names are 'none', 'all', 'cjk', 'mideast', 'other', 'rare', 'west'");
#endif
			Console.WriteLine ("  -out PATH           Specify the output directory. Defaults to 'output'");
			Console.WriteLine ("  --about             About the {0}", _linker);
			Console.WriteLine ("  --verbose           Log messages indicating progress and warnings");
			Console.WriteLine ("  --version           Print the version number of the {0}", _linker);
			Console.WriteLine ("  -help               Lists all linker options");
			Console.WriteLine ("  @FILE               Read response file for more options");

			Console.WriteLine ();
			Console.WriteLine ("Actions");
#if FEATURE_ILLINK
			Console.WriteLine ("  -c ACTION           Action on the framework assemblies. Defaults to 'link'");
#else
			Console.WriteLine ("  -c ACTION           Action on the framework assemblies. Defaults to 'skip'");
#endif
			Console.WriteLine ("                        copy: Copy the assembly into the output (it can be updated when any of its dependencies is removed)");
			Console.WriteLine ("                        copyused: Same as copy but only for assemblies which are needed");
			Console.WriteLine ("                        link: Remove any ununsed code or metadata from the assembly");
			Console.WriteLine ("                        skip: Do not process the assembly");
			Console.WriteLine ("                        addbypassngen: Add BypassNGenAttribute to unused methods");
			Console.WriteLine ("                        addbypassngenused: Same as addbypassngen but unused assemblies are removed");
			Console.WriteLine ("  -u ACTION           Action on the user assemblies. Defaults to 'link'");
			Console.WriteLine ("  -p ACTION ASM       Overrides the default action for an assembly");

			Console.WriteLine ();
			Console.WriteLine ("Advanced");
			Console.WriteLine ("  --custom-step CFG         Add a custom step <config> to the existing pipeline");
			Console.WriteLine ("                            Step can use one of following configurations");
			Console.WriteLine ("                            TYPE,PATH_TO_ASSEMBLY: Add user defined type as last step to the pipeline");
			Console.WriteLine ("                            -NAME:TYPE,PATH_TO_ASSEMBLY: Inserts step type before existing step with name");
			Console.WriteLine ("                            +NAME:TYPE,PATH_TO_ASSEMBLY: Add step type after existing step");
			Console.WriteLine ("  --custom-data KEY=VALUE   Populates context data set with user specified key-value pair");
			Console.WriteLine ("  --ignore-descriptors      Skips reading embedded descriptors (short -z). Defaults to false");
			Console.WriteLine ("  --keep-facades            Keep assemblies with type-forwarders (short -t). Defaults to false");
			Console.WriteLine ("  --skip-unresolved         Ignore unresolved types, methods, and assemblies. Defaults to false");
			Console.WriteLine ("  --output-pinvokes PATH    Output a JSON file with all modules and entry points of the P/Invokes found");

			Console.WriteLine ();
			Console.WriteLine ("Linking");
			Console.WriteLine ("  --deterministic           Produce a deterministic output for linked assemblies");
			Console.WriteLine ("  --disable-opt NAME [ASM]  Disable one of the default optimizations globaly or for a specific assembly name");
			Console.WriteLine ("                              beforefieldinit: Unused static fields are removed if there is no static ctor");
			Console.WriteLine ("                              ipconstprop: Interprocedural constant propagation on return values");
			Console.WriteLine ("                              overrideremoval: Overrides of virtual methods on types that are never instantiated are removed");
			Console.WriteLine ("                              unreachablebodies: Instance methods that are marked but not executed are converted to throws");
			Console.WriteLine ("                              unusedinterfaces: Removes interface types from declaration when not used");
			Console.WriteLine ("  --enable-opt NAME [ASM]   Enable one of the additional optimizations globaly or for a specific assembly name");
			Console.WriteLine ("                              clearinitlocals: Remove initlocals");
			Console.WriteLine ("                              sealer: Any method or type which does not have override is marked as sealed");
#if !FEATURE_ILLINK
			Console.WriteLine ("  --exclude-feature NAME    Any code which has a feature <name> in linked assemblies will be removed");
			Console.WriteLine ("                              com: Support for COM Interop");
			Console.WriteLine ("                              etw: Event Tracing for Windows");
			Console.WriteLine ("                              remoting: .NET Remoting dependencies");
			Console.WriteLine ("                              sre: System.Reflection.Emit namespace");
			Console.WriteLine ("                              globalization: Globalization data and globalization behavior");
#endif
			Console.WriteLine ("  --explicit-reflection     Adds to members never used through reflection DisablePrivateReflection attribute. Defaults to false");
			Console.WriteLine ("  --keep-dep-attributes     Keep attributes used for manual dependency tracking. Defaults to false");
			Console.WriteLine ("  --feature FEATURE VALUE   Apply any optimizations defined when this feature setting is a constant known at link time");
			Console.WriteLine ("  --new-mvid                Generate a new guid for each linked assembly (short -g). Defaults to true");
			Console.WriteLine ("  --strip-descriptors       Remove XML descriptor resources for linked assemblies. Defaults to true");
			Console.WriteLine ("  --strip-security          Remove metadata and code related to Code Access Security. Defaults to true");
			Console.WriteLine ("  --substitutions FILE      Configuration file with field or methods substitution rules");
			Console.WriteLine ("  --ignore-substitutions    Skips reading embedded substitutions. Defaults to false");
			Console.WriteLine ("  --strip-substitutions     Remove XML substitution resources for linked assemblies. Defaults to true");
			Console.WriteLine ("  --used-attrs-only         Attribute usage is removed if the attribute type is not used. Defaults to false");
			Console.WriteLine ("  --attribute-defs FILE     Supplementary custom attribute definitions for attributes controlling the linker behavior.");

			Console.WriteLine ();
			Console.WriteLine ("Analyzer");
			Console.WriteLine ("  --dependencies-file PATH   Specify the dependencies output. Defaults to 'output/linker-dependencies.xml.gz'");
			Console.WriteLine ("  --dump-dependencies        Dump dependencies for the linker analyzer tool");
			Console.WriteLine ("  --reduced-tracing          Reduces dependency output related to assemblies that will not be modified");
			Console.WriteLine ("");
		}

		static void Version ()
		{
			Console.WriteLine ("{0} Version {1}",
				_linker,
				System.Reflection.Assembly.GetExecutingAssembly ().GetName ().Version);
		}

		static void About ()
		{
			Console.WriteLine ("For more information, visit the project Web site");
			Console.WriteLine ("   http://www.mono-project.com/");
		}

		static Pipeline GetStandardPipeline ()
		{
			Pipeline p = new Pipeline ();
			p.AppendStep (new LoadReferencesStep ());
			p.AppendStep (new BlacklistStep ());
			p.AppendStep (new PreserveDependencyLookupStep ());
			p.AppendStep (new TypeMapStep ());
			p.AppendStep (new MarkStep ());
			p.AppendStep (new SweepStep ());
			p.AppendStep (new CodeRewriterStep ());
			p.AppendStep (new CleanStep ());
			p.AppendStep (new RegenerateGuidStep ());
			p.AppendStep (new OutputStep ());
			return p;
		}

		public void Dispose ()
		{
			if (context != null)
				context.Dispose ();
		}
	}
}<|MERGE_RESOLUTION|>--- conflicted
+++ resolved
@@ -676,12 +676,7 @@
 			} catch (Exception ex) {
 				if (ex is LinkerFatalErrorException lex) {
 					context.LogMessage (lex.MessageContainer);
-<<<<<<< HEAD
-					if (ex.InnerException != null)
-						Console.Error.WriteLine (ex.InnerException);
-=======
 					Console.Error.WriteLine (ex.ToString ());
->>>>>>> df72dcfc
 				} else {
 					context.LogMessage (MessageContainer.CreateErrorMessage ($"IL Linker has encountered an unexpected error. Please report the issue at https://github.com/mono/linker/issues \n{ex}", 1012));
 				}
