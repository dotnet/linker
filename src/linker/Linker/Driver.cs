--- conflicted
+++ resolved
@@ -651,15 +651,10 @@
 			//   dynamically adds steps:
 			//     ResolveFromXmlStep [optional, possibly many]
 			//     BodySubstituterStep [optional, possibly many]
-<<<<<<< HEAD
 			//     XmlCustomAttributesStep [optional, possibly many]
 			// XmlCustomAttributesStep [optional, possibly many]
-			// PreserveDependencyLookupStep
-			// [mono only] PreselveCalendarsStep [optional]
-=======
 			// DynamicDependencyLookupStep
 			// [mono only] PreserveCalendarsStep [optional]
->>>>>>> bc442f7a
 			// TypeMapStep
 			// BodySubstituterStep [optional]
 			// RemoveSecurityStep [optional]
