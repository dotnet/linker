--- conflicted
+++ resolved
@@ -44,27 +44,8 @@
 
 		public void UnrecognizedReflectionAccessPattern (IMemberDefinition source, Instruction sourceInstruction, IMetadataTokenProvider accessedItem, string message)
 		{
-<<<<<<< HEAD
-			MessageOrigin origin;
-			string location = string.Empty;
-			var method = source as MethodDefinition;
-			if (sourceInstruction != null && method != null)
-				origin = MessageOrigin.TryGetOrigin (method, sourceInstruction.Offset);
-			else
-				origin = new MessageOrigin (source);
-
-			if (origin.FileName == null) {
-				if (method != null)
-					location = method.GetName () + ": ";
-				else
-					location = source.DeclaringType?.FullName + "::" + source.Name;
-			}
-
-			_context.LogMessage (MessageContainer.CreateWarningMessage (_context, location + message, 2006, origin, "Unrecognized reflection pattern"));
-=======
 			var origin = new MessageOrigin (source, sourceInstruction?.Offset);
 			_context.LogWarning (message, 2006, origin, "Unrecognized reflection pattern");
->>>>>>> 9696fe86
 		}
 	}
 }