//
// Annotations.cs
//
// Author:
//   Jb Evain (jbevain@novell.com)
//
// (C) 2007 Novell, Inc.
//
// Permission is hereby granted, free of charge, to any person obtaining
// a copy of this software and associated documentation files (the
// "Software"), to deal in the Software without restriction, including
// without limitation the rights to use, copy, modify, merge, publish,
// distribute, sublicense, and/or sell copies of the Software, and to
// permit persons to whom the Software is furnished to do so, subject to
// the following conditions:
//
// The above copyright notice and this permission notice shall be
// included in all copies or substantial portions of the Software.
//
// THE SOFTWARE IS PROVIDED "AS IS", WITHOUT WARRANTY OF ANY KIND,
// EXPRESS OR IMPLIED, INCLUDING BUT NOT LIMITED TO THE WARRANTIES OF
// MERCHANTABILITY, FITNESS FOR A PARTICULAR PURPOSE AND
// NONINFRINGEMENT. IN NO EVENT SHALL THE AUTHORS OR COPYRIGHT HOLDERS BE
// LIABLE FOR ANY CLAIM, DAMAGES OR OTHER LIABILITY, WHETHER IN AN ACTION
// OF CONTRACT, TORT OR OTHERWISE, ARISING FROM, OUT OF OR IN CONNECTION
// WITH THE SOFTWARE OR THE USE OR OTHER DEALINGS IN THE SOFTWARE.
//

using System;
using System.Collections.Generic;
using System.Diagnostics;
using System.Linq;
using Mono.Cecil;
using Mono.Cecil.Cil;

namespace Mono.Linker
{

	public partial class AnnotationStore
	{

		protected readonly LinkContext context;

		protected readonly Dictionary<AssemblyDefinition, AssemblyAction> assembly_actions = new Dictionary<AssemblyDefinition, AssemblyAction> ();
		protected readonly Dictionary<MethodDefinition, MethodAction> method_actions = new Dictionary<MethodDefinition, MethodAction> ();
		protected readonly Dictionary<MethodDefinition, object> method_stub_values = new Dictionary<MethodDefinition, object> ();
		protected readonly Dictionary<FieldDefinition, object> field_values = new Dictionary<FieldDefinition, object> ();
		protected readonly HashSet<FieldDefinition> field_init = new HashSet<FieldDefinition> ();
		protected readonly HashSet<TypeDefinition> fieldType_init = new HashSet<TypeDefinition> ();
		protected readonly HashSet<IMetadataTokenProvider> marked = new HashSet<IMetadataTokenProvider> ();
		protected readonly HashSet<IMetadataTokenProvider> processed = new HashSet<IMetadataTokenProvider> ();
		protected readonly Dictionary<TypeDefinition, TypePreserve> preserved_types = new Dictionary<TypeDefinition, TypePreserve> ();
		protected readonly Dictionary<IMemberDefinition, List<MethodDefinition>> preserved_methods = new Dictionary<IMemberDefinition, List<MethodDefinition>> ();
		protected readonly HashSet<IMetadataTokenProvider> public_api = new HashSet<IMetadataTokenProvider> ();
		protected readonly Dictionary<MethodDefinition, List<OverrideInformation>> override_methods = new Dictionary<MethodDefinition, List<OverrideInformation>> ();
		protected readonly Dictionary<MethodDefinition, List<MethodDefinition>> base_methods = new Dictionary<MethodDefinition, List<MethodDefinition>> ();
		protected readonly Dictionary<AssemblyDefinition, ISymbolReader> symbol_readers = new Dictionary<AssemblyDefinition, ISymbolReader> ();
		readonly Dictionary<IMemberDefinition, LinkerAttributesInformation> linker_attributes = new Dictionary<IMemberDefinition, LinkerAttributesInformation> ();

		readonly Dictionary<object, Dictionary<IMetadataTokenProvider, object>> custom_annotations = new Dictionary<object, Dictionary<IMetadataTokenProvider, object>> ();
		protected readonly Dictionary<AssemblyDefinition, HashSet<EmbeddedResource>> resources_to_remove = new Dictionary<AssemblyDefinition, HashSet<EmbeddedResource>> ();
		protected readonly HashSet<CustomAttribute> marked_attributes = new HashSet<CustomAttribute> ();
		readonly HashSet<TypeDefinition> marked_types_with_cctor = new HashSet<TypeDefinition> ();
		protected readonly HashSet<TypeDefinition> marked_instantiated = new HashSet<TypeDefinition> ();
		protected readonly HashSet<MethodDefinition> indirectly_called = new HashSet<MethodDefinition> ();

		public AnnotationStore (LinkContext context) => this.context = context;

		public bool ProcessSatelliteAssemblies { get; set; }

		protected Tracer Tracer {
			get {
				return context.Tracer;
			}
		}

		[Obsolete ("Use Tracer in LinkContext directly")]
		public void PrepareDependenciesDump ()
		{
			Tracer.AddRecorder (new XmlDependencyRecorder (context));
		}

		[Obsolete ("Use Tracer in LinkContext directly")]
		public void PrepareDependenciesDump (string filename)
		{
			Tracer.AddRecorder (new XmlDependencyRecorder (context, filename));
		}

		public ICollection<AssemblyDefinition> GetAssemblies ()
		{
			return assembly_actions.Keys;
		}

		public AssemblyAction GetAction (AssemblyDefinition assembly)
		{
			if (assembly_actions.TryGetValue (assembly, out AssemblyAction action))
				return action;

			throw new InvalidOperationException ($"No action for the assembly {assembly.Name} defined");
		}

		public MethodAction GetAction (MethodDefinition method)
		{
			if (method_actions.TryGetValue (method, out MethodAction action))
				return action;

			return MethodAction.Nothing;
		}

		public void SetAction (AssemblyDefinition assembly, AssemblyAction action)
		{
			assembly_actions[assembly] = action;
		}

		public bool HasAction (AssemblyDefinition assembly)
		{
			return assembly_actions.ContainsKey (assembly);
		}

		public void SetAction (MethodDefinition method, MethodAction action)
		{
			method_actions[method] = action;
		}

		public void SetMethodStubValue (MethodDefinition method, object value)
		{
			method_stub_values[method] = value;
		}

		public void SetFieldValue (FieldDefinition field, object value)
		{
			field_values[field] = value;
		}

		public void SetSubstitutedInit (FieldDefinition field)
		{
			field_init.Add (field);
		}

		public bool HasSubstitutedInit (FieldDefinition field)
		{
			return field_init.Contains (field);
		}

		public void SetSubstitutedInit (TypeDefinition type)
		{
			fieldType_init.Add (type);
		}

		public bool HasSubstitutedInit (TypeDefinition type)
		{
			return fieldType_init.Contains (type);
		}

		[Obsolete ("Mark token providers with a reason instead.")]
		public void Mark (IMetadataTokenProvider provider)
		{
			marked.Add (provider);
		}

		public void Mark (IMetadataTokenProvider provider, in DependencyInfo reason)
		{
			Debug.Assert (!(reason.Kind == DependencyKind.AlreadyMarked));
			marked.Add (provider);
			Tracer.AddDirectDependency (provider, reason, marked: true);
		}

		[Obsolete ("Mark attributes with a reason instead.")]
		public void Mark (CustomAttribute attribute)
		{
			marked_attributes.Add (attribute);
		}

		public void Mark (CustomAttribute attribute, in DependencyInfo reason)
		{
			Debug.Assert (!(reason.Kind == DependencyKind.AlreadyMarked));
			marked_attributes.Add (attribute);
			Tracer.AddDirectDependency (attribute, reason, marked: true);
		}

		public bool IsMarked (IMetadataTokenProvider provider)
		{
			return marked.Contains (provider);
		}

		public bool IsMarked (CustomAttribute attribute)
		{
			return marked_attributes.Contains (attribute);
		}

		public void MarkIndirectlyCalledMethod (MethodDefinition method)
		{
			if (!context.AddReflectionAnnotations)
				return;

			indirectly_called.Add (method);
		}

		public bool HasMarkedAnyIndirectlyCalledMethods ()
		{
			return indirectly_called.Count != 0;
		}

		public bool IsIndirectlyCalled (MethodDefinition method)
		{
			return indirectly_called.Contains (method);
		}

		public void MarkInstantiated (TypeDefinition type)
		{
			marked_instantiated.Add (type);
		}

		public bool IsInstantiated (TypeDefinition type)
		{
			return marked_instantiated.Contains (type);
		}

		public void Processed (IMetadataTokenProvider provider)
		{
			processed.Add (provider);
		}

		public bool IsProcessed (IMetadataTokenProvider provider)
		{
			return processed.Contains (provider);
		}

		public bool IsPreserved (TypeDefinition type)
		{
			return preserved_types.ContainsKey (type);
		}

		public void SetPreserve (TypeDefinition type, TypePreserve preserve)
		{
			if (preserved_types.TryGetValue (type, out TypePreserve existing))
				preserved_types[type] = ChoosePreserveActionWhichPreservesTheMost (existing, preserve);
			else
				preserved_types.Add (type, preserve);
		}

		public static TypePreserve ChoosePreserveActionWhichPreservesTheMost (TypePreserve leftPreserveAction, TypePreserve rightPreserveAction)
		{
			if (leftPreserveAction == rightPreserveAction)
				return leftPreserveAction;

			if (leftPreserveAction == TypePreserve.All || rightPreserveAction == TypePreserve.All)
				return TypePreserve.All;

			if (leftPreserveAction == TypePreserve.Nothing)
				return rightPreserveAction;

			if (rightPreserveAction == TypePreserve.Nothing)
				return leftPreserveAction;

			if ((leftPreserveAction == TypePreserve.Methods && rightPreserveAction == TypePreserve.Fields) ||
				(leftPreserveAction == TypePreserve.Fields && rightPreserveAction == TypePreserve.Methods))
				return TypePreserve.All;

			return rightPreserveAction;
		}

		public TypePreserve GetPreserve (TypeDefinition type)
		{
			if (preserved_types.TryGetValue (type, out TypePreserve preserve))
				return preserve;

			throw new NotSupportedException ($"No type preserve information for `{type}`");
		}

		public bool TryGetPreserve (TypeDefinition type, out TypePreserve preserve)
		{
			return preserved_types.TryGetValue (type, out preserve);
		}

		public bool TryGetMethodStubValue (MethodDefinition method, out object value)
		{
			return method_stub_values.TryGetValue (method, out value);
		}

		public bool TryGetFieldUserValue (FieldDefinition field, out object value)
		{
			return field_values.TryGetValue (field, out value);
		}

		public HashSet<EmbeddedResource> GetResourcesToRemove (AssemblyDefinition assembly)
		{
			if (resources_to_remove.TryGetValue (assembly, out HashSet<EmbeddedResource> resources))
				return resources;

			return null;
		}

		public void AddResourceToRemove (AssemblyDefinition assembly, EmbeddedResource resource)
		{
			if (!resources_to_remove.TryGetValue (assembly, out HashSet<EmbeddedResource> resources))
				resources = resources_to_remove[assembly] = new HashSet<EmbeddedResource> ();

			resources.Add (resource);
		}

		public void SetPublic (IMetadataTokenProvider provider)
		{
			public_api.Add (provider);
		}

		public bool IsPublic (IMetadataTokenProvider provider)
		{
			return public_api.Contains (provider);
		}

		public void AddOverride (MethodDefinition @base, MethodDefinition @override, InterfaceImplementation matchingInterfaceImplementation = null)
		{
			if (!override_methods.TryGetValue (@base, out List<OverrideInformation> methods)) {
				methods = new List<OverrideInformation> ();
				override_methods.Add (@base, methods);
			}

			methods.Add (new OverrideInformation (@base, @override, matchingInterfaceImplementation));
		}

		public IEnumerable<OverrideInformation> GetOverrides (MethodDefinition method)
		{
			override_methods.TryGetValue (method, out List<OverrideInformation> overrides);
			return overrides;
		}

		public void AddBaseMethod (MethodDefinition method, MethodDefinition @base)
		{
			var methods = GetBaseMethods (method);
			if (methods == null) {
				methods = new List<MethodDefinition> ();
				base_methods[method] = methods;
			}

			methods.Add (@base);
		}

		public List<MethodDefinition> GetBaseMethods (MethodDefinition method)
		{
			if (base_methods.TryGetValue (method, out List<MethodDefinition> bases))
				return bases;

			return null;
		}

		public List<MethodDefinition> GetPreservedMethods (TypeDefinition type)
		{
			return GetPreservedMethods (type as IMemberDefinition);
		}

		public void AddPreservedMethod (TypeDefinition type, MethodDefinition method)
		{
			AddPreservedMethod (type as IMemberDefinition, method);
		}

		public List<MethodDefinition> GetPreservedMethods (MethodDefinition method)
		{
			return GetPreservedMethods (method as IMemberDefinition);
		}

		public void AddPreservedMethod (MethodDefinition key, MethodDefinition method)
		{
			AddPreservedMethod (key as IMemberDefinition, method);
		}

		List<MethodDefinition> GetPreservedMethods (IMemberDefinition definition)
		{
			if (preserved_methods.TryGetValue (definition, out List<MethodDefinition> preserved))
				return preserved;

			return null;
		}

		void AddPreservedMethod (IMemberDefinition definition, MethodDefinition method)
		{
			var methods = GetPreservedMethods (definition);
			if (methods == null) {
				methods = new List<MethodDefinition> ();
				preserved_methods[definition] = methods;
			}

			methods.Add (method);
		}

		public void AddSymbolReader (AssemblyDefinition assembly, ISymbolReader symbolReader)
		{
			symbol_readers[assembly] = symbolReader;
		}

		public void CloseSymbolReader (AssemblyDefinition assembly)
		{
			if (!symbol_readers.TryGetValue (assembly, out ISymbolReader symbolReader))
				return;

			symbol_readers.Remove (assembly);
			symbolReader.Dispose ();
		}

		public object GetCustomAnnotation (object key, IMetadataTokenProvider item)
		{
			if (!custom_annotations.TryGetValue (key, out Dictionary<IMetadataTokenProvider, object> slots))
				return null;

			if (!slots.TryGetValue (item, out object value))
				return null;

			return value;
		}

		public void SetCustomAnnotation (object key, IMetadataTokenProvider item, object value)
		{
			if (!custom_annotations.TryGetValue (key, out Dictionary<IMetadataTokenProvider, object> slots)) {
				slots = new Dictionary<IMetadataTokenProvider, object> ();
				custom_annotations.Add (key, slots);
			}

			slots[item] = value;
		}

		public bool HasPreservedStaticCtor (TypeDefinition type)
		{
			return marked_types_with_cctor.Contains (type);
		}

		public bool SetPreservedStaticCtor (TypeDefinition type)
		{
			return marked_types_with_cctor.Add (type);
		}

		public bool HasLinkerAttribute<T> (IMemberDefinition member) where T : Attribute
		{
			// Avoid setting up and inserting LinkerAttributesInformation for members without attributes.
			if (!member.HasCustomAttributes)
				return false;

			if (!linker_attributes.TryGetValue (member, out var linkerAttributeInformation)) {
				linkerAttributeInformation = new LinkerAttributesInformation (context, member);
				linker_attributes.Add (member, linkerAttributeInformation);
			}

			return linkerAttributeInformation.HasAttribute<T> ();
		}

		public IEnumerable<T> GetLinkerAttributes<T> (IMemberDefinition member) where T : Attribute
		{
			// Avoid setting up and inserting LinkerAttributesInformation for members without attributes.
			if (!member.HasCustomAttributes)
				return Enumerable.Empty<T> ();

			if (!linker_attributes.TryGetValue (member, out var linkerAttributeInformation)) {
				linkerAttributeInformation = new LinkerAttributesInformation (context, member);
				linker_attributes.Add (member, linkerAttributeInformation);
			}

			return linkerAttributeInformation.GetAttributes<T> ();
		}

		public bool TryGetLinkerAttribute<T> (IMemberDefinition member, out T attribute) where T : Attribute
		{
			var attributes = GetLinkerAttributes<T> (member);
			if (attributes.Count () > 1) {
<<<<<<< HEAD
				context.LogWarning ($"Attribute '{typeof (T).FullName}' should only be used once on '{method.GetName ()}'.",
					2027, MessageOrigin.TryGetOrigin (method, 0));
=======
				context.LogWarning ($"Attribute '{typeof (T).FullName}' should only be used once on '{member}'.", 2027, member);
>>>>>>> 9696fe86
			}

			Debug.Assert (attributes.Count () <= 1);
			attribute = attributes.FirstOrDefault ();
			return attribute != null;
		}
	}
}<|MERGE_RESOLUTION|>--- conflicted
+++ resolved
@@ -460,12 +460,7 @@
 		{
 			var attributes = GetLinkerAttributes<T> (member);
 			if (attributes.Count () > 1) {
-<<<<<<< HEAD
-				context.LogWarning ($"Attribute '{typeof (T).FullName}' should only be used once on '{method.GetName ()}'.",
-					2027, MessageOrigin.TryGetOrigin (method, 0));
-=======
 				context.LogWarning ($"Attribute '{typeof (T).FullName}' should only be used once on '{member}'.", 2027, member);
->>>>>>> 9696fe86
 			}
 
 			Debug.Assert (attributes.Count () <= 1);
