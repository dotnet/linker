--- conflicted
+++ resolved
@@ -34,10 +34,8 @@
 
 namespace Mono.Linker
 {
-<<<<<<< HEAD
 	public class AssemblyResolver : IAssemblyResolver
 	{
-		readonly Dictionary<string, AssemblyDefinition> _assemblies = new Dictionary<string, AssemblyDefinition> (StringComparer.OrdinalIgnoreCase);
 		readonly List<string> _references = new ();
 		readonly LinkContext _context;
 		readonly List<string> _directories = new ();
@@ -56,37 +54,15 @@
 			};
 		}
 
-		public IDictionary<string, AssemblyDefinition> AssemblyCache {
-			get { return _assemblies; }
-		}
-
-		public string GetAssemblyFileName (AssemblyDefinition assembly)
-		{
-			if (_assemblyToPath.TryGetValue (assembly, out string path)) {
+		public IDictionary<string, AssemblyDefinition> AssemblyCache { get; } = new Dictionary<string, AssemblyDefinition> (StringComparer.OrdinalIgnoreCase);
+
+		public string GetAssemblyLocation (AssemblyDefinition assembly)
+		{
+			if (_assemblyToPath.TryGetValue (assembly, out string path))
 				return path;
-			}
-
-			// Must be an assembly that we didn't open through the resolver
-			return assembly.MainModule.FileName;
-		}
-=======
-	public class AssemblyResolver : DirectoryAssemblyResolver
-	{
-		HashSet<string> _unresolvedAssemblies;
-		readonly List<string> _references;
-		readonly LinkContext _context;
-
-		public AssemblyResolver (LinkContext context)
-		{
-			AssemblyCache = new Dictionary<string, AssemblyDefinition> (StringComparer.OrdinalIgnoreCase);
-			_references = new List<string> ();
-			_context = context;
-		}
-
-		public bool IgnoreUnresolved { get; set; }
-
-		public Dictionary<string, AssemblyDefinition> AssemblyCache { get; }
->>>>>>> b4325aed
+
+			throw new InternalErrorException ($"Assembly '{assembly}' was not loaded using linker resolver");
+		}
 
 		AssemblyDefinition ResolveFromReferences (AssemblyNameReference name)
 		{
@@ -108,8 +84,7 @@
 
 		public AssemblyDefinition Resolve (AssemblyNameReference name, bool probing)
 		{
-<<<<<<< HEAD
-			if (_assemblies.TryGetValue (name.Name, out AssemblyDefinition asm))
+			if (AssemblyCache.TryGetValue (name.Name, out AssemblyDefinition asm))
 				return asm;
 
 			if (_unresolvedAssemblies?.Contains (name.Name) == true) {
@@ -133,32 +108,6 @@
 
 				_unresolvedAssemblies.Add (name.Name);
 				return null;
-=======
-			// Validate arguments, similarly to how the base class does it.
-			if (name == null)
-				throw new ArgumentNullException (nameof (name));
-			if (parameters == null)
-				throw new ArgumentNullException (nameof (parameters));
-
-			if (!AssemblyCache.TryGetValue (name.Name, out AssemblyDefinition asm) && (_unresolvedAssemblies == null || !_unresolvedAssemblies.Contains (name.Name))) {
-				try {
-					// Any full path explicit reference takes precedence over other look up logic
-					asm = ResolveFromReferences (name, parameters);
-
-					// Fall back to the base class resolution logic
-					if (asm == null)
-						asm = base.Resolve (name, parameters);
-
-					CacheAssembly (asm);
-				} catch (AssemblyResolutionException) {
-					if (!IgnoreUnresolved)
-						throw;
-					_context.LogMessage ($"Ignoring unresolved assembly '{name.Name}'.");
-					if (_unresolvedAssemblies == null)
-						_unresolvedAssemblies = new HashSet<string> ();
-					_unresolvedAssemblies.Add (name.Name);
-				}
->>>>>>> b4325aed
 			}
 
 			CacheAssembly (asm);
@@ -243,14 +192,8 @@
 
 		public void CacheAssembly (AssemblyDefinition assembly)
 		{
-<<<<<<< HEAD
-			_assemblies[assembly.Name.Name] = assembly;
+			AssemblyCache[assembly.Name.Name] = assembly;
 			_context.RegisterAssembly (assembly);
-=======
-			AssemblyCache[assembly.Name.Name] = assembly;
-			if (assembly != null)
-				_context.RegisterAssembly (assembly);
->>>>>>> b4325aed
 		}
 
 		public void AddReferenceAssembly (string referencePath)
@@ -270,14 +213,10 @@
 
 		protected virtual void Dispose (bool disposing)
 		{
-<<<<<<< HEAD
 			if (!disposing)
 				return;
 
-			foreach (var asm in _assemblies.Values) {
-=======
 			foreach (var asm in AssemblyCache.Values) {
->>>>>>> b4325aed
 				asm.Dispose ();
 			}
 
