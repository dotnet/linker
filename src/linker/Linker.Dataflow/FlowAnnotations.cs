--- conflicted
+++ resolved
@@ -248,15 +248,8 @@
 							continue;
 						}
 
-<<<<<<< HEAD
-						if (paramAnnotations == null) {
-							paramAnnotations = new DynamicallyAccessedMemberTypes[method.GetILParameterCount ()];
-						}
+						paramAnnotations ??= new DynamicallyAccessedMemberTypes[method.GetILParameterCount ()];
 						paramAnnotations[(int)i] = pa;
-=======
-						paramAnnotations ??= new DynamicallyAccessedMemberTypes[method.Parameters.Count + offset];
-						paramAnnotations[i + offset] = pa;
->>>>>>> a9060d14
 					}
 
 					DynamicallyAccessedMemberTypes returnAnnotation = GetMemberTypesForDynamicallyAccessedMembersAttribute (method, providerIfNotMember: method.MethodReturnType);
