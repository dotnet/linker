--- conflicted
+++ resolved
@@ -320,13 +320,6 @@
 							_context.LogWarning (setMethod, DiagnosticId.DynamicallyAccessedMembersConflictsBetweenPropertyAndAccessor, property.GetDisplayName (), setMethod.GetDisplayName ());
 						} else {
 							int offset = setMethod.HasImplicitThis () ? 1 : 0;
-<<<<<<< HEAD
-							if (setMethod.GetParametersCount () != 0) {
-								DynamicallyAccessedMemberTypes[] paramAnnotations = new DynamicallyAccessedMemberTypes[setMethod.GetParametersCount ()];
-								paramAnnotations[paramAnnotations.Length - 1] = annotation;
-								annotatedMethods.Add (new MethodAnnotations (setMethod, paramAnnotations, DynamicallyAccessedMemberTypes.None, null));
-							}
-=======
 							if (setterAnnotation is not null)
 								annotatedMethods.Remove (setterAnnotation.Value);
 
@@ -338,7 +331,6 @@
 
 							paramAnnotations[paramAnnotations.Length - 1] = annotation;
 							annotatedMethods.Add (new MethodAnnotations (setMethod, paramAnnotations, DynamicallyAccessedMemberTypes.None, null));
->>>>>>> 4db6ac94
 						}
 					}
 
