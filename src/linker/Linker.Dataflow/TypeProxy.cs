﻿// Licensed to the .NET Foundation under one or more agreements.
// The .NET Foundation licenses this file to you under the MIT license.

using Mono.Cecil;
using Mono.Linker;

namespace ILLink.Shared.TypeSystemProxy
{
	internal readonly partial struct TypeProxy
	{
		public TypeProxy (TypeDefinition type) => Type = type;

		public static implicit operator TypeProxy (TypeDefinition type) => new (type);

		public TypeDefinition Type { get; }

		public string Name { get => Type.Name; }

<<<<<<< HEAD
		public string? Namespace { get => Type.Namespace; }

		public bool IsTypeOf (string @namespace, string name) => Type.IsTypeOf (@namespace, name);

		public bool IsTypeOf (WellKnownType wellKnownType) => Type.IsTypeOf (wellKnownType);
=======
		public string Namespace { get => Type.Namespace; }
>>>>>>> ed8b22a1

		public string GetDisplayName () => Type.GetDisplayName ();

		public override string ToString () => Type.ToString ();

		public bool IsTypeOf (string @namespace, string name) => Type.IsTypeOf (@namespace, name);
	}
}<|MERGE_RESOLUTION|>--- conflicted
+++ resolved
@@ -16,15 +16,11 @@
 
 		public string Name { get => Type.Name; }
 
-<<<<<<< HEAD
 		public string? Namespace { get => Type.Namespace; }
 
 		public bool IsTypeOf (string @namespace, string name) => Type.IsTypeOf (@namespace, name);
 
 		public bool IsTypeOf (WellKnownType wellKnownType) => Type.IsTypeOf (wellKnownType);
-=======
-		public string Namespace { get => Type.Namespace; }
->>>>>>> ed8b22a1
 
 		public string GetDisplayName () => Type.GetDisplayName ();
 
