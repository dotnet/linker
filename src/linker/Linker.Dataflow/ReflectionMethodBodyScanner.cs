﻿// Licensed to the .NET Foundation under one or more agreements.
// The .NET Foundation licenses this file to you under the MIT license.
// See the LICENSE file in the project root for more information.

using Mono.Cecil;
using Mono.Cecil.Cil;
using Mono.Linker.Steps;
using System;
using System.Collections.Generic;
using System.Diagnostics;
using System.Linq;

namespace Mono.Linker.Dataflow
{
	internal class ReflectionMethodBodyScanner : Dataflow.MethodBodyScanner
	{
		private readonly LinkContext _context;
		private readonly MarkStep _markStep;
		private readonly FlowAnnotations _flowAnnotations;

		public static bool RequiresReflectionMethodBodyScanner (FlowAnnotations flowAnnotations, MethodReference method)
		{
			MethodDefinition methodDefinition = method.Resolve ();
			if (methodDefinition != null) {
				return GetIntrinsicIdForMethod (methodDefinition) > IntrinsicId.RequiresReflectionBodyScanner_Sentinel || flowAnnotations.RequiresDataFlowAnalysis (methodDefinition);
			}

			return false;
		}

		public static bool RequiresReflectionMethodBodyScanner (FlowAnnotations flowAnnotations, FieldReference field)
		{
			FieldDefinition fieldDefinition = field.Resolve ();
			if (fieldDefinition != null)
				return flowAnnotations.RequiresDataFlowAnalysis (fieldDefinition);

			return false;
		}

		public ReflectionMethodBodyScanner (LinkContext context, MarkStep parent, FlowAnnotations flowAnnotations)
		{
			_context = context;
			_markStep = parent;
			_flowAnnotations = flowAnnotations;
		}

		public void ScanAndProcessReturnValue (MethodBody methodBody)
		{
			Scan (methodBody);

			if (MethodReturnValue != null) {
				var requiredMemberKinds = _flowAnnotations.GetReturnParameterAnnotation (methodBody.Method);
				if (requiredMemberKinds != 0) {
					IMetadataTokenProvider accessedMember = methodBody.Method.MethodReturnType;
					if (MethodReturnValue is LoadFieldValue field)
						accessedMember = field.Field;
					else if (MethodReturnValue is MethodParameterValue param)
						accessedMember = methodBody.Method.Parameters [param.ParameterIndex - 1];
					var reflectionContext = new ReflectionPatternContext (_context, methodBody.Method, accessedMember, null);
					reflectionContext.AnalyzingPattern ();
					RequireDynamicallyAccessedMembers (ref reflectionContext, requiredMemberKinds, MethodReturnValue, methodBody.Method.MethodReturnType);
				}
			}
		}

		public void ProcessAttributeDataflow (MethodDefinition source, MethodDefinition method, IList<CustomAttributeArgument> arguments)
		{
			int paramOffset = method.HasImplicitThis () ? 1 : 0;

			for (int i = 0; i < method.Parameters.Count; i++) {
				var annotation = _flowAnnotations.GetParameterAnnotation (method, i + paramOffset);
				if (annotation != 0) {
					ValueNode valueNode = GetValueNodeForCustomAttributeArgument (arguments[i]);
					if (valueNode != null) {
						ReflectionPatternContext context = new ReflectionPatternContext (_context, source, method.Parameters[i], null);
						context.AnalyzingPattern ();
						RequireDynamicallyAccessedMembers (ref context, annotation, valueNode, method);
					}
				}
			}
		}

		public void ProcessAttributeDataflow (FieldDefinition field, CustomAttributeArgument value)
		{
			var annotation = _flowAnnotations.GetFieldAnnotation (field);
			Debug.Assert (annotation != 0);

			ValueNode valueNode = GetValueNodeForCustomAttributeArgument (value);
			if (valueNode != null) {
<<<<<<< HEAD
				var reflectionContext = new ReflectionPatternContext (_context, field.DeclaringType.Methods [0], value.Value as IMemberDefinition, null);
=======
				// TODO: There's no way to represent store to a field given current ReflectionPatternContext (and the underlying IReflectionPatterRecorder)
				var reflectionContext = new ReflectionPatternContext (_context, field.DeclaringType.Methods[0], field.DeclaringType.Methods[0], 0);
>>>>>>> 7263df61
				reflectionContext.AnalyzingPattern ();
				RequireDynamicallyAccessedMembers (ref reflectionContext, annotation, valueNode, field);
			}
		}

		private ValueNode GetValueNodeForCustomAttributeArgument (CustomAttributeArgument argument)
		{
			ValueNode valueNode;
			if (argument.Type.Name == "Type") {
				TypeDefinition referencedType = ((TypeReference) argument.Value).Resolve ();
				valueNode = referencedType == null ? null : new SystemTypeValue (referencedType);
			} else if (argument.Type.MetadataType == MetadataType.String) {
				valueNode = new KnownStringValue ((string) argument.Value);
			} else {
				// We shouldn't have gotten a non-null annotation for this from GetParameterAnnotation
				throw new InvalidOperationException ();
			}

			return valueNode;
		}

		protected override void WarnAboutInvalidILInMethod (MethodBody method, int ilOffset)
		{
			// TODO: remove once we're ready to scan actual invalid IL
			// Serves as a debug helper for now to make sure valid IL is not considered invalid.
			throw new Exception ();
		}

		protected override ValueNode GetMethodParameterValue (MethodDefinition method, int parameterIndex)
		{
			DynamicallyAccessedMemberKinds memberKinds = _flowAnnotations.GetParameterAnnotation (method, parameterIndex);
			return new MethodParameterValue (parameterIndex, memberKinds) {
				SourceContext = method
			};
		}

		protected override ValueNode GetFieldValue (MethodDefinition method, FieldDefinition field)
		{
			DynamicallyAccessedMemberKinds memberKinds = _flowAnnotations.GetFieldAnnotation (field);
			return new LoadFieldValue (field, memberKinds) {
				SourceContext = method
			};
		}

		protected override void HandleStoreField (MethodDefinition method, FieldDefinition field, Instruction operation, ValueNode valueToStore)
		{
			var requiredMemberKinds = _flowAnnotations.GetFieldAnnotation (field);
			if (requiredMemberKinds != 0) {
				var reflectionContext = new ReflectionPatternContext (_context, method, field, operation);
				reflectionContext.AnalyzingPattern ();
				RequireDynamicallyAccessedMembers (ref reflectionContext, requiredMemberKinds, valueToStore, field);
			}
		}

		protected override void HandleStoreParameter (MethodDefinition method, int index, Instruction operation, ValueNode valueToStore)
		{
			var requiredMemberKinds = _flowAnnotations.GetParameterAnnotation (method, index);
			if (requiredMemberKinds != 0) {
				ParameterDefinition parameter = method.Parameters [index - (method.HasImplicitThis () ? 1 : 0)];
				var reflectionContext = new ReflectionPatternContext (_context, method, parameter, operation);
				reflectionContext.AnalyzingPattern ();
<<<<<<< HEAD
				RequireDynamicallyAccessedMembers (ref reflectionContext, requiredMemberKinds, valueToStore, parameter);
=======
				RequireDynamicallyAccessedMembers (ref reflectionContext, requiredMemberKinds, valueToStore, method.Parameters[index - (method.HasImplicitThis () ? 1 : 0)]);
>>>>>>> 7263df61
			}
		}

		enum IntrinsicId
		{
			None = 0,
			IntrospectionExtensions_GetTypeInfo,
			Type_GetTypeFromHandle,
			Type_get_TypeHandle,

			// Anything above this marker will require the method to be run through
			// the reflection body scanner.
			RequiresReflectionBodyScanner_Sentinel = 1000,
			Type_MakeGenericType,
			Type_GetType,
			Type_GetConstructor,
			Type_GetMethod,
			Type_GetField,
			Type_GetProperty,
			Type_GetEvent,
			Expression_Call,
			Expression_Field,
			Expression_Property,
			Expression_New,
			Activator_CreateInstance_Type,
			Activator_CreateInstance_AssemblyName_TypeName,
			Activator_CreateInstanceFrom,
			Activator_CreateInstanceOfT,
			AppDomain_CreateInstance,
			AppDomain_CreateInstanceAndUnwrap,
			AppDomain_CreateInstanceFrom,
			AppDomain_CreateInstanceFromAndUnwrap,
			Assembly_CreateInstance,
			RuntimeReflectionExtensions_GetRuntimeEvent,
			RuntimeReflectionExtensions_GetRuntimeField,
			RuntimeReflectionExtensions_GetRuntimeMethod,
			RuntimeReflectionExtensions_GetRuntimeProperty,
			RuntimeHelpers_RunClassConstructor
		}

		static IntrinsicId GetIntrinsicIdForMethod (MethodDefinition calledMethod)
		{
			return calledMethod.Name switch
			{
				// static System.Reflection.IntrospectionExtensions.GetTypeInfo (Type type)
				"GetTypeInfo" when calledMethod.IsDeclaredOnType ("System.Reflection", "IntrospectionExtensions") => IntrinsicId.IntrospectionExtensions_GetTypeInfo,

				// System.Type.GetTypeInfo (Type type)
				"GetTypeFromHandle" when calledMethod.IsDeclaredOnType ("System", "Type") => IntrinsicId.Type_GetTypeFromHandle,

				// System.Type.GetTypeHandle (Type type)
				"get_TypeHandle" when calledMethod.IsDeclaredOnType ("System", "Type") => IntrinsicId.Type_get_TypeHandle,

				// static System.Type.MakeGenericType (Type [] typeArguments)
				"MakeGenericType" when calledMethod.IsDeclaredOnType ("System", "Type") => IntrinsicId.Type_MakeGenericType,

				// static System.Reflection.RuntimeReflectionExtensions.GetRuntimeEvent (this Type type, string name)
				"GetRuntimeEvent" when calledMethod.IsDeclaredOnType ("System.Reflection", "RuntimeReflectionExtensions")
					&& calledMethod.HasParameterOfType (0, "System", "Type")
					&& calledMethod.HasParameterOfType (1, "System", "String")
					=> IntrinsicId.RuntimeReflectionExtensions_GetRuntimeEvent,

				// static System.Reflection.RuntimeReflectionExtensions.GetRuntimeField (this Type type, string name)
				"GetRuntimeField" when calledMethod.IsDeclaredOnType ("System.Reflection", "RuntimeReflectionExtensions")
					&& calledMethod.HasParameterOfType (0, "System", "Type")
					&& calledMethod.HasParameterOfType (1, "System", "String")
					=> IntrinsicId.RuntimeReflectionExtensions_GetRuntimeField,

				// static System.Reflection.RuntimeReflectionExtensions.GetRuntimeMethod (this Type type, string name, Type[] parameters)
				"GetRuntimeMethod" when calledMethod.IsDeclaredOnType ("System.Reflection", "RuntimeReflectionExtensions")
					&& calledMethod.HasParameterOfType (0, "System", "Type")
					&& calledMethod.HasParameterOfType (1, "System", "String")
					=> IntrinsicId.RuntimeReflectionExtensions_GetRuntimeMethod,

				// static System.Reflection.RuntimeReflectionExtensions.GetRuntimeProperty (this Type type, string name)
				"GetRuntimeProperty" when calledMethod.IsDeclaredOnType ("System.Reflection", "RuntimeReflectionExtensions")
					&& calledMethod.HasParameterOfType (0, "System", "Type")
					&& calledMethod.HasParameterOfType (1, "System", "String")
					=> IntrinsicId.RuntimeReflectionExtensions_GetRuntimeProperty,

				// static System.Linq.Expressions.Expression.Call (Type, String, Type[], Expression[])
				"Call" when calledMethod.IsDeclaredOnType ("System.Linq.Expressions", "Expression")
					&& calledMethod.HasParameterOfType (0, "System", "Type")
					&& calledMethod.Parameters.Count == 4
					=> IntrinsicId.Expression_Call,

				// static System.Linq.Expressions.Expression.Field (Expression, Type, String)
				"Field" when calledMethod.IsDeclaredOnType ("System.Linq.Expressions", "Expression")
					&& calledMethod.HasParameterOfType (1, "System", "Type")
					&& calledMethod.Parameters.Count == 3
					=> IntrinsicId.Expression_Field,

				// static System.Linq.Expressions.Expression.Property (Expression, Type, String)
				"Property" when calledMethod.IsDeclaredOnType ("System.Linq.Expressions", "Expression")
					&& calledMethod.HasParameterOfType (1, "System", "Type")
					&& calledMethod.Parameters.Count == 3
					=> IntrinsicId.Expression_Property,

				// static System.Linq.Expressions.Expression.New (Type)
				"New" when calledMethod.IsDeclaredOnType ("System.Linq.Expressions", "Expression")
					&& calledMethod.HasParameterOfType (0, "System", "Type")
					&& calledMethod.Parameters.Count == 1
					=> IntrinsicId.Expression_New,

				// static System.Type.GetType (string)
				// static System.Type.GetType (string, Boolean)
				// static System.Type.GetType (string, Boolean, Boolean)
				// static System.Type.GetType (string, Func<AssemblyName, Assembly>, Func<Assembly, String, Boolean, Type>)
				// static System.Type.GetType (string, Func<AssemblyName, Assembly>, Func<Assembly, String, Boolean, Type>, Boolean)
				// static System.Type.GetType (string, Func<AssemblyName, Assembly>, Func<Assembly, String, Boolean, Type>, Boolean, Boolean)
				"GetType" when calledMethod.IsDeclaredOnType ("System", "Type")
					&& calledMethod.HasParameterOfType (0, "System", "String")
					=> IntrinsicId.Type_GetType,

				// System.Type.GetConstructor (Type[])
				// System.Type.GetConstructor (BindingFlags, Binder, Type[], ParameterModifier [])
				// System.Type.GetConstructor (BindingFlags, Binder, CallingConventions, Type[], ParameterModifier [])
				"GetConstructor" when calledMethod.IsDeclaredOnType ("System", "Type")
					&& calledMethod.HasThis
					=> IntrinsicId.Type_GetConstructor,

				// System.Type.GetMethod (string)
				// System.Type.GetMethod (string, BindingFlags)
				// System.Type.GetMethod (string, Type[])
				// System.Type.GetMethod (string, Type[], ParameterModifier[])
				// System.Type.GetMethod (string, BindingFlags, Binder, Type[], ParameterModifier[]) 6
				// System.Type.GetMethod (string, BindingFlags, Binder, CallingConventions, Type[], ParameterModifier[]) 7
				// System.Type.GetMethod (string, int, Type[])
				// System.Type.GetMethod (string, int, Type[], ParameterModifier[]?)
				// System.Type.GetMethod (string, int, BindingFlags, Binder?, Type[], ParameterModifier[]?)
				// System.Type.GetMethod (string, int, BindingFlags, Binder?, CallingConventions, Type[], ParameterModifier[]?)
				"GetMethod" when calledMethod.IsDeclaredOnType ("System", "Type")
					&& calledMethod.HasParameterOfType (0, "System", "String")
					&& calledMethod.HasThis
					=> IntrinsicId.Type_GetMethod,

				// System.Type.GetField (string)
				// System.Type.GetField (string, BindingFlags)
				"GetField" when calledMethod.IsDeclaredOnType ("System", "Type")
					&& calledMethod.HasParameterOfType (0, "System", "String")
					&& calledMethod.HasThis
					=> IntrinsicId.Type_GetField,

				// System.Type.GetEvent (string)
				// System.Type.GetEvent (string, BindingFlags)
				"GetEvent" when calledMethod.IsDeclaredOnType ("System", "Type")
					&& calledMethod.HasParameterOfType (0, "System", "String")
					&& calledMethod.HasThis
					=> IntrinsicId.Type_GetEvent,

				// System.Type.GetProperty (string)
				// System.Type.GetProperty (string, BindingFlags)
				// System.Type.GetProperty (string, Type)
				// System.Type.GetProperty (string, Type[])
				// System.Type.GetProperty (string, Type, Type[])
				// System.Type.GetProperty (string, Type, Type[], ParameterModifier[])
				// System.Type.GetProperty (string, BindingFlags, Binder, Type, Type[], ParameterModifier[])
				"GetProperty" when calledMethod.IsDeclaredOnType ("System", "Type")
					&& calledMethod.HasParameterOfType (0, "System", "String")
					&& calledMethod.HasThis
					=> IntrinsicId.Type_GetProperty,

				// static System.Activator.CreateInstance (System.Type type)
				// static System.Activator.CreateInstance (System.Type type, bool nonPublic)
				// static System.Activator.CreateInstance (System.Type type, params object?[]? args)
				// static System.Activator.CreateInstance (System.Type type, object?[]? args, object?[]? activationAttributes)
				// static System.Activator.CreateInstance (System.Type type, System.Reflection.BindingFlags bindingAttr, System.Reflection.Binder? binder, object?[]? args, System.Globalization.CultureInfo? culture)
				// static System.Activator.CreateInstance (System.Type type, System.Reflection.BindingFlags bindingAttr, System.Reflection.Binder? binder, object?[]? args, System.Globalization.CultureInfo? culture, object?[]? activationAttributes) { throw null; }
				"CreateInstance" when calledMethod.IsDeclaredOnType ("System", "Activator")
					&& !calledMethod.ContainsGenericParameter
					&& calledMethod.HasParameterOfType (0, "System", "Type")
					=> IntrinsicId.Activator_CreateInstance_Type,

				// static System.Activator.CreateInstance (string assemblyName, string typeName)
				// static System.Activator.CreateInstance (string assemblyName, string typeName, bool ignoreCase, System.Reflection.BindingFlags bindingAttr, System.Reflection.Binder? binder, object?[]? args, System.Globalization.CultureInfo? culture, object?[]? activationAttributes)
				// static System.Activator.CreateInstance (string assemblyName, string typeName, object?[]? activationAttributes)
				"CreateInstance" when calledMethod.IsDeclaredOnType ("System", "Activator")
					&& !calledMethod.ContainsGenericParameter
					&& calledMethod.HasParameterOfType (0, "System", "String")
					&& calledMethod.HasParameterOfType (1, "System", "String")
					=> IntrinsicId.Activator_CreateInstance_AssemblyName_TypeName,

				// static System.Activator.CreateInstanceFrom (string assemblyFile, string typeName)
				// static System.Activator.CreateInstanceFrom (string assemblyFile, string typeName, bool ignoreCase, System.Reflection.BindingFlags bindingAttr, System.Reflection.Binder? binder, object? []? args, System.Globalization.CultureInfo? culture, object? []? activationAttributes)
				// static System.Activator.CreateInstanceFrom (string assemblyFile, string typeName, object? []? activationAttributes)
				"CreateInstanceFrom" when calledMethod.IsDeclaredOnType ("System", "Activator")
					&& !calledMethod.ContainsGenericParameter
					&& calledMethod.HasParameterOfType (0, "System", "String")
					&& calledMethod.HasParameterOfType (1, "System", "String")
					=> IntrinsicId.Activator_CreateInstanceFrom,

				// static T System.Activator.CreateInstance<T> ()
				"CreateInstance" when calledMethod.IsDeclaredOnType ("System", "Activator")
					&& calledMethod.ContainsGenericParameter
					&& calledMethod.Parameters.Count == 0
					=> IntrinsicId.Activator_CreateInstanceOfT,

				// System.AppDomain.CreateInstance (string assemblyName, string typeName)
				// System.AppDomain.CreateInstance (string assemblyName, string typeName, bool ignoreCase, System.Reflection.BindingFlags bindingAttr, System.Reflection.Binder? binder, object? []? args, System.Globalization.CultureInfo? culture, object? []? activationAttributes)
				// System.AppDomain.CreateInstance (string assemblyName, string typeName, object? []? activationAttributes)
				"CreateInstance" when calledMethod.IsDeclaredOnType ("System", "AppDomain")
					&& calledMethod.HasParameterOfType (0, "System", "String")
					&& calledMethod.HasParameterOfType (1, "System", "String")
					=> IntrinsicId.AppDomain_CreateInstance,

				// System.AppDomain.CreateInstanceAndUnwrap (string assemblyName, string typeName)
				// System.AppDomain.CreateInstanceAndUnwrap (string assemblyName, string typeName, bool ignoreCase, System.Reflection.BindingFlags bindingAttr, System.Reflection.Binder? binder, object? []? args, System.Globalization.CultureInfo? culture, object? []? activationAttributes)
				// System.AppDomain.CreateInstanceAndUnwrap (string assemblyName, string typeName, object? []? activationAttributes)
				"CreateInstanceAndUnwrap" when calledMethod.IsDeclaredOnType ("System", "AppDomain")
					&& calledMethod.HasParameterOfType (0, "System", "String")
					&& calledMethod.HasParameterOfType (1, "System", "String")
					=> IntrinsicId.AppDomain_CreateInstanceAndUnwrap,

				// System.AppDomain.CreateInstanceFrom (string assemblyFile, string typeName)
				// System.AppDomain.CreateInstanceFrom (string assemblyFile, string typeName, bool ignoreCase, System.Reflection.BindingFlags bindingAttr, System.Reflection.Binder? binder, object? []? args, System.Globalization.CultureInfo? culture, object? []? activationAttributes)
				// System.AppDomain.CreateInstanceFrom (string assemblyFile, string typeName, object? []? activationAttributes)
				"CreateInstanceFrom" when calledMethod.IsDeclaredOnType ("System", "AppDomain")
					&& calledMethod.HasParameterOfType (0, "System", "String")
					&& calledMethod.HasParameterOfType (1, "System", "String")
					=> IntrinsicId.AppDomain_CreateInstanceFrom,

				// System.AppDomain.CreateInstanceFromAndUnwrap (string assemblyFile, string typeName)
				// System.AppDomain.CreateInstanceFromAndUnwrap (string assemblyFile, string typeName, bool ignoreCase, System.Reflection.BindingFlags bindingAttr, System.Reflection.Binder? binder, object? []? args, System.Globalization.CultureInfo? culture, object? []? activationAttributes)
				// System.AppDomain.CreateInstanceFromAndUnwrap (string assemblyFile, string typeName, object? []? activationAttributes)
				"CreateInstanceFromAndUnwrap" when calledMethod.IsDeclaredOnType ("System", "AppDomain")
					&& calledMethod.HasParameterOfType (0, "System", "String")
					&& calledMethod.HasParameterOfType (1, "System", "String")
					=> IntrinsicId.AppDomain_CreateInstanceFromAndUnwrap,

				// System.Reflection.Assembly.CreateInstance (string typeName)
				// System.Reflection.Assembly.CreateInstance (string typeName, bool ignoreCase)
				// System.Reflection.Assembly.CreateInstance (string typeName, bool ignoreCase, BindingFlags bindingAttr, Binder? binder, object []? args, CultureInfo? culture, object []? activationAttributes)
				"CreateInstance" when calledMethod.IsDeclaredOnType ("System.Reflection", "Assembly")
					&& calledMethod.HasParameterOfType (0, "System", "String")
					=> IntrinsicId.Assembly_CreateInstance,

				// System.Runtime.CompilerServices.RuntimeHelpers.RunClassConstructor (RuntimeTypeHandle type)
				"RunClassConstructor" when calledMethod.IsDeclaredOnType ("System.Runtime.CompilerServices", "RuntimeHelpers")
					&& calledMethod.HasParameterOfType (0, "System", "RuntimeTypeHandle")
					=> IntrinsicId.RuntimeHelpers_RunClassConstructor,

				_ => IntrinsicId.None,
			};
		}

		public override bool HandleCall (MethodBody callingMethodBody, MethodReference calledMethod, Instruction operation, ValueNodeList methodParams, out ValueNode methodReturnValue)
		{
			var reflectionContext = new ReflectionPatternContext (_context, callingMethodBody.Method, calledMethod.Resolve (), operation);

			DynamicallyAccessedMemberKinds returnValueDynamicallyAccessedMemberKinds = 0;

			methodReturnValue = null;

			var calledMethodDefinition = calledMethod.Resolve ();
			if (calledMethodDefinition == null)
				return false;

			try {


				bool requiresDataFlowAnalysis = _flowAnnotations.RequiresDataFlowAnalysis (calledMethodDefinition);
				returnValueDynamicallyAccessedMemberKinds = requiresDataFlowAnalysis ?
					_flowAnnotations.GetReturnParameterAnnotation (calledMethodDefinition) : 0;

				switch (GetIntrinsicIdForMethod (calledMethodDefinition)) {
				case IntrinsicId.IntrospectionExtensions_GetTypeInfo: {
						// typeof(Foo).GetTypeInfo()... will be commonly present in code targeting
						// the dead-end reflection refactoring. The call doesn't do anything and we
						// don't want to lose the annotation.
						methodReturnValue = methodParams[0];
					}
					break;

				case IntrinsicId.Type_GetTypeFromHandle: {
						// Infrastructure piece to support "typeof(Foo)"
						if (methodParams[0] is RuntimeTypeHandleValue typeHandle)
							methodReturnValue = new SystemTypeValue (typeHandle.TypeRepresented);
					}
					break;

				case IntrinsicId.Type_get_TypeHandle: {
						foreach (var value in methodParams[0].UniqueValues ()) {
							if (value is SystemTypeValue typeValue)
								methodReturnValue = MergePointValue.MergeValues (methodReturnValue, new RuntimeTypeHandleValue (typeValue.TypeRepresented));
							else if (value == NullValue.Instance)
								methodReturnValue = MergePointValue.MergeValues (methodReturnValue, value);
							else
								methodReturnValue = MergePointValue.MergeValues (methodReturnValue, UnknownValue.Instance);
						}
					}
					break;

				case IntrinsicId.Type_MakeGenericType: {
						// Don't care about the actual arguments, but we don't want to lose track of the type
						// in case this is e.g. Activator.CreateInstance(typeof(Foo<>).MakeGenericType(...));
						methodReturnValue = methodParams[0];
					}
					break;

				//
				// System.Reflection.RuntimeReflectionExtensions
				//
				// static GetRuntimeEvent (this Type type, string name)
				// static GetRuntimeField (this Type type, string name)
				// static GetRuntimeMethod (this Type type, string name, Type[] parameters)
				// static GetRuntimeProperty (this Type type, string name)
				//
				case var getRuntimeMember when getRuntimeMember == IntrinsicId.RuntimeReflectionExtensions_GetRuntimeEvent
					|| getRuntimeMember == IntrinsicId.RuntimeReflectionExtensions_GetRuntimeField
					|| getRuntimeMember == IntrinsicId.RuntimeReflectionExtensions_GetRuntimeMethod
					|| getRuntimeMember == IntrinsicId.RuntimeReflectionExtensions_GetRuntimeProperty: {

						reflectionContext.AnalyzingPattern ();
						DynamicallyAccessedMemberKinds? memberKind = null;
						BindingFlags bindingFlags = BindingFlags.Instance | BindingFlags.Static | BindingFlags.Public;

						switch (getRuntimeMember) {
						case IntrinsicId.RuntimeReflectionExtensions_GetRuntimeEvent:
							memberKind = DynamicallyAccessedMemberKinds.PublicEvents;
							break;

						case IntrinsicId.RuntimeReflectionExtensions_GetRuntimeField:
							memberKind = DynamicallyAccessedMemberKinds.PublicFields;
							break;

						case IntrinsicId.RuntimeReflectionExtensions_GetRuntimeMethod:
							memberKind = DynamicallyAccessedMemberKinds.PublicMethods;
							break;

						case IntrinsicId.RuntimeReflectionExtensions_GetRuntimeProperty:
							memberKind = DynamicallyAccessedMemberKinds.PublicProperties;
							break;

						default:
							Debug.Fail ("Unsupported member type");
							reflectionContext.RecordUnrecognizedPattern ($"Reflection call '{calledMethod.FullName}' inside '{callingMethodBody.Method.FullName}' is of unexpected member type.");
							break;
						}

						if (memberKind == null)
							break;

						foreach (var value in methodParams[0].UniqueValues ()) {
							if (value is SystemTypeValue systemTypeValue) {
								foreach (var stringParam in methodParams[1].UniqueValues ()) {
									if (stringParam is KnownStringValue stringValue) {
										switch (memberKind) {
										case DynamicallyAccessedMemberKinds.PublicEvents:
											MarkEventsOnTypeHierarchy (ref reflectionContext, systemTypeValue.TypeRepresented, e => e.Name == stringValue.Contents, bindingFlags);
											reflectionContext.RecordHandledPattern ();
											break;
										case DynamicallyAccessedMemberKinds.PublicFields:
											MarkFieldsOnTypeHierarchy (ref reflectionContext, systemTypeValue.TypeRepresented, f => f.Name == stringValue.Contents, bindingFlags);
											reflectionContext.RecordHandledPattern ();
											break;
										case DynamicallyAccessedMemberKinds.PublicMethods:
											MarkMethodsOnTypeHierarchy (ref reflectionContext, systemTypeValue.TypeRepresented, m => m.Name == stringValue.Contents, bindingFlags);
											reflectionContext.RecordHandledPattern ();
											break;
										case DynamicallyAccessedMemberKinds.PublicProperties:
											MarkPropertiesOnTypeHierarchy (ref reflectionContext, systemTypeValue.TypeRepresented, p => p.Name == stringValue.Contents, bindingFlags);
											reflectionContext.RecordHandledPattern ();
											break;
										default:
											throw new MarkException (string.Format ("Error processing reflection call: '{0}' inside {1}. Unexpected member kind.", calledMethod.FullName, callingMethodBody.Method.FullName));
										}
									} else {
										RequireDynamicallyAccessedMembers (ref reflectionContext, (DynamicallyAccessedMemberKinds) memberKind, value, calledMethod.Parameters[0]);
									}
								}
							} else {
								RequireDynamicallyAccessedMembers (ref reflectionContext, (DynamicallyAccessedMemberKinds) memberKind, value, calledMethod.Parameters[0]);
							}
						}
					}
					break;

				//
				// System.Linq.Expressions.Expression
				// 
				// static Call (Type, String, Type[], Expression[])
				//
				case IntrinsicId.Expression_Call: {
						reflectionContext.AnalyzingPattern ();
						BindingFlags bindingFlags = BindingFlags.Static | BindingFlags.Public | BindingFlags.NonPublic | BindingFlags.FlattenHierarchy;

						foreach (var value in methodParams[0].UniqueValues ()) {
							if (value is SystemTypeValue systemTypeValue) {
								foreach (var stringParam in methodParams[1].UniqueValues ()) {
									// TODO: Change this as needed after deciding whether or not we are to keep
									// all methods on a type that was accessed via reflection.
									if (stringParam is KnownStringValue stringValue) {
										MarkMethodsOnTypeHierarchy (ref reflectionContext, systemTypeValue.TypeRepresented, m => m.Name == stringValue.Contents, bindingFlags);
										reflectionContext.RecordHandledPattern ();
									} else {
										RequireDynamicallyAccessedMembers (ref reflectionContext, DynamicallyAccessedMemberKinds.Methods, value, calledMethod.Parameters[0]);
									}
								}
							} else {
								RequireDynamicallyAccessedMembers (ref reflectionContext, DynamicallyAccessedMemberKinds.Methods, value, calledMethod.Parameters[0]);
							}
						}
					}
					break;

				//
				// System.Linq.Expressions.Expression
				// 
				// static Field (Expression, Type, String)
				// static Property (Expression, Type, String)
				//
				case var fieldOrPropertyInstrinsic when fieldOrPropertyInstrinsic == IntrinsicId.Expression_Field || fieldOrPropertyInstrinsic == IntrinsicId.Expression_Property: {
						reflectionContext.AnalyzingPattern ();
						DynamicallyAccessedMemberKinds memberKind = fieldOrPropertyInstrinsic == IntrinsicId.Expression_Property ? DynamicallyAccessedMemberKinds.Properties : DynamicallyAccessedMemberKinds.Fields;

						foreach (var value in methodParams[1].UniqueValues ()) {
							if (value is SystemTypeValue systemTypeValue) {
								foreach (var stringParam in methodParams[2].UniqueValues ()) {
									if (stringParam is KnownStringValue stringValue) {
										BindingFlags bindingFlags = methodParams[0].Kind == ValueNodeKind.Null ? BindingFlags.Static : BindingFlags.Default;
										// TODO: Change this as needed after deciding if we are to keep all fields/properties on a type
										// that is accessed via reflection. For now, let's only keep the field/property that is retrieved.
										if (memberKind is DynamicallyAccessedMemberKinds.Properties) {
											MarkPropertiesOnTypeHierarchy (ref reflectionContext, systemTypeValue.TypeRepresented, filter: p => p.Name == stringValue.Contents, bindingFlags);
										} else {
											MarkFieldsOnTypeHierarchy (ref reflectionContext, systemTypeValue.TypeRepresented, filter: f => f.Name == stringValue.Contents, bindingFlags);
										}

										reflectionContext.RecordHandledPattern ();
									} else {
										RequireDynamicallyAccessedMembers (ref reflectionContext, memberKind, value, calledMethod.Parameters[2]);
									}
								}
							} else {
								RequireDynamicallyAccessedMembers (ref reflectionContext, memberKind, value, calledMethod.Parameters[1]);
							}
						}
					}
					break;

				//
				// System.Linq.Expressions.Expression
				// 
				// static New (Type)
				//
				case IntrinsicId.Expression_New: {
						reflectionContext.AnalyzingPattern ();

						foreach (var value in methodParams[0].UniqueValues ()) {
							if (value is SystemTypeValue systemTypeValue) {
								MarkConstructorsOnType (ref reflectionContext, systemTypeValue.TypeRepresented, null, BindingFlags.Instance | BindingFlags.Public | BindingFlags.NonPublic);
								reflectionContext.RecordHandledPattern ();
							} else {
								RequireDynamicallyAccessedMembers (ref reflectionContext, DynamicallyAccessedMemberKinds.DefaultConstructor, value, calledMethod.Parameters[0]);
							}
						}
					}
					break;

				//
				// System.Type
				//
				// GetType (string)
				// GetType (string, Boolean)
				// GetType (string, Boolean, Boolean)
				// GetType (string, Func<AssemblyName, Assembly>, Func<Assembly, String, Boolean, Type>)
				// GetType (string, Func<AssemblyName, Assembly>, Func<Assembly, String, Boolean, Type>, Boolean)
				// GetType (string, Func<AssemblyName, Assembly>, Func<Assembly, String, Boolean, Type>, Boolean, Boolean)
				//
				case IntrinsicId.Type_GetType: {
						reflectionContext.AnalyzingPattern ();

<<<<<<< HEAD
					//
					// System.Type
					//
					// GetType (string)
					// GetType (string, Boolean)
					// GetType (string, Boolean, Boolean)
					// GetType (string, Func<AssemblyName, Assembly>, Func<Assembly, String, Boolean, Type>)
					// GetType (string, Func<AssemblyName, Assembly>, Func<Assembly, String, Boolean, Type>, Boolean)
					// GetType (string, Func<AssemblyName, Assembly>, Func<Assembly, String, Boolean, Type>, Boolean, Boolean)
					//
					case IntrinsicId.Type_GetType: {
							reflectionContext.AnalyzingPattern ();

							foreach (var typeNameValue in methodParams [0].UniqueValues ()) {
								if (typeNameValue is KnownStringValue knownStringValue) {
									TypeDefinition foundType = AssemblyUtilities.ResolveFullyQualifiedTypeName (_context, knownStringValue.Contents);
									if (foundType == null) {
										// Intentionally ignore - it's not wrong for code to call Type.GetType on non-existing name, the code might expect null/exception back.
										reflectionContext.RecordHandledPattern ();
									} else {
										var methodCalling = reflectionContext.SourceMethod;
										reflectionContext.RecordRecognizedPattern (foundType, () => _markStep.MarkType (foundType, new DependencyInfo (DependencyKind.AccessedViaReflection, methodCalling)));
										methodReturnValue = MergePointValue.MergeValues (methodReturnValue, new SystemTypeValue (foundType));
									}
								} else if (typeNameValue == NullValue.Instance) {
									reflectionContext.RecordHandledPattern ();
								} else if (typeNameValue is LeafValueWithDynamicallyAccessedMemberNode valueWithDynamicallyAccessedMember && valueWithDynamicallyAccessedMember.DynamicallyAccessedMemberKinds != 0) {
									// Propagate the annotation from the type name to the return value. Annotation on a string value will be fullfilled whenever a value is assigned to the string with annotation.
									// So while we don't know which type it is, we can guarantee that it will fullfill the annotation.
=======
						foreach (var typeNameValue in methodParams[0].UniqueValues ()) {
							if (typeNameValue is KnownStringValue knownStringValue) {
								TypeDefinition foundType = AssemblyUtilities.ResolveFullyQualifiedTypeName (_context, knownStringValue.Contents);
								if (foundType == null) {
									// Intentionally ignore - it's not wrong for code to call Type.GetType on non-existing name, the code might expect null/exception back.
>>>>>>> 7263df61
									reflectionContext.RecordHandledPattern ();
								} else {
<<<<<<< HEAD
									reflectionContext.RecordUnrecognizedPattern ($"Reflection call '{calledMethod.FullName}' inside '{reflectionContext.SourceMethod.FullName}' was detected with unknown value for the type name.");
=======
									var methodCalling = reflectionContext.MethodCalling;
									reflectionContext.RecordRecognizedPattern (foundType, () => _markStep.MarkType (foundType, new DependencyInfo (DependencyKind.AccessedViaReflection, methodCalling)));
									methodReturnValue = MergePointValue.MergeValues (methodReturnValue, new SystemTypeValue (foundType));
>>>>>>> 7263df61
								}
							} else if (typeNameValue == NullValue.Instance) {
								reflectionContext.RecordHandledPattern ();
							} else if (typeNameValue is LeafValueWithDynamicallyAccessedMemberNode valueWithDynamicallyAccessedMember && valueWithDynamicallyAccessedMember.DynamicallyAccessedMemberKinds != 0) {
								// Propagate the annotation from the type name to the return value. Annotation on a string value will be fullfilled whenever a value is assigned to the string with annotation.
								// So while we don't know which type it is, we can guarantee that it will fullfill the annotation.
								reflectionContext.RecordHandledPattern ();
								methodReturnValue = MergePointValue.MergeValues (methodReturnValue, new MethodReturnValue (valueWithDynamicallyAccessedMember.DynamicallyAccessedMemberKinds) {
									SourceContext = calledMethod.Parameters[0]
								});
							} else {
								reflectionContext.RecordUnrecognizedPattern ($"Reflection call '{calledMethod.FullName}' inside '{reflectionContext.MethodCalling.FullName}' was detected with unknown value for the type name.");
							}
						}

					}
					break;

				//
				// GetConstructor (Type[])
				// GetConstructor (BindingFlags, Binder, Type[], ParameterModifier [])
				// GetConstructor (BindingFlags, Binder, CallingConventions, Type[], ParameterModifier [])
				//
				case IntrinsicId.Type_GetConstructor: {
						reflectionContext.AnalyzingPattern ();

						var parameters = calledMethod.Parameters;
						BindingFlags bindingFlags = BindingFlags.Default;
						if (parameters.Count > 1) {
							if (methodParams[1].AsConstInt () != null)
								bindingFlags |= (BindingFlags) methodParams[1].AsConstInt ();
						}
						// Go over all types we've seen
						foreach (var value in methodParams[0].UniqueValues ()) {
							if (value is SystemTypeValue systemTypeValue) {
								MarkConstructorsOnType (ref reflectionContext, systemTypeValue.TypeRepresented, (Func<MethodDefinition, bool>) null, bindingFlags);
								reflectionContext.RecordHandledPattern ();
							} else {
								// Otherwise fall back to the bitfield requirements
								var requiredMemberKinds = ((bindingFlags & BindingFlags.NonPublic) == 0)
										? DynamicallyAccessedMemberKinds.PublicConstructors
										: DynamicallyAccessedMemberKinds.Constructors;
								RequireDynamicallyAccessedMembers (ref reflectionContext, requiredMemberKinds, value, calledMethod.Parameters[0]);
							}
						}
					}
					break;

				//
				// GetMethod (string)
				// GetMethod (string, BindingFlags)
				// GetMethod (string, Type[])
				// GetMethod (string, Type[], ParameterModifier[])
				// GetMethod (string, BindingFlags, Binder, Type[], ParameterModifier[]) 6
				// GetMethod (string, BindingFlags, Binder, CallingConventions, Type[], ParameterModifier[]) 7
				// GetMethod (string, int, Type[])
				// GetMethod (string, int, Type[], ParameterModifier[]?)
				// GetMethod (string, int, BindingFlags, Binder?, Type[], ParameterModifier[]?)
				// GetMethod (string, int, BindingFlags, Binder?, CallingConventions, Type[], ParameterModifier[]?)
				//
				case IntrinsicId.Type_GetMethod: {
						reflectionContext.AnalyzingPattern ();

						BindingFlags bindingFlags = BindingFlags.Default;
						if (calledMethod.Parameters.Count > 1 && calledMethod.Parameters[1].ParameterType.Name == "BindingFlags" && methodParams[2].AsConstInt () != null) {
							bindingFlags |= (BindingFlags) methodParams[2].AsConstInt ();
						} else if (calledMethod.Parameters.Count > 2 && calledMethod.Parameters[2].ParameterType.Name == "BindingFlags" && methodParams[3].AsConstInt () != null) {
							bindingFlags |= (BindingFlags) methodParams[3].AsConstInt ();
						}

						foreach (var value in methodParams[0].UniqueValues ()) {
							if (value is SystemTypeValue systemTypeValue) {
								foreach (var stringParam in methodParams[1].UniqueValues ()) {
									if (stringParam is KnownStringValue stringValue) {
										MarkMethodsOnTypeHierarchy (ref reflectionContext, systemTypeValue.TypeRepresented, m => m.Name == stringValue.Contents, bindingFlags);
										reflectionContext.RecordHandledPattern ();
									} else {
										// Otherwise fall back to the bitfield requirements
										var requiredMemberKinds = ((bindingFlags & BindingFlags.NonPublic) == 0)
												? DynamicallyAccessedMemberKinds.PublicMethods
												: DynamicallyAccessedMemberKinds.Methods;
										RequireDynamicallyAccessedMembers (ref reflectionContext, requiredMemberKinds, value, calledMethod.Parameters[0]);
									}
								}
							} else {
								// Otherwise fall back to the bitfield requirements
								var requiredMemberKinds = ((bindingFlags & BindingFlags.NonPublic) == 0)
										? DynamicallyAccessedMemberKinds.PublicMethods
										: DynamicallyAccessedMemberKinds.Methods;
								RequireDynamicallyAccessedMembers (ref reflectionContext, requiredMemberKinds, value, calledMethod.Parameters[0]);
							}
						}
					}
					break;

				//
				// GetField (string)
				// GetField (string, BindingFlags)
				// GetEvent (string)
				// GetEvent (string, BindingFlags)
				// GetProperty (string)
				// GetProperty (string, BindingFlags)
				// GetProperty (string, Type)
				// GetProperty (string, Type[])
				// GetProperty (string, Type, Type[])
				// GetProperty (string, Type, Type[], ParameterModifier[])
				// GetProperty (string, BindingFlags, Binder, Type, Type[], ParameterModifier[])
				//
				case var fieldPropertyOrEvent when ((fieldPropertyOrEvent == IntrinsicId.Type_GetField || fieldPropertyOrEvent == IntrinsicId.Type_GetProperty || fieldPropertyOrEvent == IntrinsicId.Type_GetEvent)
					&& calledMethod.DeclaringType.Namespace == "System"
					&& calledMethod.DeclaringType.Name == "Type"
					&& calledMethod.Parameters[0].ParameterType.FullName == "System.String")
					&& calledMethod.HasThis: {

						reflectionContext.AnalyzingPattern ();
						DynamicallyAccessedMemberKinds memberKind = fieldPropertyOrEvent switch
						{
							IntrinsicId.Type_GetEvent => DynamicallyAccessedMemberKinds.Events,
							IntrinsicId.Type_GetField => DynamicallyAccessedMemberKinds.Fields,
							IntrinsicId.Type_GetProperty => DynamicallyAccessedMemberKinds.Properties,
							_ => throw new ArgumentException ($"Reflection call '{calledMethod.FullName}' inside '{callingMethodBody.Method.FullName}' is of unexpected member type."),
						};

						BindingFlags bindingFlags = BindingFlags.Default;
						if (calledMethod.Parameters.Count > 1 && calledMethod.Parameters[1].ParameterType.Name == "BindingFlags" && methodParams[2].AsConstInt () != null) {
							bindingFlags |= (BindingFlags) methodParams[2].AsConstInt ();
						}

						foreach (var value in methodParams[0].UniqueValues ()) {
							if (value is SystemTypeValue systemTypeValue) {
								foreach (var stringParam in methodParams[1].UniqueValues ()) {
									if (stringParam is KnownStringValue stringValue) {
										switch (memberKind) {
										case DynamicallyAccessedMemberKinds.Events:
											MarkEventsOnTypeHierarchy (ref reflectionContext, systemTypeValue.TypeRepresented, filter: e => e.Name == stringValue.Contents, bindingFlags);
											break;
										case DynamicallyAccessedMemberKinds.Fields:
											MarkFieldsOnTypeHierarchy (ref reflectionContext, systemTypeValue.TypeRepresented, filter: f => f.Name == stringValue.Contents, bindingFlags);
											break;
										case DynamicallyAccessedMemberKinds.Properties:
											MarkPropertiesOnTypeHierarchy (ref reflectionContext, systemTypeValue.TypeRepresented, filter: p => p.Name == stringValue.Contents, bindingFlags);
											break;
										default:
											Debug.Fail ("Unreachable.");
											break;
										}
										reflectionContext.RecordHandledPattern ();
									} else {
										RequireDynamicallyAccessedMembers (ref reflectionContext, memberKind, value, calledMethod.Parameters[0]);
									}
								}
							} else {
								RequireDynamicallyAccessedMembers (ref reflectionContext, memberKind, value, calledMethod.Parameters[0]);
							}
						}
					}
					break;

				//
				// System.Activator
				// 
				// static CreateInstance (System.Type type)
				// static CreateInstance (System.Type type, bool nonPublic)
				// static CreateInstance (System.Type type, params object?[]? args)
				// static CreateInstance (System.Type type, object?[]? args, object?[]? activationAttributes)
				// static CreateInstance (System.Type type, System.Reflection.BindingFlags bindingAttr, System.Reflection.Binder? binder, object?[]? args, System.Globalization.CultureInfo? culture)
				// static CreateInstance (System.Type type, System.Reflection.BindingFlags bindingAttr, System.Reflection.Binder? binder, object?[]? args, System.Globalization.CultureInfo? culture, object?[]? activationAttributes) { throw null; }
				//
				case IntrinsicId.Activator_CreateInstance_Type: {
						var parameters = calledMethod.Parameters;

						reflectionContext.AnalyzingPattern ();

						int? ctorParameterCount = null;
						BindingFlags bindingFlags = BindingFlags.Instance;
						if (parameters.Count > 1) {
							if (parameters[1].ParameterType.MetadataType == MetadataType.Boolean) {
								// The overload that takes a "nonPublic" bool
								bool nonPublic = true;
								if (methodParams[1] is ConstIntValue constInt) {
									nonPublic = constInt.Value != 0;
								}

								if (nonPublic)
									bindingFlags |= BindingFlags.NonPublic | BindingFlags.Public;
								else
									bindingFlags |= BindingFlags.Public;
								ctorParameterCount = 0;
							} else {
								// Overload that has the parameters as the second or fourth argument
								int argsParam = parameters.Count == 2 || parameters.Count == 3 ? 1 : 3;

								if (methodParams.Count > argsParam &&
									methodParams[argsParam] is ArrayValue arrayValue &&
									arrayValue.Size.AsConstInt () != null) {
									ctorParameterCount = arrayValue.Size.AsConstInt ();
								}

								if (parameters.Count > 3) {
									if (methodParams[1].AsConstInt () != null)
										bindingFlags |= (BindingFlags) methodParams[1].AsConstInt ();
									else
										bindingFlags |= BindingFlags.NonPublic | BindingFlags.Public;
								} else {
									bindingFlags |= BindingFlags.Public;
								}
							}
						} else {
							// The overload with a single System.Type argument
							ctorParameterCount = 0;
							bindingFlags |= BindingFlags.Public;
						}

						// Go over all types we've seen
						foreach (var value in methodParams[0].UniqueValues ()) {
							if (value is SystemTypeValue systemTypeValue) {
								// Special case known type values as we can do better by applying exact binding flags and parameter count.
								MarkConstructorsOnType (ref reflectionContext, systemTypeValue.TypeRepresented,
									ctorParameterCount == null ? (Func<MethodDefinition, bool>) null : m => m.Parameters.Count == ctorParameterCount, bindingFlags);
								reflectionContext.RecordHandledPattern ();
							} else {
								// Otherwise fall back to the bitfield requirements
								var requiredMemberKinds = ctorParameterCount == 0
									? DynamicallyAccessedMemberKinds.DefaultConstructor
									: ((bindingFlags & BindingFlags.NonPublic) == 0)
										? DynamicallyAccessedMemberKinds.PublicConstructors
										: DynamicallyAccessedMemberKinds.Constructors;
								RequireDynamicallyAccessedMembers (ref reflectionContext, requiredMemberKinds, value, calledMethod.Parameters[0]);
							}
						}
					}
					break;

				//
				// System.Activator
				// 
				// static CreateInstance (string assemblyName, string typeName)
				// static CreateInstance (string assemblyName, string typeName, bool ignoreCase, System.Reflection.BindingFlags bindingAttr, System.Reflection.Binder? binder, object?[]? args, System.Globalization.CultureInfo? culture, object?[]? activationAttributes)
				// static CreateInstance (string assemblyName, string typeName, object?[]? activationAttributes)
				//
				case IntrinsicId.Activator_CreateInstance_AssemblyName_TypeName:
					ProcessCreateInstanceByName (ref reflectionContext, calledMethodDefinition, methodParams);
					break;

				//
				// System.Activator
				// 
				// static CreateInstanceFrom (string assemblyFile, string typeName)
				// static CreateInstanceFrom (string assemblyFile, string typeName, bool ignoreCase, System.Reflection.BindingFlags bindingAttr, System.Reflection.Binder? binder, object? []? args, System.Globalization.CultureInfo? culture, object? []? activationAttributes)
				// static CreateInstanceFrom (string assemblyFile, string typeName, object? []? activationAttributes)
				//
				case IntrinsicId.Activator_CreateInstanceFrom:
					ProcessCreateInstanceByName (ref reflectionContext, calledMethodDefinition, methodParams);
					break;

				//
				// System.Activator
				// 
				// static T CreateInstance<T> ()
				//
				case IntrinsicId.Activator_CreateInstanceOfT: {
						reflectionContext.AnalyzingPattern ();

<<<<<<< HEAD
							// Not yet supported in any combination
							reflectionContext.RecordUnrecognizedPattern ($"Activator call '{reflectionContext.AccessedMember}' inside '{reflectionContext.SourceMethod.FullName}' is not supported");
=======
						if (calledMethod is GenericInstanceMethod genericCalledMethod && genericCalledMethod.GenericArguments.Count == 1
							&& genericCalledMethod.GenericArguments[0] is GenericParameter genericParameter) {
							if (genericParameter.HasDefaultConstructorConstraint) {
								// This is safe, the linker would have marked the default .ctor already
								reflectionContext.RecordHandledPattern ();
								break;
							}
>>>>>>> 7263df61
						}

						// Not yet supported in any combination
						reflectionContext.RecordUnrecognizedPattern ($"Activator call '{reflectionContext.MethodCalled.FullName}' inside '{reflectionContext.MethodCalling.FullName}' is not supported");
					}
					break;

				//
				// System.AppDomain
				//
				// CreateInstance (string assemblyName, string typeName)
				// CreateInstance (string assemblyName, string typeName, bool ignoreCase, System.Reflection.BindingFlags bindingAttr, System.Reflection.Binder? binder, object? []? args, System.Globalization.CultureInfo? culture, object? []? activationAttributes)
				// CreateInstance (string assemblyName, string typeName, object? []? activationAttributes)
				//
				// CreateInstanceAndUnwrap (string assemblyName, string typeName)
				// CreateInstanceAndUnwrap (string assemblyName, string typeName, bool ignoreCase, System.Reflection.BindingFlags bindingAttr, System.Reflection.Binder? binder, object? []? args, System.Globalization.CultureInfo? culture, object? []? activationAttributes)
				// CreateInstanceAndUnwrap (string assemblyName, string typeName, object? []? activationAttributes)
				//
				// CreateInstanceFrom (string assemblyFile, string typeName)
				// CreateInstanceFrom (string assemblyFile, string typeName, bool ignoreCase, System.Reflection.BindingFlags bindingAttr, System.Reflection.Binder? binder, object? []? args, System.Globalization.CultureInfo? culture, object? []? activationAttributes)
				// CreateInstanceFrom (string assemblyFile, string typeName, object? []? activationAttributes)
				//
				// CreateInstanceFromAndUnwrap (string assemblyFile, string typeName)
				// CreateInstanceFromAndUnwrap (string assemblyFile, string typeName, bool ignoreCase, System.Reflection.BindingFlags bindingAttr, System.Reflection.Binder? binder, object? []? args, System.Globalization.CultureInfo? culture, object? []? activationAttributes)
				// CreateInstanceFromAndUnwrap (string assemblyFile, string typeName, object? []? activationAttributes)
				//
				case var appDomainCreateInstance when appDomainCreateInstance == IntrinsicId.AppDomain_CreateInstance
						|| appDomainCreateInstance == IntrinsicId.AppDomain_CreateInstanceAndUnwrap
						|| appDomainCreateInstance == IntrinsicId.AppDomain_CreateInstanceFrom
						|| appDomainCreateInstance == IntrinsicId.AppDomain_CreateInstanceFromAndUnwrap:
					ProcessCreateInstanceByName (ref reflectionContext, calledMethodDefinition, methodParams);
					break;

				//
				// System.Reflection.Assembly
				//
				// CreateInstance (string typeName)
				// CreateInstance (string typeName, bool ignoreCase)
				// CreateInstance (string typeName, bool ignoreCase, BindingFlags bindingAttr, Binder? binder, object []? args, CultureInfo? culture, object []? activationAttributes)
				//
				case IntrinsicId.Assembly_CreateInstance:
					//
					// TODO: This could be supported for `this` only calls
					//
					reflectionContext.AnalyzingPattern ();
					reflectionContext.RecordUnrecognizedPattern ($"Activator call '{reflectionContext.MethodCalled.FullName}' inside '{reflectionContext.MethodCalling.FullName}' is not yet supported");
					break;

				//
				// System.Runtime.CompilerServices.RuntimeHelpers
				//
				// RunClassConstructor (RuntimeTypeHandle type)
				//
				case IntrinsicId.RuntimeHelpers_RunClassConstructor: {
						reflectionContext.AnalyzingPattern ();
<<<<<<< HEAD
						reflectionContext.RecordUnrecognizedPattern ($"Activator call '{reflectionContext.AccessedMember}' inside '{reflectionContext.SourceMethod.FullName}' is not yet supported");
						break;

					default:
						if (requiresDataFlowAnalysis) {
							reflectionContext.AnalyzingPattern ();
							for (int parameterIndex = 0; parameterIndex < methodParams.Count; parameterIndex++) {
								var requiredMemberKinds = _flowAnnotations.GetParameterAnnotation (calledMethodDefinition, parameterIndex);
								if (requiredMemberKinds != 0) {
									IMetadataTokenProvider targetContext;
									if (calledMethodDefinition.HasImplicitThis ()) {
										if (parameterIndex == 0)
											targetContext = calledMethodDefinition;
										else
											targetContext = calledMethodDefinition.Parameters [parameterIndex - 1];
									} else {
										targetContext = calledMethodDefinition.Parameters [parameterIndex];
									}
=======
						foreach (var typeHandleValue in methodParams[0].UniqueValues ()) {
							if (typeHandleValue is RuntimeTypeHandleValue runtimeTypeHandleValue) {
								_markStep.MarkStaticConstructor (runtimeTypeHandleValue.TypeRepresented, new DependencyInfo (DependencyKind.AccessedViaReflection, reflectionContext.MethodCalling));
								reflectionContext.RecordHandledPattern ();
							} else if (typeHandleValue == NullValue.Instance)
								reflectionContext.RecordHandledPattern ();
							else {
								reflectionContext.RecordUnrecognizedPattern ($"A {GetValueDescriptionForErrorMessage (typeHandleValue)} " +
									$"is passed into the {GetMetadataTokenDescriptionForErrorMessage (reflectionContext.MethodCalled.Parameters[0])}. " +
									$"It's not possible to guarantee availability of the target static constructor.");
							}
						}
					}
					break;
>>>>>>> 7263df61

				default:
					if (requiresDataFlowAnalysis) {
						reflectionContext.AnalyzingPattern ();
						for (int parameterIndex = 0; parameterIndex < methodParams.Count; parameterIndex++) {
							var requiredMemberKinds = _flowAnnotations.GetParameterAnnotation (calledMethodDefinition, parameterIndex);
							if (requiredMemberKinds != 0) {
								IMetadataTokenProvider targetContext;
								if (calledMethodDefinition.HasImplicitThis ()) {
									if (parameterIndex == 0)
										targetContext = calledMethodDefinition;
									else
										targetContext = calledMethodDefinition.Parameters[parameterIndex - 1];
								} else {
									targetContext = calledMethodDefinition.Parameters[parameterIndex];
								}

								RequireDynamicallyAccessedMembers (ref reflectionContext, requiredMemberKinds, methodParams[parameterIndex], targetContext);
							}
						}

						reflectionContext.RecordHandledPattern ();
					}

					// To get good reporting of errors we need to track the origin of the value for all method calls
					// but except Newobj as those are special.
					if (calledMethodDefinition.ReturnType.MetadataType != MetadataType.Void) {
						methodReturnValue = new MethodReturnValue (returnValueDynamicallyAccessedMemberKinds) {
							SourceContext = calledMethodDefinition
						};

						return true;
					}

					return false;
				}
			} finally {
				reflectionContext.Dispose ();
			}

			// If we get here, we handled this as an intrinsic.  As a convenience, if the code above
			// didn't set the return value (and the method has a return value), we will set it to be an
			// unknown value with the return type of the method.
			if (methodReturnValue == null) {
				if (calledMethod.ReturnType.MetadataType != MetadataType.Void) {
					methodReturnValue = new MethodReturnValue (returnValueDynamicallyAccessedMemberKinds) {
						SourceContext = calledMethodDefinition
					};
				}
			}

			// Validate that the return value has the correct annotations as per the method return value annotations
			if (returnValueDynamicallyAccessedMemberKinds != 0 && methodReturnValue != null) {
				if (methodReturnValue is LeafValueWithDynamicallyAccessedMemberNode methodReturnValueWithMemberKinds) {
					if (!methodReturnValueWithMemberKinds.DynamicallyAccessedMemberKinds.HasFlag (returnValueDynamicallyAccessedMemberKinds))
						throw new InvalidOperationException ($"Internal linker error: processing of call from {callingMethodBody.Method} to {calledMethod} returned value which is not correctly annotated with the expected dynamic member access kinds.");
				} else if (methodReturnValue is SystemTypeValue) {
					// SystemTypeValue can fullfill any requirement, so it's always valid
					// The requirements will be applied at the point where it's consumed (passed as a method parameter, set as field value, returned from the method)
				} else {
					throw new InvalidOperationException ($"Internal linker error: processing of call from {callingMethodBody.Method} to {calledMethod} returned value which is not correctly annotated with the expected dynamic member access kinds.");
				}
			}

			return true;
		}

		void ProcessCreateInstanceByName (ref ReflectionPatternContext reflectionContext, MethodDefinition calledMethod, ValueNodeList methodParams)
		{
			reflectionContext.AnalyzingPattern ();

			BindingFlags bindingFlags = BindingFlags.Instance | BindingFlags.NonPublic | BindingFlags.Public;
			bool parameterlessConstructor = true;
			if (calledMethod.Parameters.Count == 8 && calledMethod.Parameters[2].ParameterType.MetadataType == MetadataType.Boolean &&
				methodParams[3].AsConstInt () != null) {
				parameterlessConstructor = false;
				bindingFlags = BindingFlags.Instance | (BindingFlags) methodParams[3].AsConstInt ();
			}

			int methodParamsOffset = calledMethod.HasImplicitThis () ? 1 : 0;

			foreach (var assemblyNameValue in methodParams[methodParamsOffset].UniqueValues ()) {
				if (assemblyNameValue is KnownStringValue assemblyNameStringValue) {
					foreach (var typeNameValue in methodParams[methodParamsOffset + 1].UniqueValues ()) {
						if (typeNameValue is KnownStringValue typeNameStringValue) {
							var resolvedAssembly = _context.GetLoadedAssembly (assemblyNameStringValue.Contents);
							if (resolvedAssembly == null) {
								reflectionContext.RecordUnrecognizedPattern ($"Activator call '{reflectionContext.AccessedMember}' inside '{reflectionContext.SourceMethod.FullName}' references assembly '{assemblyNameStringValue.Contents}' which could not be found");
								continue;
							}

							var resolvedType = resolvedAssembly.FindType (typeNameStringValue.Contents);
							if (resolvedType == null) {
								reflectionContext.RecordUnrecognizedPattern ($"Activator call '{reflectionContext.AccessedMember}' inside '{reflectionContext.SourceMethod.FullName}' references type '{typeNameStringValue}' in assembly '{resolvedAssembly.FullName}' which could not be found");
								continue;
							}

							MarkConstructorsOnType (ref reflectionContext, resolvedType,
								parameterlessConstructor ? m => m.Parameters.Count == 0 : (Func<MethodDefinition, bool>) null, bindingFlags);
						} else {
							reflectionContext.RecordUnrecognizedPattern ($"Activator call '{reflectionContext.AccessedMember}' inside '{reflectionContext.SourceMethod.FullName}' has unrecognized value for the 'typeName' parameter.");
						}
					}
				} else {
					reflectionContext.RecordUnrecognizedPattern ($"Activator call '{reflectionContext.AccessedMember}' inside '{reflectionContext.SourceMethod.FullName}' has unrecognized value for the 'assemblyName' parameter.");
				}
			}
		}

		void RequireDynamicallyAccessedMembers (ref ReflectionPatternContext reflectionContext, DynamicallyAccessedMemberKinds requiredMemberKinds, ValueNode value, IMetadataTokenProvider targetContext)
		{
			foreach (var uniqueValue in value.UniqueValues ()) {
				if (uniqueValue is LeafValueWithDynamicallyAccessedMemberNode valueWithDynamicallyAccessedMember) {
					if (!valueWithDynamicallyAccessedMember.DynamicallyAccessedMemberKinds.HasFlag (requiredMemberKinds)) {
						reflectionContext.RecordUnrecognizedPattern ($"The {GetValueDescriptionForErrorMessage (valueWithDynamicallyAccessedMember)} " +
							$"with dynamically accessed member kinds '{GetDynamicallyAccessedMemberKindsDescription (valueWithDynamicallyAccessedMember.DynamicallyAccessedMemberKinds)}' " +
							$"is passed into the {GetMetadataTokenDescriptionForErrorMessage (targetContext)} " +
							$"which requires dynamically accessed member kinds `{GetDynamicallyAccessedMemberKindsDescription (requiredMemberKinds)}`. " +
							$"To fix this add DynamicallyAccessedMembersAttribute to it and specify at least these member kinds '{GetDynamicallyAccessedMemberKindsDescription (requiredMemberKinds)}'.");
					} else {
						reflectionContext.RecordHandledPattern ();
					}
				} else if (uniqueValue is SystemTypeValue systemTypeValue) {
					MarkTypeForDynamicallyAccessedMembers (ref reflectionContext, systemTypeValue.TypeRepresented, requiredMemberKinds);
				} else if (uniqueValue is KnownStringValue knownStringValue) {
					TypeDefinition foundType = AssemblyUtilities.ResolveFullyQualifiedTypeName (_context, knownStringValue.Contents);
					if (foundType == null) {
						// Intentionally ignore - it's not wrong for code to call Type.GetType on non-existing name, the code might expect null/exception back.
						reflectionContext.RecordHandledPattern ();
					} else {
						MarkTypeForDynamicallyAccessedMembers (ref reflectionContext, foundType, requiredMemberKinds);
					}
				} else if (uniqueValue == NullValue.Instance) {
					// Ignore - probably unreachable path as it would fail at runtime anyway.
				} else {
					reflectionContext.RecordUnrecognizedPattern ($"A {GetValueDescriptionForErrorMessage (uniqueValue)} " +
						$"is passed into the {GetMetadataTokenDescriptionForErrorMessage (targetContext)} " +
						$"which requires dynamically accessed member kinds `{GetDynamicallyAccessedMemberKindsDescription (requiredMemberKinds)}`. " +
						$"It's not possible to guarantee that these requirements are met by the application.");
				}
			}

			reflectionContext.RecordHandledPattern ();
		}

		void MarkTypeForDynamicallyAccessedMembers (ref ReflectionPatternContext reflectionContext, TypeDefinition typeDefinition, DynamicallyAccessedMemberKinds requiredMemberKinds)
		{
			// Note that it's important to first test for the widest selector (Constructors > PublicConstructors > DefaultConstructor)
			// as the wider ones include the narrower ones in the bitfield values.
			if (requiredMemberKinds.HasFlag (DynamicallyAccessedMemberKinds.Constructors)) {
				MarkConstructorsOnType (ref reflectionContext, typeDefinition, filter: null);
			} else if (requiredMemberKinds.HasFlag (DynamicallyAccessedMemberKinds.PublicConstructors)) {
				MarkConstructorsOnType (ref reflectionContext, typeDefinition, filter: null, bindingFlags: BindingFlags.Public);
			} else if (requiredMemberKinds.HasFlag (DynamicallyAccessedMemberKinds.DefaultConstructor)) {
				MarkConstructorsOnType (ref reflectionContext, typeDefinition, filter: m => m.IsPublic && m.Parameters.Count == 0);
			}

			if (requiredMemberKinds.HasFlag (DynamicallyAccessedMemberKinds.Methods)) {
				MarkMethodsOnTypeHierarchy (ref reflectionContext, typeDefinition, filter: null);
			} else if (requiredMemberKinds.HasFlag (DynamicallyAccessedMemberKinds.PublicMethods)) {
				MarkMethodsOnTypeHierarchy (ref reflectionContext, typeDefinition, filter: null, bindingFlags: BindingFlags.Public);
			}

			if (requiredMemberKinds.HasFlag (DynamicallyAccessedMemberKinds.Fields)) {
				MarkFieldsOnTypeHierarchy (ref reflectionContext, typeDefinition, filter: null);
			} else if (requiredMemberKinds.HasFlag (DynamicallyAccessedMemberKinds.PublicFields)) {
				MarkFieldsOnTypeHierarchy (ref reflectionContext, typeDefinition, filter: null, bindingFlags: BindingFlags.Public);
			}

			if (requiredMemberKinds.HasFlag (DynamicallyAccessedMemberKinds.NestedTypes)) {
				MarkNestedTypesOnType (ref reflectionContext, typeDefinition, filter: null);
			} else if (requiredMemberKinds.HasFlag (DynamicallyAccessedMemberKinds.PublicNestedTypes)) {
				MarkNestedTypesOnType (ref reflectionContext, typeDefinition, filter: t => t.IsNestedPublic);
			}

			if (requiredMemberKinds.HasFlag (DynamicallyAccessedMemberKinds.Properties)) {
				MarkPropertiesOnTypeHierarchy (ref reflectionContext, typeDefinition, filter: null);
			} else if (requiredMemberKinds.HasFlag (DynamicallyAccessedMemberKinds.PublicProperties)) {
				MarkPropertiesOnTypeHierarchy (ref reflectionContext, typeDefinition, filter: null, bindingFlags: BindingFlags.Public);
			}

			if (requiredMemberKinds.HasFlag (DynamicallyAccessedMemberKinds.Events)) {
				MarkEventsOnTypeHierarchy (ref reflectionContext, typeDefinition, filter: null);
			} else if (requiredMemberKinds.HasFlag (DynamicallyAccessedMemberKinds.PublicEvents)) {
				MarkEventsOnTypeHierarchy (ref reflectionContext, typeDefinition, filter: null, bindingFlags: BindingFlags.Public);
			}
		}

		void MarkConstructorsOnType (ref ReflectionPatternContext reflectionContext, TypeDefinition type, Func<MethodDefinition, bool> filter, BindingFlags? bindingFlags = null)
		{
			foreach (var method in type.Methods) {
				if (!method.IsConstructor)
					continue;

				if (filter != null && !filter (method))
					continue;

				if ((bindingFlags & (BindingFlags.Instance | BindingFlags.Static)) == BindingFlags.Static && !method.IsStatic)
					continue;

				if ((bindingFlags & (BindingFlags.Instance | BindingFlags.Static)) == BindingFlags.Instance && method.IsStatic)
					continue;

				if ((bindingFlags & (BindingFlags.Public | BindingFlags.NonPublic)) == BindingFlags.Public && !method.IsPublic)
					continue;

				if ((bindingFlags & (BindingFlags.Public | BindingFlags.NonPublic)) == BindingFlags.NonPublic && method.IsPublic)
					continue;

				var methodCalling = reflectionContext.SourceMethod;
				reflectionContext.RecordRecognizedPattern (method, () => _markStep.MarkIndirectlyCalledMethod (method, new DependencyInfo (DependencyKind.AccessedViaReflection, methodCalling)));
			}
		}

		void MarkMethodsOnTypeHierarchy (ref ReflectionPatternContext reflectionContext, TypeDefinition type, Func<MethodDefinition, bool> filter, BindingFlags? bindingFlags = null)
		{
			bool onBaseType = false;
			while (type != null) {
				foreach (var method in type.Methods) {
					// Ignore constructors as those are not considered methods from a reflection's point of view
					if (method.IsConstructor)
						continue;

					// Ignore private methods on a base type - those are completely ignored by reflection
					// (anything private on the base type is not visible via the derived type)
					if (onBaseType && method.IsPrivate)
						continue;

					// Note that special methods like property getter/setter, event adder/remover will still get through and will be marked.
					// This is intentional as reflection treats these as methods as well.

					if (filter != null && !filter (method))
						continue;

					if ((bindingFlags & (BindingFlags.Instance | BindingFlags.Static)) == BindingFlags.Static && !method.IsStatic)
						continue;

					if ((bindingFlags & (BindingFlags.Instance | BindingFlags.Static)) == BindingFlags.Instance && method.IsStatic)
						continue;

					if ((bindingFlags & (BindingFlags.Public | BindingFlags.NonPublic)) == BindingFlags.Public && !method.IsPublic)
						continue;

					if ((bindingFlags & (BindingFlags.Public | BindingFlags.NonPublic)) == BindingFlags.NonPublic && method.IsPublic)
						continue;

					var methodCalling = reflectionContext.SourceMethod;
					reflectionContext.RecordRecognizedPattern (method, () => _markStep.MarkIndirectlyCalledMethod (method, new DependencyInfo (DependencyKind.AccessedViaReflection, methodCalling)));
				}

				type = type.BaseType?.Resolve ();
				onBaseType = true;
			}
		}

		void MarkFieldsOnTypeHierarchy (ref ReflectionPatternContext reflectionContext, TypeDefinition type, Func<FieldDefinition, bool> filter, BindingFlags bindingFlags = BindingFlags.Default)
		{
			bool onBaseType = false;
			while (type != null) {
				foreach (var field in type.Fields) {
					// Ignore private fields on a base type - those are completely ignored by reflection
					// (anything private on the base type is not visible via the derived type)
					if (onBaseType && field.IsPrivate)
						continue;

					// Note that compiler generated fields backing some properties and events will get through here.
					// This is intentional as reflection treats these as fields as well.

					if (filter != null && !filter (field))
						continue;

					if ((bindingFlags & (BindingFlags.Instance | BindingFlags.Static)) == BindingFlags.Static && !field.IsStatic)
						continue;

					if ((bindingFlags & (BindingFlags.Instance | BindingFlags.Static)) == BindingFlags.Instance && field.IsStatic)
						continue;

					if ((bindingFlags & (BindingFlags.Public | BindingFlags.NonPublic)) == BindingFlags.Public && !field.IsPublic)
						continue;

					if ((bindingFlags & (BindingFlags.Public | BindingFlags.NonPublic)) == BindingFlags.NonPublic && field.IsPublic)
						continue;

					var methodCalling = reflectionContext.SourceMethod;
					reflectionContext.RecordRecognizedPattern (field, () => _markStep.MarkField (field, new DependencyInfo (DependencyKind.AccessedViaReflection, methodCalling)));
				}

				type = type.BaseType?.Resolve ();
				onBaseType = true;
			}
		}

		void MarkNestedTypesOnType (ref ReflectionPatternContext reflectionContext, TypeDefinition type, Func<TypeDefinition, bool> filter)
		{
			foreach (var nestedType in type.NestedTypes) {
				if (filter != null && !filter (nestedType))
					continue;

				var methodCalling = reflectionContext.SourceMethod;
				reflectionContext.RecordRecognizedPattern (nestedType, () => _markStep.MarkType (nestedType, new DependencyInfo (DependencyKind.AccessedViaReflection, methodCalling)));
			}
		}

		void MarkPropertiesOnTypeHierarchy (ref ReflectionPatternContext reflectionContext, TypeDefinition type, Func<PropertyDefinition, bool> filter, BindingFlags bindingFlags = BindingFlags.Default)
		{
			bool onBaseType = false;
			while (type != null) {
				foreach (var property in type.Properties) {
					// Ignore private properties on a base type - those are completely ignored by reflection
					// (anything private on the base type is not visible via the derived type)
					// Note that properties themselves are not actually private, their accessors are
					if (onBaseType &&
						(property.GetMethod == null || property.GetMethod.IsPrivate) &&
						(property.SetMethod == null || property.SetMethod.IsPrivate))
						continue;

					if (filter != null && !filter (property))
						continue;

					if ((bindingFlags & (BindingFlags.Instance | BindingFlags.Static)) == BindingFlags.Static) {
						if ((property.GetMethod != null) && !property.GetMethod.IsStatic) continue;
						if ((property.SetMethod != null) && !property.SetMethod.IsStatic) continue;
					}

					if ((bindingFlags & (BindingFlags.Instance | BindingFlags.Static)) == BindingFlags.Instance) {
						if ((property.GetMethod != null) && property.GetMethod.IsStatic) continue;
						if ((property.SetMethod != null) && property.SetMethod.IsStatic) continue;
					}

					if ((bindingFlags & (BindingFlags.Public | BindingFlags.NonPublic)) == BindingFlags.Public) {
						if ((property.GetMethod == null || !property.GetMethod.IsPublic)
							&& (property.SetMethod == null || !property.SetMethod.IsPublic))
							continue;
					}

					if ((bindingFlags & (BindingFlags.Public | BindingFlags.NonPublic)) == BindingFlags.NonPublic) {
						if ((property.GetMethod != null) && property.GetMethod.IsPublic) continue;
						if ((property.SetMethod != null) && property.SetMethod.IsPublic) continue;
					}

					var methodCalling = reflectionContext.SourceMethod;
					reflectionContext.RecordRecognizedPattern (property, () => {
						// Marking the property itself actually doesn't keep it (it only marks its attributes and records the dependency), we have to mark the methods on it
						_markStep.MarkProperty (property, new DependencyInfo (DependencyKind.AccessedViaReflection, methodCalling));
						// TODO - this is sort of questionable - when somebody asks for a property they probably want to call either get or set
						// but linker tracks those separately, and so accessing the getter/setter will raise a warning as it's potentially trimmed.
						// So including them here doesn't actually remove the warning even if the code is written correctly.
						_markStep.MarkMethodIfNotNull (property.GetMethod, new DependencyInfo (DependencyKind.AccessedViaReflection, methodCalling));
						_markStep.MarkMethodIfNotNull (property.SetMethod, new DependencyInfo (DependencyKind.AccessedViaReflection, methodCalling));
						_markStep.MarkMethodsIf (property.OtherMethods, m => true, new DependencyInfo (DependencyKind.AccessedViaReflection, methodCalling));
					});
				}

				type = type.BaseType?.Resolve ();
				onBaseType = true;
			}
		}

		void MarkEventsOnTypeHierarchy (ref ReflectionPatternContext reflectionContext, TypeDefinition type, Func<EventDefinition, bool> filter, BindingFlags bindingFlags = BindingFlags.Default)
		{
			bool onBaseType = false;
			while (type != null) {
				foreach (var @event in type.Events) {
					// Ignore private properties on a base type - those are completely ignored by reflection
					// (anything private on the base type is not visible via the derived type)
					// Note that properties themselves are not actually private, their accessors are
					if (onBaseType &&
						(@event.AddMethod == null || @event.AddMethod.IsPrivate) &&
						(@event.RemoveMethod == null || @event.RemoveMethod.IsPrivate))
						continue;

					if (filter != null && !filter (@event))
						continue;

					if ((bindingFlags & (BindingFlags.Instance | BindingFlags.Static)) == BindingFlags.Static) {
						if ((@event.AddMethod != null) && !@event.AddMethod.IsStatic) continue;
						if ((@event.RemoveMethod != null) && !@event.RemoveMethod.IsStatic) continue;
					}

					if ((bindingFlags & (BindingFlags.Instance | BindingFlags.Static)) == BindingFlags.Instance) {
						if ((@event.AddMethod != null) && @event.AddMethod.IsStatic) continue;
						if ((@event.RemoveMethod != null) && @event.RemoveMethod.IsStatic) continue;
					}

					if ((bindingFlags & (BindingFlags.Public | BindingFlags.NonPublic)) == BindingFlags.Public) {
						if ((@event.AddMethod == null || !@event.AddMethod.IsPublic)
							&& (@event.RemoveMethod == null || !@event.RemoveMethod.IsPublic))
							continue;
					}

					if ((bindingFlags & (BindingFlags.Public | BindingFlags.NonPublic)) == BindingFlags.NonPublic) {
						if ((@event.AddMethod != null) && @event.AddMethod.IsPublic) continue;
						if ((@event.RemoveMethod != null) && @event.RemoveMethod.IsPublic) continue;
					}

					var methodCalling = reflectionContext.SourceMethod;
					reflectionContext.RecordRecognizedPattern (@event, () => {
						// MarkEvent actually marks the add/remove/invoke methods as well, so no need to mark those explicitly
						_markStep.MarkEvent (@event, new DependencyInfo (DependencyKind.AccessedViaReflection, methodCalling));
						_markStep.MarkMethodsIf (@event.OtherMethods, m => true, new DependencyInfo (DependencyKind.AccessedViaReflection, methodCalling));
					});
				}

				type = type.BaseType?.Resolve ();
				onBaseType = true;
			}
		}

		string GetValueDescriptionForErrorMessage (ValueNode value)
		{
			switch (value) {
			case MethodParameterValue methodParameterValue: {
					if (methodParameterValue.SourceContext is MethodDefinition method) {
						int declaredParameterIndex;
						if (method.HasImplicitThis ()) {
							if (methodParameterValue.ParameterIndex == 0)
								return GetMetadataTokenDescriptionForErrorMessage (method);

							declaredParameterIndex = methodParameterValue.ParameterIndex - 1;
						} else
							declaredParameterIndex = methodParameterValue.ParameterIndex;

						if (declaredParameterIndex >= 0 && declaredParameterIndex < method.Parameters.Count)
							return GetMetadataTokenDescriptionForErrorMessage (method.Parameters[declaredParameterIndex]);
					}

					return $"parameter #{methodParameterValue.ParameterIndex} of method '{methodParameterValue.SourceContext}'";
				}

			case MethodReturnValue methodReturnValue: {
					if (methodReturnValue.SourceContext is MethodDefinition method) {
						return GetMetadataTokenDescriptionForErrorMessage (method.MethodReturnType);
					}

					return "method return value";
				}

			case LoadFieldValue loadFieldValue:
				return GetMetadataTokenDescriptionForErrorMessage (loadFieldValue.Field);

			default:
				return $"value from unknown source";
			}
		}

		string GetMetadataTokenDescriptionForErrorMessage (IMetadataTokenProvider targetContext)
		{
			return targetContext switch
			{
				ParameterDefinition parameterDefinition => $"parameter '{parameterDefinition.Name}' of method '{parameterDefinition.Method}'",
				MethodReturnType methodReturnType => $"return value of method '{methodReturnType.Method}'",
				FieldDefinition fieldDefinition => $"field '{fieldDefinition}'",
				// MethodDefinition is used to represent the "this" parameter as we don't support annotations on the method itself.
				MethodDefinition methodDefinition => $"implicit 'this' parameter of method '{methodDefinition}'",
				_ => $"'{targetContext}'",
			};
			;
		}

		string GetDynamicallyAccessedMemberKindsDescription (DynamicallyAccessedMemberKinds memberKinds)
		{
			var results = new List<DynamicallyAccessedMemberKinds> ();
			if (memberKinds.HasFlag (DynamicallyAccessedMemberKinds.Constructors))
				results.Add (DynamicallyAccessedMemberKinds.Constructors);
			else if (memberKinds.HasFlag (DynamicallyAccessedMemberKinds.PublicConstructors))
				results.Add (DynamicallyAccessedMemberKinds.PublicConstructors);
			else if (memberKinds.HasFlag (DynamicallyAccessedMemberKinds.DefaultConstructor))
				results.Add (DynamicallyAccessedMemberKinds.DefaultConstructor);

			if (memberKinds.HasFlag (DynamicallyAccessedMemberKinds.Methods))
				results.Add (DynamicallyAccessedMemberKinds.Methods);
			else if (memberKinds.HasFlag (DynamicallyAccessedMemberKinds.PublicMethods))
				results.Add (DynamicallyAccessedMemberKinds.PublicMethods);

			if (memberKinds.HasFlag (DynamicallyAccessedMemberKinds.Properties))
				results.Add (DynamicallyAccessedMemberKinds.Properties);
			else if (memberKinds.HasFlag (DynamicallyAccessedMemberKinds.PublicProperties))
				results.Add (DynamicallyAccessedMemberKinds.PublicProperties);

			if (memberKinds.HasFlag (DynamicallyAccessedMemberKinds.Fields))
				results.Add (DynamicallyAccessedMemberKinds.Fields);
			else if (memberKinds.HasFlag (DynamicallyAccessedMemberKinds.PublicFields))
				results.Add (DynamicallyAccessedMemberKinds.PublicFields);

			if (memberKinds.HasFlag (DynamicallyAccessedMemberKinds.Events))
				results.Add (DynamicallyAccessedMemberKinds.Events);
			else if (memberKinds.HasFlag (DynamicallyAccessedMemberKinds.PublicEvents))
				results.Add (DynamicallyAccessedMemberKinds.PublicEvents);

			if (memberKinds.HasFlag (DynamicallyAccessedMemberKinds.NestedTypes))
				results.Add (DynamicallyAccessedMemberKinds.NestedTypes);
			else if (memberKinds.HasFlag (DynamicallyAccessedMemberKinds.PublicNestedTypes))
				results.Add (DynamicallyAccessedMemberKinds.PublicNestedTypes);

			if (results.Count == 0)
				return "None";

			return string.Join (" | ", results.Select (r => r.ToString ()));
		}
	}
}<|MERGE_RESOLUTION|>--- conflicted
+++ resolved
@@ -70,9 +70,9 @@
 			for (int i = 0; i < method.Parameters.Count; i++) {
 				var annotation = _flowAnnotations.GetParameterAnnotation (method, i + paramOffset);
 				if (annotation != 0) {
-					ValueNode valueNode = GetValueNodeForCustomAttributeArgument (arguments[i]);
+					ValueNode valueNode = GetValueNodeForCustomAttributeArgument (arguments [i]);
 					if (valueNode != null) {
-						ReflectionPatternContext context = new ReflectionPatternContext (_context, source, method.Parameters[i], null);
+						ReflectionPatternContext context = new ReflectionPatternContext (_context, source, method.Parameters [i], null);
 						context.AnalyzingPattern ();
 						RequireDynamicallyAccessedMembers (ref context, annotation, valueNode, method);
 					}
@@ -87,12 +87,7 @@
 
 			ValueNode valueNode = GetValueNodeForCustomAttributeArgument (value);
 			if (valueNode != null) {
-<<<<<<< HEAD
 				var reflectionContext = new ReflectionPatternContext (_context, field.DeclaringType.Methods [0], value.Value as IMemberDefinition, null);
-=======
-				// TODO: There's no way to represent store to a field given current ReflectionPatternContext (and the underlying IReflectionPatterRecorder)
-				var reflectionContext = new ReflectionPatternContext (_context, field.DeclaringType.Methods[0], field.DeclaringType.Methods[0], 0);
->>>>>>> 7263df61
 				reflectionContext.AnalyzingPattern ();
 				RequireDynamicallyAccessedMembers (ref reflectionContext, annotation, valueNode, field);
 			}
@@ -154,11 +149,7 @@
 				ParameterDefinition parameter = method.Parameters [index - (method.HasImplicitThis () ? 1 : 0)];
 				var reflectionContext = new ReflectionPatternContext (_context, method, parameter, operation);
 				reflectionContext.AnalyzingPattern ();
-<<<<<<< HEAD
 				RequireDynamicallyAccessedMembers (ref reflectionContext, requiredMemberKinds, valueToStore, parameter);
-=======
-				RequireDynamicallyAccessedMembers (ref reflectionContext, requiredMemberKinds, valueToStore, method.Parameters[index - (method.HasImplicitThis () ? 1 : 0)]);
->>>>>>> 7263df61
 			}
 		}
 
@@ -428,19 +419,19 @@
 						// typeof(Foo).GetTypeInfo()... will be commonly present in code targeting
 						// the dead-end reflection refactoring. The call doesn't do anything and we
 						// don't want to lose the annotation.
-						methodReturnValue = methodParams[0];
+						methodReturnValue = methodParams [0];
 					}
 					break;
 
 				case IntrinsicId.Type_GetTypeFromHandle: {
 						// Infrastructure piece to support "typeof(Foo)"
-						if (methodParams[0] is RuntimeTypeHandleValue typeHandle)
+						if (methodParams [0] is RuntimeTypeHandleValue typeHandle)
 							methodReturnValue = new SystemTypeValue (typeHandle.TypeRepresented);
 					}
 					break;
 
 				case IntrinsicId.Type_get_TypeHandle: {
-						foreach (var value in methodParams[0].UniqueValues ()) {
+						foreach (var value in methodParams [0].UniqueValues ()) {
 							if (value is SystemTypeValue typeValue)
 								methodReturnValue = MergePointValue.MergeValues (methodReturnValue, new RuntimeTypeHandleValue (typeValue.TypeRepresented));
 							else if (value == NullValue.Instance)
@@ -454,7 +445,7 @@
 				case IntrinsicId.Type_MakeGenericType: {
 						// Don't care about the actual arguments, but we don't want to lose track of the type
 						// in case this is e.g. Activator.CreateInstance(typeof(Foo<>).MakeGenericType(...));
-						methodReturnValue = methodParams[0];
+						methodReturnValue = methodParams [0];
 					}
 					break;
 
@@ -501,9 +492,9 @@
 						if (memberKind == null)
 							break;
 
-						foreach (var value in methodParams[0].UniqueValues ()) {
+						foreach (var value in methodParams [0].UniqueValues ()) {
 							if (value is SystemTypeValue systemTypeValue) {
-								foreach (var stringParam in methodParams[1].UniqueValues ()) {
+								foreach (var stringParam in methodParams [1].UniqueValues ()) {
 									if (stringParam is KnownStringValue stringValue) {
 										switch (memberKind) {
 										case DynamicallyAccessedMemberKinds.PublicEvents:
@@ -526,11 +517,11 @@
 											throw new MarkException (string.Format ("Error processing reflection call: '{0}' inside {1}. Unexpected member kind.", calledMethod.FullName, callingMethodBody.Method.FullName));
 										}
 									} else {
-										RequireDynamicallyAccessedMembers (ref reflectionContext, (DynamicallyAccessedMemberKinds) memberKind, value, calledMethod.Parameters[0]);
+										RequireDynamicallyAccessedMembers (ref reflectionContext, (DynamicallyAccessedMemberKinds) memberKind, value, calledMethod.Parameters [0]);
 									}
 								}
 							} else {
-								RequireDynamicallyAccessedMembers (ref reflectionContext, (DynamicallyAccessedMemberKinds) memberKind, value, calledMethod.Parameters[0]);
+								RequireDynamicallyAccessedMembers (ref reflectionContext, (DynamicallyAccessedMemberKinds) memberKind, value, calledMethod.Parameters [0]);
 							}
 						}
 					}
@@ -545,20 +536,20 @@
 						reflectionContext.AnalyzingPattern ();
 						BindingFlags bindingFlags = BindingFlags.Static | BindingFlags.Public | BindingFlags.NonPublic | BindingFlags.FlattenHierarchy;
 
-						foreach (var value in methodParams[0].UniqueValues ()) {
+						foreach (var value in methodParams [0].UniqueValues ()) {
 							if (value is SystemTypeValue systemTypeValue) {
-								foreach (var stringParam in methodParams[1].UniqueValues ()) {
+								foreach (var stringParam in methodParams [1].UniqueValues ()) {
 									// TODO: Change this as needed after deciding whether or not we are to keep
 									// all methods on a type that was accessed via reflection.
 									if (stringParam is KnownStringValue stringValue) {
 										MarkMethodsOnTypeHierarchy (ref reflectionContext, systemTypeValue.TypeRepresented, m => m.Name == stringValue.Contents, bindingFlags);
 										reflectionContext.RecordHandledPattern ();
 									} else {
-										RequireDynamicallyAccessedMembers (ref reflectionContext, DynamicallyAccessedMemberKinds.Methods, value, calledMethod.Parameters[0]);
+										RequireDynamicallyAccessedMembers (ref reflectionContext, DynamicallyAccessedMemberKinds.Methods, value, calledMethod.Parameters [0]);
 									}
 								}
 							} else {
-								RequireDynamicallyAccessedMembers (ref reflectionContext, DynamicallyAccessedMemberKinds.Methods, value, calledMethod.Parameters[0]);
+								RequireDynamicallyAccessedMembers (ref reflectionContext, DynamicallyAccessedMemberKinds.Methods, value, calledMethod.Parameters [0]);
 							}
 						}
 					}
@@ -574,11 +565,11 @@
 						reflectionContext.AnalyzingPattern ();
 						DynamicallyAccessedMemberKinds memberKind = fieldOrPropertyInstrinsic == IntrinsicId.Expression_Property ? DynamicallyAccessedMemberKinds.Properties : DynamicallyAccessedMemberKinds.Fields;
 
-						foreach (var value in methodParams[1].UniqueValues ()) {
+						foreach (var value in methodParams [1].UniqueValues ()) {
 							if (value is SystemTypeValue systemTypeValue) {
-								foreach (var stringParam in methodParams[2].UniqueValues ()) {
+								foreach (var stringParam in methodParams [2].UniqueValues ()) {
 									if (stringParam is KnownStringValue stringValue) {
-										BindingFlags bindingFlags = methodParams[0].Kind == ValueNodeKind.Null ? BindingFlags.Static : BindingFlags.Default;
+										BindingFlags bindingFlags = methodParams [0].Kind == ValueNodeKind.Null ? BindingFlags.Static : BindingFlags.Default;
 										// TODO: Change this as needed after deciding if we are to keep all fields/properties on a type
 										// that is accessed via reflection. For now, let's only keep the field/property that is retrieved.
 										if (memberKind is DynamicallyAccessedMemberKinds.Properties) {
@@ -589,11 +580,11 @@
 
 										reflectionContext.RecordHandledPattern ();
 									} else {
-										RequireDynamicallyAccessedMembers (ref reflectionContext, memberKind, value, calledMethod.Parameters[2]);
+										RequireDynamicallyAccessedMembers (ref reflectionContext, memberKind, value, calledMethod.Parameters [2]);
 									}
 								}
 							} else {
-								RequireDynamicallyAccessedMembers (ref reflectionContext, memberKind, value, calledMethod.Parameters[1]);
+								RequireDynamicallyAccessedMembers (ref reflectionContext, memberKind, value, calledMethod.Parameters [1]);
 							}
 						}
 					}
@@ -607,12 +598,12 @@
 				case IntrinsicId.Expression_New: {
 						reflectionContext.AnalyzingPattern ();
 
-						foreach (var value in methodParams[0].UniqueValues ()) {
+						foreach (var value in methodParams [0].UniqueValues ()) {
 							if (value is SystemTypeValue systemTypeValue) {
 								MarkConstructorsOnType (ref reflectionContext, systemTypeValue.TypeRepresented, null, BindingFlags.Instance | BindingFlags.Public | BindingFlags.NonPublic);
 								reflectionContext.RecordHandledPattern ();
 							} else {
-								RequireDynamicallyAccessedMembers (ref reflectionContext, DynamicallyAccessedMemberKinds.DefaultConstructor, value, calledMethod.Parameters[0]);
+								RequireDynamicallyAccessedMembers (ref reflectionContext, DynamicallyAccessedMemberKinds.DefaultConstructor, value, calledMethod.Parameters [0]);
 							}
 						}
 					}
@@ -631,52 +622,16 @@
 				case IntrinsicId.Type_GetType: {
 						reflectionContext.AnalyzingPattern ();
 
-<<<<<<< HEAD
-					//
-					// System.Type
-					//
-					// GetType (string)
-					// GetType (string, Boolean)
-					// GetType (string, Boolean, Boolean)
-					// GetType (string, Func<AssemblyName, Assembly>, Func<Assembly, String, Boolean, Type>)
-					// GetType (string, Func<AssemblyName, Assembly>, Func<Assembly, String, Boolean, Type>, Boolean)
-					// GetType (string, Func<AssemblyName, Assembly>, Func<Assembly, String, Boolean, Type>, Boolean, Boolean)
-					//
-					case IntrinsicId.Type_GetType: {
-							reflectionContext.AnalyzingPattern ();
-
-							foreach (var typeNameValue in methodParams [0].UniqueValues ()) {
-								if (typeNameValue is KnownStringValue knownStringValue) {
-									TypeDefinition foundType = AssemblyUtilities.ResolveFullyQualifiedTypeName (_context, knownStringValue.Contents);
-									if (foundType == null) {
-										// Intentionally ignore - it's not wrong for code to call Type.GetType on non-existing name, the code might expect null/exception back.
-										reflectionContext.RecordHandledPattern ();
-									} else {
-										var methodCalling = reflectionContext.SourceMethod;
-										reflectionContext.RecordRecognizedPattern (foundType, () => _markStep.MarkType (foundType, new DependencyInfo (DependencyKind.AccessedViaReflection, methodCalling)));
-										methodReturnValue = MergePointValue.MergeValues (methodReturnValue, new SystemTypeValue (foundType));
-									}
-								} else if (typeNameValue == NullValue.Instance) {
-									reflectionContext.RecordHandledPattern ();
-								} else if (typeNameValue is LeafValueWithDynamicallyAccessedMemberNode valueWithDynamicallyAccessedMember && valueWithDynamicallyAccessedMember.DynamicallyAccessedMemberKinds != 0) {
-									// Propagate the annotation from the type name to the return value. Annotation on a string value will be fullfilled whenever a value is assigned to the string with annotation.
-									// So while we don't know which type it is, we can guarantee that it will fullfill the annotation.
-=======
-						foreach (var typeNameValue in methodParams[0].UniqueValues ()) {
+						foreach (var typeNameValue in methodParams [0].UniqueValues ()) {
 							if (typeNameValue is KnownStringValue knownStringValue) {
 								TypeDefinition foundType = AssemblyUtilities.ResolveFullyQualifiedTypeName (_context, knownStringValue.Contents);
 								if (foundType == null) {
 									// Intentionally ignore - it's not wrong for code to call Type.GetType on non-existing name, the code might expect null/exception back.
->>>>>>> 7263df61
 									reflectionContext.RecordHandledPattern ();
 								} else {
-<<<<<<< HEAD
-									reflectionContext.RecordUnrecognizedPattern ($"Reflection call '{calledMethod.FullName}' inside '{reflectionContext.SourceMethod.FullName}' was detected with unknown value for the type name.");
-=======
-									var methodCalling = reflectionContext.MethodCalling;
+									var methodCalling = reflectionContext.SourceMethod;
 									reflectionContext.RecordRecognizedPattern (foundType, () => _markStep.MarkType (foundType, new DependencyInfo (DependencyKind.AccessedViaReflection, methodCalling)));
 									methodReturnValue = MergePointValue.MergeValues (methodReturnValue, new SystemTypeValue (foundType));
->>>>>>> 7263df61
 								}
 							} else if (typeNameValue == NullValue.Instance) {
 								reflectionContext.RecordHandledPattern ();
@@ -685,10 +640,10 @@
 								// So while we don't know which type it is, we can guarantee that it will fullfill the annotation.
 								reflectionContext.RecordHandledPattern ();
 								methodReturnValue = MergePointValue.MergeValues (methodReturnValue, new MethodReturnValue (valueWithDynamicallyAccessedMember.DynamicallyAccessedMemberKinds) {
-									SourceContext = calledMethod.Parameters[0]
+									SourceContext = calledMethod.Parameters [0]
 								});
 							} else {
-								reflectionContext.RecordUnrecognizedPattern ($"Reflection call '{calledMethod.FullName}' inside '{reflectionContext.MethodCalling.FullName}' was detected with unknown value for the type name.");
+								reflectionContext.RecordUnrecognizedPattern ($"Reflection call '{calledMethod.FullName}' inside '{reflectionContext.SourceMethod}' was detected with unknown value for the type name.");
 							}
 						}
 
@@ -706,11 +661,11 @@
 						var parameters = calledMethod.Parameters;
 						BindingFlags bindingFlags = BindingFlags.Default;
 						if (parameters.Count > 1) {
-							if (methodParams[1].AsConstInt () != null)
-								bindingFlags |= (BindingFlags) methodParams[1].AsConstInt ();
+							if (methodParams [1].AsConstInt () != null)
+								bindingFlags |= (BindingFlags) methodParams [1].AsConstInt ();
 						}
 						// Go over all types we've seen
-						foreach (var value in methodParams[0].UniqueValues ()) {
+						foreach (var value in methodParams [0].UniqueValues ()) {
 							if (value is SystemTypeValue systemTypeValue) {
 								MarkConstructorsOnType (ref reflectionContext, systemTypeValue.TypeRepresented, (Func<MethodDefinition, bool>) null, bindingFlags);
 								reflectionContext.RecordHandledPattern ();
@@ -719,7 +674,7 @@
 								var requiredMemberKinds = ((bindingFlags & BindingFlags.NonPublic) == 0)
 										? DynamicallyAccessedMemberKinds.PublicConstructors
 										: DynamicallyAccessedMemberKinds.Constructors;
-								RequireDynamicallyAccessedMembers (ref reflectionContext, requiredMemberKinds, value, calledMethod.Parameters[0]);
+								RequireDynamicallyAccessedMembers (ref reflectionContext, requiredMemberKinds, value, calledMethod.Parameters [0]);
 							}
 						}
 					}
@@ -741,15 +696,15 @@
 						reflectionContext.AnalyzingPattern ();
 
 						BindingFlags bindingFlags = BindingFlags.Default;
-						if (calledMethod.Parameters.Count > 1 && calledMethod.Parameters[1].ParameterType.Name == "BindingFlags" && methodParams[2].AsConstInt () != null) {
-							bindingFlags |= (BindingFlags) methodParams[2].AsConstInt ();
-						} else if (calledMethod.Parameters.Count > 2 && calledMethod.Parameters[2].ParameterType.Name == "BindingFlags" && methodParams[3].AsConstInt () != null) {
-							bindingFlags |= (BindingFlags) methodParams[3].AsConstInt ();
-						}
-
-						foreach (var value in methodParams[0].UniqueValues ()) {
+						if (calledMethod.Parameters.Count > 1 && calledMethod.Parameters [1].ParameterType.Name == "BindingFlags" && methodParams [2].AsConstInt () != null) {
+							bindingFlags |= (BindingFlags) methodParams [2].AsConstInt ();
+						} else if (calledMethod.Parameters.Count > 2 && calledMethod.Parameters [2].ParameterType.Name == "BindingFlags" && methodParams [3].AsConstInt () != null) {
+							bindingFlags |= (BindingFlags) methodParams [3].AsConstInt ();
+						}
+
+						foreach (var value in methodParams [0].UniqueValues ()) {
 							if (value is SystemTypeValue systemTypeValue) {
-								foreach (var stringParam in methodParams[1].UniqueValues ()) {
+								foreach (var stringParam in methodParams [1].UniqueValues ()) {
 									if (stringParam is KnownStringValue stringValue) {
 										MarkMethodsOnTypeHierarchy (ref reflectionContext, systemTypeValue.TypeRepresented, m => m.Name == stringValue.Contents, bindingFlags);
 										reflectionContext.RecordHandledPattern ();
@@ -766,7 +721,7 @@
 								var requiredMemberKinds = ((bindingFlags & BindingFlags.NonPublic) == 0)
 										? DynamicallyAccessedMemberKinds.PublicMethods
 										: DynamicallyAccessedMemberKinds.Methods;
-								RequireDynamicallyAccessedMembers (ref reflectionContext, requiredMemberKinds, value, calledMethod.Parameters[0]);
+								RequireDynamicallyAccessedMembers (ref reflectionContext, requiredMemberKinds, value, calledMethod.Parameters [0]);
 							}
 						}
 					}
@@ -788,7 +743,7 @@
 				case var fieldPropertyOrEvent when ((fieldPropertyOrEvent == IntrinsicId.Type_GetField || fieldPropertyOrEvent == IntrinsicId.Type_GetProperty || fieldPropertyOrEvent == IntrinsicId.Type_GetEvent)
 					&& calledMethod.DeclaringType.Namespace == "System"
 					&& calledMethod.DeclaringType.Name == "Type"
-					&& calledMethod.Parameters[0].ParameterType.FullName == "System.String")
+					&& calledMethod.Parameters [0].ParameterType.FullName == "System.String")
 					&& calledMethod.HasThis: {
 
 						reflectionContext.AnalyzingPattern ();
@@ -801,13 +756,13 @@
 						};
 
 						BindingFlags bindingFlags = BindingFlags.Default;
-						if (calledMethod.Parameters.Count > 1 && calledMethod.Parameters[1].ParameterType.Name == "BindingFlags" && methodParams[2].AsConstInt () != null) {
-							bindingFlags |= (BindingFlags) methodParams[2].AsConstInt ();
+						if (calledMethod.Parameters.Count > 1 && calledMethod.Parameters [1].ParameterType.Name == "BindingFlags" && methodParams [2].AsConstInt () != null) {
+							bindingFlags |= (BindingFlags) methodParams [2].AsConstInt ();
 						}
 
 						foreach (var value in methodParams[0].UniqueValues ()) {
 							if (value is SystemTypeValue systemTypeValue) {
-								foreach (var stringParam in methodParams[1].UniqueValues ()) {
+								foreach (var stringParam in methodParams [1].UniqueValues ()) {
 									if (stringParam is KnownStringValue stringValue) {
 										switch (memberKind) {
 										case DynamicallyAccessedMemberKinds.Events:
@@ -825,11 +780,11 @@
 										}
 										reflectionContext.RecordHandledPattern ();
 									} else {
-										RequireDynamicallyAccessedMembers (ref reflectionContext, memberKind, value, calledMethod.Parameters[0]);
+										RequireDynamicallyAccessedMembers (ref reflectionContext, memberKind, value, calledMethod.Parameters [0]);
 									}
 								}
 							} else {
-								RequireDynamicallyAccessedMembers (ref reflectionContext, memberKind, value, calledMethod.Parameters[0]);
+								RequireDynamicallyAccessedMembers (ref reflectionContext, memberKind, value, calledMethod.Parameters [0]);
 							}
 						}
 					}
@@ -853,10 +808,10 @@
 						int? ctorParameterCount = null;
 						BindingFlags bindingFlags = BindingFlags.Instance;
 						if (parameters.Count > 1) {
-							if (parameters[1].ParameterType.MetadataType == MetadataType.Boolean) {
+							if (parameters [1].ParameterType.MetadataType == MetadataType.Boolean) {
 								// The overload that takes a "nonPublic" bool
 								bool nonPublic = true;
-								if (methodParams[1] is ConstIntValue constInt) {
+								if (methodParams [1] is ConstIntValue constInt) {
 									nonPublic = constInt.Value != 0;
 								}
 
@@ -870,14 +825,14 @@
 								int argsParam = parameters.Count == 2 || parameters.Count == 3 ? 1 : 3;
 
 								if (methodParams.Count > argsParam &&
-									methodParams[argsParam] is ArrayValue arrayValue &&
+									methodParams [argsParam] is ArrayValue arrayValue &&
 									arrayValue.Size.AsConstInt () != null) {
 									ctorParameterCount = arrayValue.Size.AsConstInt ();
 								}
 
 								if (parameters.Count > 3) {
-									if (methodParams[1].AsConstInt () != null)
-										bindingFlags |= (BindingFlags) methodParams[1].AsConstInt ();
+									if (methodParams [1].AsConstInt () != null)
+										bindingFlags |= (BindingFlags) methodParams [1].AsConstInt ();
 									else
 										bindingFlags |= BindingFlags.NonPublic | BindingFlags.Public;
 								} else {
@@ -891,7 +846,7 @@
 						}
 
 						// Go over all types we've seen
-						foreach (var value in methodParams[0].UniqueValues ()) {
+						foreach (var value in methodParams [0].UniqueValues ()) {
 							if (value is SystemTypeValue systemTypeValue) {
 								// Special case known type values as we can do better by applying exact binding flags and parameter count.
 								MarkConstructorsOnType (ref reflectionContext, systemTypeValue.TypeRepresented,
@@ -904,7 +859,7 @@
 									: ((bindingFlags & BindingFlags.NonPublic) == 0)
 										? DynamicallyAccessedMemberKinds.PublicConstructors
 										: DynamicallyAccessedMemberKinds.Constructors;
-								RequireDynamicallyAccessedMembers (ref reflectionContext, requiredMemberKinds, value, calledMethod.Parameters[0]);
+								RequireDynamicallyAccessedMembers (ref reflectionContext, requiredMemberKinds, value, calledMethod.Parameters [0]);
 							}
 						}
 					}
@@ -940,24 +895,19 @@
 				case IntrinsicId.Activator_CreateInstanceOfT: {
 						reflectionContext.AnalyzingPattern ();
 
-<<<<<<< HEAD
-							// Not yet supported in any combination
-							reflectionContext.RecordUnrecognizedPattern ($"Activator call '{reflectionContext.AccessedMember}' inside '{reflectionContext.SourceMethod.FullName}' is not supported");
-=======
 						if (calledMethod is GenericInstanceMethod genericCalledMethod && genericCalledMethod.GenericArguments.Count == 1
-							&& genericCalledMethod.GenericArguments[0] is GenericParameter genericParameter) {
+							&& genericCalledMethod.GenericArguments [0] is GenericParameter genericParameter) {
 							if (genericParameter.HasDefaultConstructorConstraint) {
 								// This is safe, the linker would have marked the default .ctor already
 								reflectionContext.RecordHandledPattern ();
 								break;
 							}
->>>>>>> 7263df61
-						}
-
-						// Not yet supported in any combination
-						reflectionContext.RecordUnrecognizedPattern ($"Activator call '{reflectionContext.MethodCalled.FullName}' inside '{reflectionContext.MethodCalling.FullName}' is not supported");
-					}
-					break;
+						}
+
+							// Not yet supported in any combination
+							reflectionContext.RecordUnrecognizedPattern ($"Activator call '{reflectionContext.AccessedMember}' inside '{reflectionContext.SourceMethod.FullName}' is not supported");
+						}
+						break;
 
 				//
 				// System.AppDomain
@@ -985,20 +935,20 @@
 					ProcessCreateInstanceByName (ref reflectionContext, calledMethodDefinition, methodParams);
 					break;
 
-				//
-				// System.Reflection.Assembly
-				//
-				// CreateInstance (string typeName)
-				// CreateInstance (string typeName, bool ignoreCase)
-				// CreateInstance (string typeName, bool ignoreCase, BindingFlags bindingAttr, Binder? binder, object []? args, CultureInfo? culture, object []? activationAttributes)
-				//
-				case IntrinsicId.Assembly_CreateInstance:
 					//
-					// TODO: This could be supported for `this` only calls
+					// System.Reflection.Assembly
 					//
-					reflectionContext.AnalyzingPattern ();
-					reflectionContext.RecordUnrecognizedPattern ($"Activator call '{reflectionContext.MethodCalled.FullName}' inside '{reflectionContext.MethodCalling.FullName}' is not yet supported");
-					break;
+					// CreateInstance (string typeName)
+					// CreateInstance (string typeName, bool ignoreCase)
+					// CreateInstance (string typeName, bool ignoreCase, BindingFlags bindingAttr, Binder? binder, object []? args, CultureInfo? culture, object []? activationAttributes)
+					//
+					case IntrinsicId.Assembly_CreateInstance:
+						//
+						// TODO: This could be supported for `this` only calls
+						//
+						reflectionContext.AnalyzingPattern ();
+						reflectionContext.RecordUnrecognizedPattern ($"Activator call '{reflectionContext.AccessedMember}' inside '{reflectionContext.SourceMethod.FullName}' is not yet supported");
+						break;
 
 				//
 				// System.Runtime.CompilerServices.RuntimeHelpers
@@ -1007,41 +957,20 @@
 				//
 				case IntrinsicId.RuntimeHelpers_RunClassConstructor: {
 						reflectionContext.AnalyzingPattern ();
-<<<<<<< HEAD
-						reflectionContext.RecordUnrecognizedPattern ($"Activator call '{reflectionContext.AccessedMember}' inside '{reflectionContext.SourceMethod.FullName}' is not yet supported");
-						break;
-
-					default:
-						if (requiresDataFlowAnalysis) {
-							reflectionContext.AnalyzingPattern ();
-							for (int parameterIndex = 0; parameterIndex < methodParams.Count; parameterIndex++) {
-								var requiredMemberKinds = _flowAnnotations.GetParameterAnnotation (calledMethodDefinition, parameterIndex);
-								if (requiredMemberKinds != 0) {
-									IMetadataTokenProvider targetContext;
-									if (calledMethodDefinition.HasImplicitThis ()) {
-										if (parameterIndex == 0)
-											targetContext = calledMethodDefinition;
-										else
-											targetContext = calledMethodDefinition.Parameters [parameterIndex - 1];
-									} else {
-										targetContext = calledMethodDefinition.Parameters [parameterIndex];
-									}
-=======
-						foreach (var typeHandleValue in methodParams[0].UniqueValues ()) {
+						foreach (var typeHandleValue in methodParams [0].UniqueValues ()) {
 							if (typeHandleValue is RuntimeTypeHandleValue runtimeTypeHandleValue) {
-								_markStep.MarkStaticConstructor (runtimeTypeHandleValue.TypeRepresented, new DependencyInfo (DependencyKind.AccessedViaReflection, reflectionContext.MethodCalling));
+								_markStep.MarkStaticConstructor (runtimeTypeHandleValue.TypeRepresented, new DependencyInfo (DependencyKind.AccessedViaReflection, reflectionContext.SourceMethod));
 								reflectionContext.RecordHandledPattern ();
 							} else if (typeHandleValue == NullValue.Instance)
 								reflectionContext.RecordHandledPattern ();
 							else {
 								reflectionContext.RecordUnrecognizedPattern ($"A {GetValueDescriptionForErrorMessage (typeHandleValue)} " +
-									$"is passed into the {GetMetadataTokenDescriptionForErrorMessage (reflectionContext.MethodCalled.Parameters[0])}. " +
+									$"is passed into the {GetMetadataTokenDescriptionForErrorMessage ((reflectionContext.AccessedMember as MethodDefinition).Parameters [0])}. " +
 									$"It's not possible to guarantee availability of the target static constructor.");
 							}
 						}
 					}
 					break;
->>>>>>> 7263df61
 
 				default:
 					if (requiresDataFlowAnalysis) {
@@ -1054,12 +983,12 @@
 									if (parameterIndex == 0)
 										targetContext = calledMethodDefinition;
 									else
-										targetContext = calledMethodDefinition.Parameters[parameterIndex - 1];
+										targetContext = calledMethodDefinition.Parameters [parameterIndex - 1];
 								} else {
-									targetContext = calledMethodDefinition.Parameters[parameterIndex];
+									targetContext = calledMethodDefinition.Parameters [parameterIndex];
 								}
 
-								RequireDynamicallyAccessedMembers (ref reflectionContext, requiredMemberKinds, methodParams[parameterIndex], targetContext);
+								RequireDynamicallyAccessedMembers (ref reflectionContext, requiredMemberKinds, methodParams [parameterIndex], targetContext);
 							}
 						}
 
@@ -1115,17 +1044,17 @@
 
 			BindingFlags bindingFlags = BindingFlags.Instance | BindingFlags.NonPublic | BindingFlags.Public;
 			bool parameterlessConstructor = true;
-			if (calledMethod.Parameters.Count == 8 && calledMethod.Parameters[2].ParameterType.MetadataType == MetadataType.Boolean &&
-				methodParams[3].AsConstInt () != null) {
+			if (calledMethod.Parameters.Count == 8 && calledMethod.Parameters [2].ParameterType.MetadataType == MetadataType.Boolean &&
+				methodParams [3].AsConstInt () != null) {
 				parameterlessConstructor = false;
-				bindingFlags = BindingFlags.Instance | (BindingFlags) methodParams[3].AsConstInt ();
+				bindingFlags = BindingFlags.Instance | (BindingFlags) methodParams [3].AsConstInt ();
 			}
 
 			int methodParamsOffset = calledMethod.HasImplicitThis () ? 1 : 0;
 
-			foreach (var assemblyNameValue in methodParams[methodParamsOffset].UniqueValues ()) {
+			foreach (var assemblyNameValue in methodParams [methodParamsOffset].UniqueValues ()) {
 				if (assemblyNameValue is KnownStringValue assemblyNameStringValue) {
-					foreach (var typeNameValue in methodParams[methodParamsOffset + 1].UniqueValues ()) {
+					foreach (var typeNameValue in methodParams [methodParamsOffset + 1].UniqueValues ()) {
 						if (typeNameValue is KnownStringValue typeNameStringValue) {
 							var resolvedAssembly = _context.GetLoadedAssembly (assemblyNameStringValue.Contents);
 							if (resolvedAssembly == null) {
@@ -1465,7 +1394,7 @@
 							declaredParameterIndex = methodParameterValue.ParameterIndex;
 
 						if (declaredParameterIndex >= 0 && declaredParameterIndex < method.Parameters.Count)
-							return GetMetadataTokenDescriptionForErrorMessage (method.Parameters[declaredParameterIndex]);
+							return GetMetadataTokenDescriptionForErrorMessage (method.Parameters [declaredParameterIndex]);
 					}
 
 					return $"parameter #{methodParameterValue.ParameterIndex} of method '{methodParameterValue.SourceContext}'";
