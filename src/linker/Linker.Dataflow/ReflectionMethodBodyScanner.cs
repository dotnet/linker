// Copyright (c) .NET Foundation and contributors. All rights reserved.
// Licensed under the MIT license. See LICENSE file in the project root for full license information.

using System;
using System.Collections.Immutable;
using System.Diagnostics;
using System.Diagnostics.CodeAnalysis;
using System.Linq;
using ILLink.Shared;
using ILLink.Shared.TrimAnalysis;
using ILLink.Shared.TypeSystemProxy;
using Mono.Cecil;
using Mono.Cecil.Cil;
using Mono.Linker.Steps;
using MultiValue = ILLink.Shared.DataFlow.ValueSet<ILLink.Shared.DataFlow.SingleValue>;

namespace Mono.Linker.Dataflow
{
	sealed class ReflectionMethodBodyScanner : MethodBodyScanner
	{
		readonly MarkStep _markStep;
		MessageOrigin _origin;
		readonly FlowAnnotations _annotations;
		readonly ReflectionMarker _reflectionMarker;
		public readonly TrimAnalysisPatternStore TrimAnalysisPatterns;

		public static bool RequiresReflectionMethodBodyScannerForCallSite (LinkContext context, MethodReference calledMethod)
		{
			MethodDefinition? methodDefinition = context.TryResolve (calledMethod);
			if (methodDefinition == null)
				return false;

			return Intrinsics.GetIntrinsicIdForMethod (methodDefinition) > IntrinsicId.RequiresReflectionBodyScanner_Sentinel ||
				context.Annotations.FlowAnnotations.RequiresDataFlowAnalysis (methodDefinition) ||
				context.Annotations.DoesMethodRequireUnreferencedCode (methodDefinition, out _) ||
				methodDefinition.IsPInvokeImpl && ComDangerousMethod (methodDefinition, context);
		}

		public static bool RequiresReflectionMethodBodyScannerForMethodBody (LinkContext context, MethodDefinition methodDefinition)
		{
			return Intrinsics.GetIntrinsicIdForMethod (methodDefinition) > IntrinsicId.RequiresReflectionBodyScanner_Sentinel ||
				context.Annotations.FlowAnnotations.RequiresDataFlowAnalysis (methodDefinition);
		}

		public static bool RequiresReflectionMethodBodyScannerForAccess (LinkContext context, FieldReference field)
		{
			FieldDefinition? fieldDefinition = context.TryResolve (field);
			if (fieldDefinition == null)
				return false;

			return context.Annotations.FlowAnnotations.RequiresDataFlowAnalysis (fieldDefinition);
		}

		public ReflectionMethodBodyScanner (LinkContext context, MarkStep parent, MessageOrigin origin)
			: base (context)
		{
			_markStep = parent;
			_origin = origin;
			_annotations = context.Annotations.FlowAnnotations;
			_reflectionMarker = new ReflectionMarker (context, parent, enabled: false);
			TrimAnalysisPatterns = new TrimAnalysisPatternStore (MultiValueLattice, context);
		}

		public override void InterproceduralScan (MethodBody methodBody)
		{
			base.InterproceduralScan (methodBody);

			var reflectionMarker = new ReflectionMarker (_context, _markStep, enabled: true);
			TrimAnalysisPatterns.MarkAndProduceDiagnostics (reflectionMarker, _markStep);
		}

		protected override void Scan (MethodBody methodBody, ref InterproceduralState interproceduralState)
		{
			_origin = new MessageOrigin (methodBody.Method);
			base.Scan (methodBody, ref interproceduralState);

			if (!methodBody.Method.ReturnsVoid ()) {
				var method = methodBody.Method;
				var methodReturnValue = _annotations.GetMethodReturnValue (method);
				if (methodReturnValue.DynamicallyAccessedMemberTypes != 0)
					HandleAssignmentPattern (_origin, ReturnValue, methodReturnValue);
			}
		}

		protected override void WarnAboutInvalidILInMethod (MethodBody method, int ilOffset)
		{
			// Serves as a debug helper to make sure valid IL is not considered invalid.
			//
			// The .NET Native compiler used to warn if it detected invalid IL during treeshaking,
			// but the warnings were often triggered in autogenerated dead code of a major game engine
			// and resulted in support calls. No point in warning. If the code gets exercised at runtime,
			// an InvalidProgramException will likely be raised.
			Debug.Fail ("Invalid IL or a bug in the scanner");
		}

		protected override ValueWithDynamicallyAccessedMembers GetMethodParameterValue (MethodDefinition method, ILParameterIndex parameterIndex)
			=> GetMethodParameterValue (method, parameterIndex, _context.Annotations.FlowAnnotations.GetParameterAnnotation (method, parameterIndex));

		MethodParameterValue GetMethodParameterValue (MethodDefinition method, ILParameterIndex parameterIndex, DynamicallyAccessedMemberTypes dynamicallyAccessedMemberTypes)
			=> _annotations.GetMethodParameterValue (method, parameterIndex, dynamicallyAccessedMemberTypes);

		protected override MultiValue GetFieldValue (FieldDefinition field) => _annotations.GetFieldValue (field);

		private void HandleStoreValueWithDynamicallyAccessedMembers (ValueWithDynamicallyAccessedMembers targetValue, Instruction operation, MultiValue sourceValue)
		{
			if (targetValue.DynamicallyAccessedMemberTypes != 0) {
				_origin = _origin.WithInstructionOffset (operation.Offset);
				HandleAssignmentPattern (_origin, sourceValue, targetValue);
			}
		}

		protected override void HandleStoreField (MethodDefinition method, FieldValue field, Instruction operation, MultiValue valueToStore)
			=> HandleStoreValueWithDynamicallyAccessedMembers (field, operation, valueToStore);

		protected override void HandleStoreParameter (MethodDefinition method, MethodParameterValue parameter, Instruction operation, MultiValue valueToStore)
			=> HandleStoreValueWithDynamicallyAccessedMembers (parameter, operation, valueToStore);

		protected override void HandleStoreMethodReturnValue (MethodDefinition method, MethodReturnValue returnValue, Instruction operation, MultiValue valueToStore)
			=> HandleStoreValueWithDynamicallyAccessedMembers (returnValue, operation, valueToStore);

		public override bool HandleCall (MethodBody callingMethodBody, MethodReference calledMethod, Instruction operation, ValueNodeList methodParams, out MultiValue methodReturnValue)
		{
			methodReturnValue = new ();

			var reflectionProcessed = _markStep.ProcessReflectionDependency (callingMethodBody, operation);
			if (reflectionProcessed)
				return false;

			Debug.Assert (callingMethodBody.Method == _origin.Provider);
			var calledMethodDefinition = _context.TryResolve (calledMethod);
			if (calledMethodDefinition == null)
				return false;

			_origin = _origin.WithInstructionOffset (operation.Offset);

			MultiValue instanceValue;
			ImmutableArray<MultiValue> arguments;
			if (calledMethodDefinition.HasImplicitThis ()) {
				instanceValue = methodParams[0];
				arguments = methodParams.Skip (1).ToImmutableArray ();
			} else {
				instanceValue = MultiValueLattice.Top;
				arguments = methodParams.ToImmutableArray ();
			}

			TrimAnalysisPatterns.Add (new TrimAnalysisMethodCallPattern (
				operation,
				calledMethod,
				instanceValue,
				arguments,
				_origin
			));

			var diagnosticContext = new DiagnosticContext (_origin, diagnosticsEnabled: false, _context);
			return HandleCall (
				operation,
				calledMethod,
				instanceValue,
				arguments,
				diagnosticContext,
				_reflectionMarker,
				_context,
				_markStep,
				out methodReturnValue);
		}

		public static bool HandleCall (
			Instruction operation,
			MethodReference calledMethod,
			MultiValue instanceValue,
			ImmutableArray<MultiValue> argumentValues,
			DiagnosticContext diagnosticContext,
			ReflectionMarker reflectionMarker,
			LinkContext context,
			MarkStep markStep,
			out MultiValue methodReturnValue)
		{
			var origin = diagnosticContext.Origin;
			var calledMethodDefinition = context.TryResolve (calledMethod);
			Debug.Assert (calledMethodDefinition != null);
			var callingMethodDefinition = origin.Provider as MethodDefinition;
			Debug.Assert (callingMethodDefinition != null);

			bool requiresDataFlowAnalysis = context.Annotations.FlowAnnotations.RequiresDataFlowAnalysis (calledMethodDefinition);
			var annotatedMethodReturnValue = context.Annotations.FlowAnnotations.GetMethodReturnValue (calledMethodDefinition);
			Debug.Assert (requiresDataFlowAnalysis || annotatedMethodReturnValue.DynamicallyAccessedMemberTypes == DynamicallyAccessedMemberTypes.None);

			MultiValue? maybeMethodReturnValue = null;

			var handleCallAction = new HandleCallAction (context, reflectionMarker, diagnosticContext, callingMethodDefinition);
			switch (Intrinsics.GetIntrinsicIdForMethod (calledMethodDefinition)) {
			case IntrinsicId.IntrospectionExtensions_GetTypeInfo:
			case IntrinsicId.TypeInfo_AsType:
			case IntrinsicId.Type_get_UnderlyingSystemType:
			case IntrinsicId.Type_GetTypeFromHandle:
			case IntrinsicId.Type_get_TypeHandle:
			case IntrinsicId.Type_GetInterface:
			case IntrinsicId.Type_get_AssemblyQualifiedName:
			case IntrinsicId.RuntimeHelpers_RunClassConstructor:
			case var callType when (callType == IntrinsicId.Type_GetConstructors || callType == IntrinsicId.Type_GetMethods || callType == IntrinsicId.Type_GetFields ||
				callType == IntrinsicId.Type_GetProperties || callType == IntrinsicId.Type_GetEvents || callType == IntrinsicId.Type_GetNestedTypes || callType == IntrinsicId.Type_GetMembers)
				&& calledMethod.DeclaringType.IsTypeOf (WellKnownType.System_Type)
				&& calledMethod.GetParameterType ((NonThisParameterIndex) 0).IsTypeOf ("System.Reflection.BindingFlags")
				&& calledMethod.HasThis:
			case var fieldPropertyOrEvent when (fieldPropertyOrEvent == IntrinsicId.Type_GetField || fieldPropertyOrEvent == IntrinsicId.Type_GetProperty || fieldPropertyOrEvent == IntrinsicId.Type_GetEvent)
				&& calledMethod.DeclaringType.IsTypeOf (WellKnownType.System_Type)
				&& calledMethod.GetParameterType ((NonThisParameterIndex) 0).IsTypeOf (WellKnownType.System_String)
				&& calledMethod.HasThis:
			case var getRuntimeMember when getRuntimeMember == IntrinsicId.RuntimeReflectionExtensions_GetRuntimeEvent
				|| getRuntimeMember == IntrinsicId.RuntimeReflectionExtensions_GetRuntimeField
				|| getRuntimeMember == IntrinsicId.RuntimeReflectionExtensions_GetRuntimeMethod
				|| getRuntimeMember == IntrinsicId.RuntimeReflectionExtensions_GetRuntimeProperty:
			case IntrinsicId.Type_GetMember:
			case IntrinsicId.Type_GetMethod:
			case IntrinsicId.Type_GetNestedType:
			case IntrinsicId.Nullable_GetUnderlyingType:
			case IntrinsicId.Expression_Property when calledMethod.HasParameterOfType ((ILParameterIndex) 1, "System.Reflection.MethodInfo"):
			case var fieldOrPropertyIntrinsic when fieldOrPropertyIntrinsic == IntrinsicId.Expression_Field || fieldOrPropertyIntrinsic == IntrinsicId.Expression_Property:
			case IntrinsicId.Type_get_BaseType:
			case IntrinsicId.Type_GetConstructor:
			case IntrinsicId.MethodBase_GetMethodFromHandle:
			case IntrinsicId.MethodBase_get_MethodHandle:
			case IntrinsicId.Type_MakeGenericType:
			case IntrinsicId.MethodInfo_MakeGenericMethod:
			case IntrinsicId.Expression_Call:
			case IntrinsicId.Expression_New:
			case IntrinsicId.Type_GetType:
			case IntrinsicId.Activator_CreateInstance_Type:
			case IntrinsicId.Activator_CreateInstance_AssemblyName_TypeName:
			case IntrinsicId.Activator_CreateInstanceFrom:
			case var appDomainCreateInstance when appDomainCreateInstance == IntrinsicId.AppDomain_CreateInstance
					|| appDomainCreateInstance == IntrinsicId.AppDomain_CreateInstanceAndUnwrap
					|| appDomainCreateInstance == IntrinsicId.AppDomain_CreateInstanceFrom
					|| appDomainCreateInstance == IntrinsicId.AppDomain_CreateInstanceFromAndUnwrap:
			case IntrinsicId.Assembly_CreateInstance: {
					return handleCallAction.Invoke (calledMethodDefinition, instanceValue, argumentValues, out methodReturnValue, out _);
				}

			case IntrinsicId.None: {
<<<<<<< HEAD
					if (calledMethodDefinition.IsPInvokeImpl) {
						// Is the PInvoke dangerous?
						bool comDangerousMethod = IsComInterop (calledMethodDefinition.MethodReturnType, calledMethodDefinition.ReturnType, context);
#pragma warning disable RS0030 // MethodReference.Parameters is banned. When iterating over the non-this parameters it is more efficient to access it directly though.
						foreach (ParameterDefinition pd in calledMethodDefinition.Parameters) {
							comDangerousMethod |= IsComInterop (pd, pd.ParameterType, context);
						}
#pragma warning restore RS0030

						if (comDangerousMethod) {
							diagnosticContext.AddDiagnostic (DiagnosticId.CorrectnessOfCOMCannotBeGuaranteed, calledMethodDefinition.GetDisplayName ());
						}
					}
=======
					if (calledMethodDefinition.IsPInvokeImpl && ComDangerousMethod (calledMethodDefinition, context))
						diagnosticContext.AddDiagnostic (DiagnosticId.CorrectnessOfCOMCannotBeGuaranteed, calledMethodDefinition.GetDisplayName ());
>>>>>>> a9060d14
					if (context.Annotations.DoesMethodRequireUnreferencedCode (calledMethodDefinition, out RequiresUnreferencedCodeAttribute? requiresUnreferencedCode))
						MarkStep.ReportRequiresUnreferencedCode (calledMethodDefinition.GetDisplayName (), requiresUnreferencedCode, diagnosticContext);

					return handleCallAction.Invoke (calledMethodDefinition, instanceValue, argumentValues, out methodReturnValue, out _);
				}

			case IntrinsicId.TypeDelegator_Ctor: {
					// This is an identity function for analysis purposes
					if (operation.OpCode == OpCodes.Newobj)
						AddReturnValue (argumentValues[0]);
				}
				break;

			case IntrinsicId.Array_Empty: {
					AddReturnValue (ArrayValue.Create (0, ((GenericInstanceMethod) calledMethod).GenericArguments[0]));
				}
				break;

			case IntrinsicId.Enum_GetValues:
			case IntrinsicId.Marshal_SizeOf:
			case IntrinsicId.Marshal_OffsetOf:
			case IntrinsicId.Marshal_PtrToStructure:
			case IntrinsicId.Marshal_DestroyStructure:
			case IntrinsicId.Marshal_GetDelegateForFunctionPointer:
				// These intrinsics are not interesting for trimmer (they are interesting for AOT and that's why they are recognized)
				break;

			//
			// System.Object
			//
			// GetType()
			//
			case IntrinsicId.Object_GetType: {
					foreach (var valueNode in instanceValue) {
						// Note that valueNode can be statically typed in IL as some generic argument type.
						// For example:
						//   void Method<T>(T instance) { instance.GetType().... }
						// Currently this case will end up with null StaticType - since there's no typedef for the generic argument type.
						// But it could be that T is annotated with for example PublicMethods:
						//   void Method<[DAM(PublicMethods)] T>(T instance) { instance.GetType().GetMethod("Test"); }
						// In this case it's in theory possible to handle it, by treating the T basically as a base class
						// for the actual type of "instance". But the analysis for this would be pretty complicated (as the marking
						// has to happen on the callsite, which doesn't know that GetType() will be used...).
						// For now we're intentionally ignoring this case - it will produce a warning.
						// The counter example is:
						//   Method<Base>(new Derived);
						// In this case to get correct results, trimmer would have to mark all public methods on Derived. Which
						// currently it won't do.

						TypeDefinition? staticType = (valueNode as IValueWithStaticType)?.StaticType;
						if (staticType is null) {
							// We don't know anything about the type GetType was called on. Track this as a usual result of a method call without any annotations
							AddReturnValue (context.Annotations.FlowAnnotations.GetMethodReturnValue (calledMethodDefinition));
							//AddReturnValue (UnknownValue.Instance);
						} else if (staticType.IsSealed || staticType.IsTypeOf ("System", "Delegate")) {
							// We can treat this one the same as if it was a typeof() expression

							// We can allow Object.GetType to be modeled as System.Delegate because we keep all methods
							// on delegates anyway so reflection on something this approximation would miss is actually safe.

							// We ignore the fact that the type can be annotated (see below for handling of annotated types)
							// This means the annotations (if any) won't be applied - instead we rely on the exact knowledge
							// of the type. So for example even if the type is annotated with PublicMethods
							// but the code calls GetProperties on it - it will work - mark properties, don't mark methods
							// since we ignored the fact that it's annotated.
							// This can be seen a little bit as a violation of the annotation, but we already have similar cases
							// where a parameter is annotated and if something in the method sets a specific known type to it
							// we will also make it just work, even if the annotation doesn't match the usage.
							AddReturnValue (new SystemTypeValue (staticType));
						} else {
							// Make sure the type is marked (this will mark it as used via reflection, which is sort of true)
							// This should already be true for most cases (method params, fields, ...), but just in case
							reflectionMarker.MarkType (origin, staticType);

							var annotation = markStep.DynamicallyAccessedMembersTypeHierarchy
								.ApplyDynamicallyAccessedMembersToTypeHierarchy (staticType);

							// Return a value which is "unknown type" with annotation. For now we'll use the return value node
							// for the method, which means we're loosing the information about which staticType this
							// started with. For now we don't need it, but we can add it later on.
							AddReturnValue (context.Annotations.FlowAnnotations.GetMethodReturnValue (calledMethodDefinition, annotation));
						}
					}
				}
				break;

			// Note about Activator.CreateInstance<T>
			// There are 2 interesting cases:
			//  - The generic argument for T is either specific type or annotated - in that case generic instantiation will handle this
			//    since from .NET 6+ the T is annotated with PublicParameterlessConstructor annotation, so the linker would apply this as for any other method.
			//  - The generic argument for T is unannotated type - the generic instantiantion handling has a special case for handling PublicParameterlessConstructor requirement
			//    in such that if the generic argument type has the "new" constraint it will not warn (as it is effectively the same thing semantically).
			//    For all other cases, the linker would have already produced a warning.

			default:
				throw new NotImplementedException ("Unhandled intrinsic");
			}

			// If we get here, we handled this as an intrinsic.  As a convenience, if the code above
			// didn't set the return value (and the method has a return value), we will set it to be an
			// unknown value with the return type of the method.
			bool returnsVoid = calledMethod.ReturnsVoid ();
			methodReturnValue = maybeMethodReturnValue ?? (returnsVoid ?
				MultiValueLattice.Top :
				annotatedMethodReturnValue);

			// Validate that the return value has the correct annotations as per the method return value annotations
			if (annotatedMethodReturnValue.DynamicallyAccessedMemberTypes != 0) {
				foreach (var uniqueValue in methodReturnValue) {
					if (uniqueValue is ValueWithDynamicallyAccessedMembers methodReturnValueWithMemberTypes) {
						if (!methodReturnValueWithMemberTypes.DynamicallyAccessedMemberTypes.HasFlag (annotatedMethodReturnValue.DynamicallyAccessedMemberTypes))
							throw new InvalidOperationException ($"Internal linker error: processing of call from {callingMethodDefinition.GetDisplayName ()} to {calledMethod.GetDisplayName ()} returned value which is not correctly annotated with the expected dynamic member access kinds.");
					} else if (uniqueValue is SystemTypeValue) {
						// SystemTypeValue can fulfill any requirement, so it's always valid
						// The requirements will be applied at the point where it's consumed (passed as a method parameter, set as field value, returned from the method)
					} else {
						throw new InvalidOperationException ($"Internal linker error: processing of call from {callingMethodDefinition.GetDisplayName ()} to {calledMethod.GetDisplayName ()} returned value which is not correctly annotated with the expected dynamic member access kinds.");
					}
				}
			}

			return true;

			void AddReturnValue (MultiValue value)
			{
				maybeMethodReturnValue = (maybeMethodReturnValue is null) ? value : MultiValueLattice.Meet ((MultiValue) maybeMethodReturnValue, value);
			}
		}

		static bool IsComInterop (IMarshalInfoProvider marshalInfoProvider, TypeReference parameterType, LinkContext context)
		{
			// This is best effort. One can likely find ways how to get COM without triggering these alarms.
			// AsAny marshalling of a struct with an object-typed field would be one, for example.

			// This logic roughly corresponds to MarshalInfo::MarshalInfo in CoreCLR,
			// not trying to handle invalid cases and distinctions that are not interesting wrt
			// "is this COM?" question.

			NativeType nativeType = NativeType.None;
			if (marshalInfoProvider.HasMarshalInfo) {
				nativeType = marshalInfoProvider.MarshalInfo.NativeType;
			}

			if (nativeType == NativeType.IUnknown || nativeType == NativeType.IDispatch || nativeType == NativeType.IntF) {
				// This is COM by definition
				return true;
			}

			if (nativeType == NativeType.None) {
				// Resolve will look at the element type
				var parameterTypeDef = context.TryResolve (parameterType);

				if (parameterTypeDef != null) {
					if (parameterTypeDef.IsTypeOf (WellKnownType.System_Array)) {
						// System.Array marshals as IUnknown by default
						return true;
					} else if (parameterTypeDef.IsTypeOf (WellKnownType.System_String) ||
						parameterTypeDef.IsTypeOf ("System.Text", "StringBuilder")) {
						// String and StringBuilder are special cased by interop
						return false;
					}

					if (parameterTypeDef.IsValueType) {
						// Value types don't marshal as COM
						return false;
					} else if (parameterTypeDef.IsInterface) {
						// Interface types marshal as COM by default
						return true;
					} else if (parameterTypeDef.IsMulticastDelegate ()) {
						// Delegates are special cased by interop
						return false;
					} else if (parameterTypeDef.IsSubclassOf ("System.Runtime.InteropServices", "CriticalHandle", context)) {
						// Subclasses of CriticalHandle are special cased by interop
						return false;
					} else if (parameterTypeDef.IsSubclassOf ("System.Runtime.InteropServices", "SafeHandle", context)) {
						// Subclasses of SafeHandle are special cased by interop
						return false;
					} else if (!parameterTypeDef.IsSequentialLayout && !parameterTypeDef.IsExplicitLayout) {
						// Rest of classes that don't have layout marshal as COM
						return true;
					}
				}
			}

			return false;
		}

		void HandleAssignmentPattern (
			in MessageOrigin origin,
			in MultiValue value,
			ValueWithDynamicallyAccessedMembers targetValue)
		{
			TrimAnalysisPatterns.Add (new TrimAnalysisAssignmentPattern (value, targetValue, origin));
		}

		private static bool ComDangerousMethod (MethodDefinition methodDefinition, LinkContext context)
		{
			bool comDangerousMethod = IsComInterop (methodDefinition.MethodReturnType, methodDefinition.ReturnType, context);
			foreach (ParameterDefinition pd in methodDefinition.Parameters) {
				comDangerousMethod |= IsComInterop (pd, pd.ParameterType, context);
			}

			return comDangerousMethod;
		}
	}
}<|MERGE_RESOLUTION|>--- conflicted
+++ resolved
@@ -237,24 +237,8 @@
 				}
 
 			case IntrinsicId.None: {
-<<<<<<< HEAD
-					if (calledMethodDefinition.IsPInvokeImpl) {
-						// Is the PInvoke dangerous?
-						bool comDangerousMethod = IsComInterop (calledMethodDefinition.MethodReturnType, calledMethodDefinition.ReturnType, context);
-#pragma warning disable RS0030 // MethodReference.Parameters is banned. When iterating over the non-this parameters it is more efficient to access it directly though.
-						foreach (ParameterDefinition pd in calledMethodDefinition.Parameters) {
-							comDangerousMethod |= IsComInterop (pd, pd.ParameterType, context);
-						}
-#pragma warning restore RS0030
-
-						if (comDangerousMethod) {
-							diagnosticContext.AddDiagnostic (DiagnosticId.CorrectnessOfCOMCannotBeGuaranteed, calledMethodDefinition.GetDisplayName ());
-						}
-					}
-=======
 					if (calledMethodDefinition.IsPInvokeImpl && ComDangerousMethod (calledMethodDefinition, context))
 						diagnosticContext.AddDiagnostic (DiagnosticId.CorrectnessOfCOMCannotBeGuaranteed, calledMethodDefinition.GetDisplayName ());
->>>>>>> a9060d14
 					if (context.Annotations.DoesMethodRequireUnreferencedCode (calledMethodDefinition, out RequiresUnreferencedCodeAttribute? requiresUnreferencedCode))
 						MarkStep.ReportRequiresUnreferencedCode (calledMethodDefinition.GetDisplayName (), requiresUnreferencedCode, diagnosticContext);
 
