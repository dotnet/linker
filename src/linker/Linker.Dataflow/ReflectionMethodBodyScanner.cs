// Copyright (c) .NET Foundation and contributors. All rights reserved.
// Licensed under the MIT license. See LICENSE file in the project root for full license information.

using System;
using System.Collections.Generic;
using System.Collections.Immutable;
using System.Diagnostics;
using System.Diagnostics.CodeAnalysis;
using System.Linq;
using ILLink.Shared;
using ILLink.Shared.DataFlow;
using ILLink.Shared.TrimAnalysis;
using ILLink.Shared.TypeSystemProxy;
using Mono.Cecil;
using Mono.Cecil.Cil;
using Mono.Linker.Steps;
using BindingFlags = System.Reflection.BindingFlags;
using MultiValue = ILLink.Shared.DataFlow.ValueSet<ILLink.Shared.DataFlow.SingleValue>;

namespace Mono.Linker.Dataflow
{
	class ReflectionMethodBodyScanner : MethodBodyScanner
	{
		readonly MarkStep _markStep;
		MessageOrigin _origin;

		public static bool RequiresReflectionMethodBodyScannerForCallSite (LinkContext context, MethodReference calledMethod)
		{
			MethodDefinition? methodDefinition = context.TryResolve (calledMethod);
			if (methodDefinition == null)
				return false;

			return Intrinsics.GetIntrinsicIdForMethod (methodDefinition) > IntrinsicId.RequiresReflectionBodyScanner_Sentinel ||
				context.Annotations.FlowAnnotations.RequiresDataFlowAnalysis (methodDefinition) ||
				context.Annotations.DoesMethodRequireUnreferencedCode (methodDefinition, out _) ||
				methodDefinition.IsPInvokeImpl;
		}

		public static bool RequiresReflectionMethodBodyScannerForMethodBody (LinkContext context, MethodDefinition methodDefinition)
		{
			return Intrinsics.GetIntrinsicIdForMethod (methodDefinition) > IntrinsicId.RequiresReflectionBodyScanner_Sentinel ||
				context.Annotations.FlowAnnotations.RequiresDataFlowAnalysis (methodDefinition);
		}

		public static bool RequiresReflectionMethodBodyScannerForAccess (LinkContext context, FieldReference field)
		{
			FieldDefinition? fieldDefinition = context.TryResolve (field);
			if (fieldDefinition == null)
				return false;

			return context.Annotations.FlowAnnotations.RequiresDataFlowAnalysis (fieldDefinition);
		}

		bool ShouldEnableReflectionPatternReporting (ICustomAttributeProvider? provider)
		{
			if (_markStep.ShouldSuppressAnalysisWarningsForRequiresUnreferencedCode (provider))
				return false;

			return true;
		}

		public ReflectionMethodBodyScanner (LinkContext context, MarkStep parent, MessageOrigin origin)
			: base (context)
		{
			_markStep = parent;
			_origin = origin;
		}

		public void ScanAndProcessReturnValue (MethodBody methodBody)
		{
			Scan (methodBody);

			if (!methodBody.Method.ReturnsVoid ()) {
				var method = methodBody.Method;
				var methodReturnValue = GetMethodReturnValue (method);
				if (methodReturnValue.DynamicallyAccessedMemberTypes != 0) {
					RequireDynamicallyAccessedMembers (_origin, ShouldEnableReflectionPatternReporting (_origin.Provider), ReturnValue, methodReturnValue);
				}
			}
		}

		public void ProcessAttributeDataflow (MethodDefinition method, IList<CustomAttributeArgument> arguments)
		{
			int paramOffset = method.HasImplicitThis () ? 1 : 0;

			for (int i = 0; i < method.Parameters.Count; i++) {
				var parameterValue = GetMethodParameterValue (method, i + paramOffset);
				if (parameterValue.DynamicallyAccessedMemberTypes != DynamicallyAccessedMemberTypes.None) {
					MultiValue value = GetValueNodeForCustomAttributeArgument (arguments[i]);
					RequireDynamicallyAccessedMembers (_origin, diagnosticsEnabled: true, value, parameterValue);
				}
			}
		}

		public void ProcessAttributeDataflow (FieldDefinition field, CustomAttributeArgument value)
		{
			MultiValue valueNode = GetValueNodeForCustomAttributeArgument (value);
			foreach (var fieldValueCandidate in GetFieldValue (field)) {
				if (fieldValueCandidate is not ValueWithDynamicallyAccessedMembers fieldValue)
					continue;

				RequireDynamicallyAccessedMembers (_origin, diagnosticsEnabled: true, valueNode, fieldValue);
			}
		}

		MultiValue GetValueNodeForCustomAttributeArgument (CustomAttributeArgument argument)
		{
			SingleValue value;
			if (argument.Type.Name == "Type") {
				TypeDefinition? referencedType = ResolveToTypeDefinition ((TypeReference) argument.Value);
				if (referencedType == null)
					value = UnknownValue.Instance;
				else
					value = new SystemTypeValue (referencedType);
			} else if (argument.Type.MetadataType == MetadataType.String) {
				value = new KnownStringValue ((string) argument.Value);
			} else {
				// We shouldn't have gotten a non-null annotation for this from GetParameterAnnotation
				throw new InvalidOperationException ();
			}

			Debug.Assert (value != null);
			return value;
		}

		public void ProcessGenericArgumentDataFlow (GenericParameter genericParameter, TypeReference genericArgument)
		{
			var annotation = _context.Annotations.FlowAnnotations.GetGenericParameterAnnotation (genericParameter);
			Debug.Assert (annotation != DynamicallyAccessedMemberTypes.None);

			var genericParameterValue = new GenericParameterValue (genericParameter, annotation);
			MultiValue genericArgumentValue = GetTypeValueNodeFromGenericArgument (genericArgument);

			RequireDynamicallyAccessedMembers (_origin, ShouldEnableReflectionPatternReporting (_origin.Provider), genericArgumentValue, genericParameterValue);
		}

		MultiValue GetTypeValueNodeFromGenericArgument (TypeReference genericArgument)
		{
			if (genericArgument is GenericParameter inputGenericParameter) {
				// Technically this should be a new value node type as it's not a System.Type instance representation, but just the generic parameter
				// That said we only use it to perform the dynamically accessed members checks and for that purpose treating it as System.Type is perfectly valid.
				return new GenericParameterValue (inputGenericParameter, _context.Annotations.FlowAnnotations.GetGenericParameterAnnotation (inputGenericParameter));
			} else if (ResolveToTypeDefinition (genericArgument) is TypeDefinition genericArgumentType) {
				if (genericArgumentType.IsTypeOf ("System", "Nullable`1")) {
					var innerGenericArgument = (genericArgument as IGenericInstance)?.GenericArguments.FirstOrDefault ();
					switch (innerGenericArgument) {
					case GenericParameter gp:
						return new NullableValueWithDynamicallyAccessedMembers (genericArgumentType,
							new GenericParameterValue (gp, _context.Annotations.FlowAnnotations.GetGenericParameterAnnotation (gp)));

					case TypeReference underlyingType:
						if (ResolveToTypeDefinition (underlyingType) is TypeDefinition underlyingTypeDefinition)
							return new NullableSystemTypeValue (genericArgumentType, new SystemTypeValue (underlyingTypeDefinition));
						else
							return UnknownValue.Instance;
					}
				}
				// All values except for Nullable<T>, including Nullable<> (with no type arguments)
				return new SystemTypeValue (genericArgumentType);
			} else {
				return UnknownValue.Instance;
			}
		}

		protected override void WarnAboutInvalidILInMethod (MethodBody method, int ilOffset)
		{
			// Serves as a debug helper to make sure valid IL is not considered invalid.
			//
			// The .NET Native compiler used to warn if it detected invalid IL during treeshaking,
			// but the warnings were often triggered in autogenerated dead code of a major game engine
			// and resulted in support calls. No point in warning. If the code gets exercised at runtime,
			// an InvalidProgramException will likely be raised.
			Debug.Fail ("Invalid IL or a bug in the scanner");
		}

		MethodReturnValue GetMethodReturnValue (MethodDefinition method, DynamicallyAccessedMemberTypes dynamicallyAccessedMemberTypes)
			=> new (ResolveToTypeDefinition (method.ReturnType), method, dynamicallyAccessedMemberTypes);

		MethodReturnValue GetMethodReturnValue (MethodDefinition method)
			=> new (
				ResolveToTypeDefinition (method.ReturnType),
				method,
				_context.Annotations.FlowAnnotations.GetReturnParameterAnnotation (method));

		ValueWithDynamicallyAccessedMembers GetMethodParameterValue (MethodDefinition method, int parameterIndex, DynamicallyAccessedMemberTypes dynamicallyAccessedMemberTypes)
			=> GetMethodParameterValueInternal (method, parameterIndex, dynamicallyAccessedMemberTypes);

		protected override ValueWithDynamicallyAccessedMembers GetMethodParameterValue (MethodDefinition method, int parameterIndex)
			=> GetMethodParameterValueInternal (method, parameterIndex, _context.Annotations.FlowAnnotations.GetParameterAnnotation (method, parameterIndex));

		ValueWithDynamicallyAccessedMembers GetMethodParameterValueInternal (MethodDefinition method, int parameterIndex, DynamicallyAccessedMemberTypes dynamicallyAccessedMemberTypes)
		{
			if (method.HasImplicitThis ()) {
				if (parameterIndex == 0)
					return new MethodThisParameterValue (method, dynamicallyAccessedMemberTypes);

				parameterIndex--;
			}

			return new MethodParameterValue (
				ResolveToTypeDefinition (method.Parameters[parameterIndex].ParameterType),
				method,
				parameterIndex,
				dynamicallyAccessedMemberTypes);
		}

		protected override MultiValue GetFieldValue (FieldDefinition field)
		{
			switch (field.Name) {
			case "EmptyTypes" when field.DeclaringType.IsTypeOf ("System", "Type"): {
					return ArrayValue.Create (0, field.DeclaringType);
				}
			case "Empty" when field.DeclaringType.IsTypeOf ("System", "String"): {
					return new KnownStringValue (string.Empty);
				}

			default: {
					DynamicallyAccessedMemberTypes memberTypes = _context.Annotations.FlowAnnotations.GetFieldAnnotation (field);
					return new FieldValue (ResolveToTypeDefinition (field.FieldType), field, memberTypes);
				}
			}
		}

		protected override void HandleStoreField (MethodDefinition method, FieldValue field, Instruction operation, MultiValue valueToStore)
		{
			if (field.DynamicallyAccessedMemberTypes != 0) {
				_origin = _origin.WithInstructionOffset (operation.Offset);
				RequireDynamicallyAccessedMembers (_origin, ShouldEnableReflectionPatternReporting (_origin.Provider), valueToStore, field);
			}
		}

		protected override void HandleStoreParameter (MethodDefinition method, MethodParameterValue parameter, Instruction operation, MultiValue valueToStore)
		{
			if (parameter.DynamicallyAccessedMemberTypes != 0) {
				_origin = _origin.WithInstructionOffset (operation.Offset);
				RequireDynamicallyAccessedMembers (_origin, ShouldEnableReflectionPatternReporting (_origin.Provider), valueToStore, parameter);
			}
		}

		public override bool HandleCall (MethodBody callingMethodBody, MethodReference calledMethod, Instruction operation, ValueNodeList methodParams, out MultiValue methodReturnValue)
		{
			methodReturnValue = new ();
			MultiValue? maybeMethodReturnValue = null;

			var reflectionProcessed = _markStep.ProcessReflectionDependency (callingMethodBody, operation);
			if (reflectionProcessed)
				return false;

			var callingMethodDefinition = callingMethodBody.Method;
			var calledMethodDefinition = _context.TryResolve (calledMethod);
			if (calledMethodDefinition == null)
				return false;

			DynamicallyAccessedMemberTypes returnValueDynamicallyAccessedMemberTypes = 0;

			bool requiresDataFlowAnalysis = _context.Annotations.FlowAnnotations.RequiresDataFlowAnalysis (calledMethodDefinition);
			returnValueDynamicallyAccessedMemberTypes = requiresDataFlowAnalysis ?
				_context.Annotations.FlowAnnotations.GetReturnParameterAnnotation (calledMethodDefinition) : 0;

			_origin = _origin.WithInstructionOffset (operation.Offset);
			bool diagnosticsEnabled = ShouldEnableReflectionPatternReporting (_origin.Provider);
			var handleCallAction = new HandleCallAction (_context, this, _origin, diagnosticsEnabled, callingMethodDefinition);
			switch (Intrinsics.GetIntrinsicIdForMethod (calledMethodDefinition)) {
			case IntrinsicId.IntrospectionExtensions_GetTypeInfo:
			case IntrinsicId.TypeInfo_AsType:
			case IntrinsicId.Type_get_UnderlyingSystemType:
			case IntrinsicId.Type_GetTypeFromHandle:
			case IntrinsicId.Type_get_TypeHandle:
			case IntrinsicId.Type_GetInterface:
			case IntrinsicId.Type_get_AssemblyQualifiedName:
			case IntrinsicId.RuntimeHelpers_RunClassConstructor:
			case var callType when (callType == IntrinsicId.Type_GetConstructors || callType == IntrinsicId.Type_GetMethods || callType == IntrinsicId.Type_GetFields ||
				callType == IntrinsicId.Type_GetProperties || callType == IntrinsicId.Type_GetEvents || callType == IntrinsicId.Type_GetNestedTypes || callType == IntrinsicId.Type_GetMembers)
				&& calledMethod.DeclaringType.Namespace == "System"
				&& calledMethod.DeclaringType.Name == "Type"
				&& calledMethod.Parameters[0].ParameterType.FullName == "System.Reflection.BindingFlags"
				&& calledMethod.HasThis:
			case var fieldPropertyOrEvent when (fieldPropertyOrEvent == IntrinsicId.Type_GetField || fieldPropertyOrEvent == IntrinsicId.Type_GetProperty || fieldPropertyOrEvent == IntrinsicId.Type_GetEvent)
				&& calledMethod.DeclaringType.Namespace == "System"
				&& calledMethod.DeclaringType.Name == "Type"
				&& calledMethod.Parameters[0].ParameterType.FullName == "System.String"
				&& calledMethod.HasThis:
			case var getRuntimeMember when getRuntimeMember == IntrinsicId.RuntimeReflectionExtensions_GetRuntimeEvent
				|| getRuntimeMember == IntrinsicId.RuntimeReflectionExtensions_GetRuntimeField
				|| getRuntimeMember == IntrinsicId.RuntimeReflectionExtensions_GetRuntimeMethod
				|| getRuntimeMember == IntrinsicId.RuntimeReflectionExtensions_GetRuntimeProperty:
			case IntrinsicId.Type_GetMember:
			case IntrinsicId.Type_GetMethod:
			case IntrinsicId.Type_GetNestedType:
			case IntrinsicId.Nullable_GetUnderlyingType:
			case IntrinsicId.Expression_Property when calledMethod.HasParameterOfType (1, "System.Reflection.MethodInfo"):
			case var fieldOrPropertyInstrinsic when fieldOrPropertyInstrinsic == IntrinsicId.Expression_Field || fieldOrPropertyInstrinsic == IntrinsicId.Expression_Property:
			case IntrinsicId.Type_get_BaseType:
			case IntrinsicId.Type_GetConstructor: {
					var instanceValue = MultiValueLattice.Top;
					IReadOnlyList<MultiValue> parameterValues = methodParams;
					if (calledMethodDefinition.HasImplicitThis ()) {
						instanceValue = methodParams[0];
						parameterValues = parameterValues.Skip (1).ToImmutableList ();
					}
					return handleCallAction.Invoke (calledMethodDefinition, instanceValue, parameterValues, out methodReturnValue, out _);
				}

			case IntrinsicId.None: {
					if (calledMethodDefinition.IsPInvokeImpl) {
						// Is the PInvoke dangerous?
						bool comDangerousMethod = IsComInterop (calledMethodDefinition.MethodReturnType, calledMethodDefinition.ReturnType);
						foreach (ParameterDefinition pd in calledMethodDefinition.Parameters) {
							comDangerousMethod |= IsComInterop (pd, pd.ParameterType);
						}

						if (comDangerousMethod) {
							analysisContext.ReportWarning (DiagnosticId.CorrectnessOfCOMCannotBeGuaranteed, calledMethodDefinition.GetDisplayName ());
						}
					}
					_markStep.CheckAndReportRequiresUnreferencedCode (calledMethodDefinition);

					var instanceValue = MultiValueLattice.Top;
					IReadOnlyList<MultiValue> parameterValues = methodParams;
					if (calledMethodDefinition.HasImplicitThis ()) {
						instanceValue = methodParams[0];
						parameterValues = parameterValues.Skip (1).ToImmutableList ();
					}
					return handleCallAction.Invoke (calledMethodDefinition, instanceValue, parameterValues, out methodReturnValue, out _);
				}

			case IntrinsicId.TypeDelegator_Ctor: {
					// This is an identity function for analysis purposes
					if (operation.OpCode == OpCodes.Newobj)
						AddReturnValue (methodParams[1]);
				}
				break;

			case IntrinsicId.Array_Empty: {
					AddReturnValue (ArrayValue.Create (0, ((GenericInstanceMethod) calledMethod).GenericArguments[0]));
				}
				break;

			// System.Reflection.MethodBase.GetMethodFromHandle (RuntimeMethodHandle handle)
			// System.Reflection.MethodBase.GetMethodFromHandle (RuntimeMethodHandle handle, RuntimeTypeHandle declaringType)
			case IntrinsicId.MethodBase_GetMethodFromHandle: {
					// Infrastructure piece to support "ldtoken method -> GetMethodFromHandle"
					if (methodParams[0].AsSingleValue () is RuntimeMethodHandleValue methodHandle)
						AddReturnValue (new SystemReflectionMethodBaseValue (methodHandle.MethodRepresented));
				}
				break;

			//
			// System.Type
			//
			// Type MakeGenericType (params Type[] typeArguments)
			//
			case IntrinsicId.Type_MakeGenericType: {
					// Shared HandleCallAction doesn't cover all the same functionality as this does
					// We don't yet handle the case where you can create a nullable type with typeof(Nullable<>).MakeGenericType(T)
					foreach (var value in methodParams[0]) {
						if (value is SystemTypeValue typeValue) {
							if (!AnalyzeGenericInstantiationTypeArray (_origin, diagnosticsEnabled, methodParams[1], calledMethodDefinition, typeValue.RepresentedType.Type.GenericParameters)) {
								bool hasUncheckedAnnotation = false;
								foreach (var genericParameter in typeValue.RepresentedType.Type.GenericParameters) {
									if (_context.Annotations.FlowAnnotations.GetGenericParameterAnnotation (genericParameter) != DynamicallyAccessedMemberTypes.None ||
										(genericParameter.HasDefaultConstructorConstraint && !typeValue.RepresentedType.Type.IsTypeOf ("System", "Nullable`1"))) {
										// If we failed to analyze the array, we go through the analyses again
										// and intentionally ignore one particular annotation:
										// Special case: Nullable<T> where T : struct
										//  The struct constraint in C# implies new() constraints, but Nullable doesn't make a use of that part.
										//  There are several places even in the framework where typeof(Nullable<>).MakeGenericType would warn
										//  without any good reason to do so.
										hasUncheckedAnnotation = true;
										break;
									}
								}
								if (hasUncheckedAnnotation) {
									if (diagnosticsEnabled)
										_context.LogWarning (_origin, DiagnosticId.MakeGenericType, calledMethodDefinition.GetDisplayName ());
								}
							}

							// Nullables without a type argument are considered SystemTypeValues
							if (typeValue.RepresentedType.IsTypeOf ("System", "Nullable`1")) {
								foreach (var argumentValue in methodParams[1]) {
									if ((argumentValue as ArrayValue)?.TryGetValueByIndex (0, out var underlyingMultiValue) == true) {
										foreach (var underlyingValue in underlyingMultiValue) {
											switch (underlyingValue) {
											// Don't warn on these types - it will throw instead
											case NullableValueWithDynamicallyAccessedMembers:
											case NullableSystemTypeValue:
											case SystemTypeValue maybeArrayValue when maybeArrayValue.RepresentedType.IsTypeOf ("System", "Array"):
												AddReturnValue (MultiValueLattice.Top);
												break;
											case SystemTypeValue systemTypeValue:
												AddReturnValue (new NullableSystemTypeValue (typeValue.RepresentedType, new SystemTypeValue (systemTypeValue.RepresentedType)));
												break;
											// Generic Parameters and method parameters with annotations
											case ValueWithDynamicallyAccessedMembers damValue:
												AddReturnValue (new NullableValueWithDynamicallyAccessedMembers (typeValue.RepresentedType, damValue));
												break;
											// Everything else assume it has no annotations
											default:
												AddReturnValue (GetMethodReturnValue (calledMethodDefinition, returnValueDynamicallyAccessedMemberTypes));
												break;
											}
										}
									}
								}
								// We want to skip adding the `value` to the return Value because we have already added Nullable<value>
								continue;
							}
							// We haven't found any generic parameters with annotations, so there's nothing to validate.
						} else if (value == NullValue.Instance) {
							// Do nothing - null value is valid and should not cause warnings nor marking
						} else {
							// We have no way to "include more" to fix this if we don't know, so we have to warn
							if (diagnosticsEnabled)
								_context.LogWarning (_origin, DiagnosticId.MakeGenericType, calledMethodDefinition.GetDisplayName ());
						}
						// We don't want to lose track of the type
						// in case this is e.g. Activator.CreateInstance(typeof(Foo<>).MakeGenericType(...));
						AddReturnValue (value);
					}
				}
				break;

			//
			// System.Linq.Expressions.Expression
			//
			// static Call (Type, String, Type[], Expression[])
			//
			case IntrinsicId.Expression_Call: {
					BindingFlags bindingFlags = BindingFlags.Static | BindingFlags.Public | BindingFlags.NonPublic | BindingFlags.FlattenHierarchy;

					var targetValue = GetMethodParameterValue (
						calledMethodDefinition,
						0,
						GetDynamicallyAccessedMemberTypesFromBindingFlagsForMethods (bindingFlags));

					bool hasTypeArguments = (methodParams[2].AsSingleValue () as ArrayValue)?.Size.AsConstInt () != 0;
					foreach (var value in methodParams[0]) {
						if (value is SystemTypeValue systemTypeValue) {
							foreach (var stringParam in methodParams[1]) {
								if (stringParam is KnownStringValue stringValue) {
									foreach (var method in systemTypeValue.RepresentedType.Type.GetMethodsOnTypeHierarchy (_context, m => m.Name == stringValue.Contents, bindingFlags)) {
										ValidateGenericMethodInstantiation (_origin, diagnosticsEnabled, method, methodParams[2], calledMethodDefinition);
										MarkMethod (_origin, method);
									}
								} else {
									if (hasTypeArguments) {
										// We don't know what method the `MakeGenericMethod` was called on, so we have to assume
										// that the method may have requirements which we can't fullfil -> warn.
										if (diagnosticsEnabled)
											_context.LogWarning (_origin, DiagnosticId.MakeGenericMethod, DiagnosticUtilities.GetMethodSignatureDisplayName (calledMethod));
									}

									RequireDynamicallyAccessedMembers (
										_origin,
										diagnosticsEnabled,
										value,
										targetValue);
								}
							}
						} else {
							if (hasTypeArguments) {
								// We don't know what method the `MakeGenericMethod` was called on, so we have to assume
								// that the method may have requirements which we can't fullfil -> warn.
								if (diagnosticsEnabled)
									_context.LogWarning (_origin, DiagnosticId.MakeGenericMethod, DiagnosticUtilities.GetMethodSignatureDisplayName (calledMethod));
							}

							RequireDynamicallyAccessedMembers (
								_origin,
								diagnosticsEnabled,
								value,
								targetValue);
						}
					}
				}
				break;

			//
			// System.Linq.Expressions.Expression
			//
			// static New (Type)
			//
			case IntrinsicId.Expression_New: {
					var targetValue = GetMethodParameterValue (calledMethodDefinition, 0, DynamicallyAccessedMemberTypes.PublicParameterlessConstructor);
					foreach (var value in methodParams[0]) {
						if (value is SystemTypeValue systemTypeValue) {
							MarkConstructorsOnType (_origin, systemTypeValue.RepresentedType.Type, null, BindingFlags.Instance | BindingFlags.Public | BindingFlags.NonPublic);
						} else {
							RequireDynamicallyAccessedMembers (_origin, diagnosticsEnabled, value, targetValue);
						}
					}
				}
				break;

			//
			// System.Object
			//
			// GetType()
			//
			case IntrinsicId.Object_GetType: {
					foreach (var valueNode in methodParams[0]) {
						// Note that valueNode can be statically typed in IL as some generic argument type.
						// For example:
						//   void Method<T>(T instance) { instance.GetType().... }
						// Currently this case will end up with null StaticType - since there's no typedef for the generic argument type.
						// But it could be that T is annotated with for example PublicMethods:
						//   void Method<[DAM(PublicMethods)] T>(T instance) { instance.GetType().GetMethod("Test"); }
						// In this case it's in theory possible to handle it, by treating the T basically as a base class
						// for the actual type of "instance". But the analysis for this would be pretty complicated (as the marking
						// has to happen on the callsite, which doesn't know that GetType() will be used...).
						// For now we're intentionally ignoring this case - it will produce a warning.
						// The counter example is:
						//   Method<Base>(new Derived);
						// In this case to get correct results, trimmer would have to mark all public methods on Derived. Which
						// currently it won't do.

						TypeDefinition? staticType = (valueNode as IValueWithStaticType)?.StaticType;
						if (staticType is null) {
							// We don't know anything about the type GetType was called on. Track this as a usual result of a method call without any annotations
							AddReturnValue (GetMethodReturnValue (calledMethodDefinition));
						} else if (staticType.IsSealed || staticType.IsTypeOf ("System", "Delegate")) {
							// We can treat this one the same as if it was a typeof() expression

							// We can allow Object.GetType to be modeled as System.Delegate because we keep all methods
							// on delegates anyway so reflection on something this approximation would miss is actually safe.

							// We ignore the fact that the type can be annotated (see below for handling of annotated types)
							// This means the annotations (if any) won't be applied - instead we rely on the exact knowledge
							// of the type. So for example even if the type is annotated with PublicMethods
							// but the code calls GetProperties on it - it will work - mark properties, don't mark methods
							// since we ignored the fact that it's annotated.
							// This can be seen a little bit as a violation of the annotation, but we already have similar cases
							// where a parameter is annotated and if something in the method sets a specific known type to it
							// we will also make it just work, even if the annotation doesn't match the usage.
							AddReturnValue (new SystemTypeValue (staticType));
						} else {
							// Make sure the type is marked (this will mark it as used via reflection, which is sort of true)
							// This should already be true for most cases (method params, fields, ...), but just in case
							MarkType (_origin, staticType);

							var annotation = _markStep.DynamicallyAccessedMembersTypeHierarchy
								.ApplyDynamicallyAccessedMembersToTypeHierarchy (this, staticType);

							// Return a value which is "unknown type" with annotation. For now we'll use the return value node
							// for the method, which means we're loosing the information about which staticType this
							// started with. For now we don't need it, but we can add it later on.
							AddReturnValue (GetMethodReturnValue (calledMethodDefinition, annotation));
						}
					}
				}
				break;

			//
			// System.Type
			//
			// GetType (string)
			// GetType (string, Boolean)
			// GetType (string, Boolean, Boolean)
			// GetType (string, Func<AssemblyName, Assembly>, Func<Assembly, String, Boolean, Type>)
			// GetType (string, Func<AssemblyName, Assembly>, Func<Assembly, String, Boolean, Type>, Boolean)
			// GetType (string, Func<AssemblyName, Assembly>, Func<Assembly, String, Boolean, Type>, Boolean, Boolean)
			//
			case IntrinsicId.Type_GetType: {
					var parameters = calledMethod.Parameters;
					if ((parameters.Count == 3 && parameters[2].ParameterType.MetadataType == MetadataType.Boolean && methodParams[2].AsConstInt () != 0) ||
						(parameters.Count == 5 && methodParams[4].AsConstInt () != 0)) {
						if (diagnosticsEnabled)
							_context.LogWarning (_origin, DiagnosticId.CaseInsensitiveTypeGetTypeCallIsNotSupported, calledMethod.GetDisplayName ());
						break;
					}
					foreach (var typeNameValue in methodParams[0]) {
						if (typeNameValue is KnownStringValue knownStringValue) {
							if (!_context.TypeNameResolver.TryResolveTypeName (knownStringValue.Contents, callingMethodDefinition, out TypeReference? foundTypeRef, out AssemblyDefinition? typeAssembly, false)
								|| ResolveToTypeDefinition (foundTypeRef) is not TypeDefinition foundType) {
								// Intentionally ignore - it's not wrong for code to call Type.GetType on non-existing name, the code might expect null/exception back.
							} else {
								_markStep.MarkTypeVisibleToReflection (foundTypeRef, foundType, new DependencyInfo (DependencyKind.AccessedViaReflection, callingMethodDefinition), _origin);
								AddReturnValue (new SystemTypeValue (foundType));
								_context.MarkingHelpers.MarkMatchingExportedType (foundType, typeAssembly, new DependencyInfo (DependencyKind.AccessedViaReflection, foundType), _origin);
							}
						} else if (typeNameValue == NullValue.Instance) {
							// Nothing to do
						} else if (typeNameValue is ValueWithDynamicallyAccessedMembers valueWithDynamicallyAccessedMembers && valueWithDynamicallyAccessedMembers.DynamicallyAccessedMemberTypes != 0) {
							// Propagate the annotation from the type name to the return value. Annotation on a string value will be fullfilled whenever a value is assigned to the string with annotation.
							// So while we don't know which type it is, we can guarantee that it will fulfill the annotation.
							AddReturnValue (GetMethodReturnValue (calledMethodDefinition, valueWithDynamicallyAccessedMembers.DynamicallyAccessedMemberTypes));
						} else {
							if (diagnosticsEnabled)
								_context.LogWarning (_origin, DiagnosticId.UnrecognizedTypeNameInTypeGetType, calledMethod.GetDisplayName ());
						}
					}

				}
				break;

			//
			// System.Activator
			//
			// static CreateInstance (System.Type type)
			// static CreateInstance (System.Type type, bool nonPublic)
			// static CreateInstance (System.Type type, params object?[]? args)
			// static CreateInstance (System.Type type, object?[]? args, object?[]? activationAttributes)
			// static CreateInstance (System.Type type, System.Reflection.BindingFlags bindingAttr, System.Reflection.Binder? binder, object?[]? args, System.Globalization.CultureInfo? culture)
			// static CreateInstance (System.Type type, System.Reflection.BindingFlags bindingAttr, System.Reflection.Binder? binder, object?[]? args, System.Globalization.CultureInfo? culture, object?[]? activationAttributes) { throw null; }
			//
			case IntrinsicId.Activator_CreateInstance_Type: {
					var parameters = calledMethod.Parameters;

					int? ctorParameterCount = null;
					BindingFlags bindingFlags = BindingFlags.Instance;
					if (parameters.Count > 1) {
						if (parameters[1].ParameterType.MetadataType == MetadataType.Boolean) {
							// The overload that takes a "nonPublic" bool
							bool nonPublic = methodParams[1].AsConstInt () != 0;

							if (nonPublic)
								bindingFlags |= BindingFlags.NonPublic | BindingFlags.Public;
							else
								bindingFlags |= BindingFlags.Public;
							ctorParameterCount = 0;
						} else {
							// Overload that has the parameters as the second or fourth argument
							int argsParam = parameters.Count == 2 || parameters.Count == 3 ? 1 : 3;

							if (methodParams.Count > argsParam) {
								if (methodParams[argsParam].AsSingleValue () is ArrayValue arrayValue &&
									arrayValue.Size.AsConstInt () != null)
									ctorParameterCount = arrayValue.Size.AsConstInt ();
								else if (methodParams[argsParam].AsSingleValue () is NullValue)
									ctorParameterCount = 0;
							}

							if (parameters.Count > 3) {
								if (methodParams[1].AsConstInt () is int constInt)
									bindingFlags |= (BindingFlags) constInt;
								else
									bindingFlags |= BindingFlags.NonPublic | BindingFlags.Public;
							} else {
								bindingFlags |= BindingFlags.Public;
							}
						}
					} else {
						// The overload with a single System.Type argument
						ctorParameterCount = 0;
						bindingFlags |= BindingFlags.Public;
					}

					// Go over all types we've seen
					foreach (var value in methodParams[0]) {
						if (value is SystemTypeValue systemTypeValue) {
							// Special case known type values as we can do better by applying exact binding flags and parameter count.
							MarkConstructorsOnType (_origin, systemTypeValue.RepresentedType.Type,
								ctorParameterCount == null ? null : m => m.Parameters.Count == ctorParameterCount, bindingFlags);
						} else {
							// Otherwise fall back to the bitfield requirements
							var requiredMemberTypes = GetDynamicallyAccessedMemberTypesFromBindingFlagsForConstructors (bindingFlags);

							// Special case the public parameterless constructor if we know that there are 0 args passed in
							if (ctorParameterCount == 0 && requiredMemberTypes.HasFlag (DynamicallyAccessedMemberTypes.PublicConstructors)) {
								requiredMemberTypes &= ~DynamicallyAccessedMemberTypes.PublicConstructors;
								requiredMemberTypes |= DynamicallyAccessedMemberTypes.PublicParameterlessConstructor;
							}

							var targetValue = GetMethodParameterValue (calledMethodDefinition, 0, requiredMemberTypes);

							RequireDynamicallyAccessedMembers (_origin, diagnosticsEnabled, value, targetValue);
						}
					}
				}
				break;

			//
			// System.Activator
			//
			// static CreateInstance (string assemblyName, string typeName)
			// static CreateInstance (string assemblyName, string typeName, bool ignoreCase, System.Reflection.BindingFlags bindingAttr, System.Reflection.Binder? binder, object?[]? args, System.Globalization.CultureInfo? culture, object?[]? activationAttributes)
			// static CreateInstance (string assemblyName, string typeName, object?[]? activationAttributes)
			//
			case IntrinsicId.Activator_CreateInstance_AssemblyName_TypeName:
				ProcessCreateInstanceByName (_origin, diagnosticsEnabled, calledMethodDefinition, methodParams);
				break;

			//
			// System.Activator
			//
			// static CreateInstanceFrom (string assemblyFile, string typeName)
			// static CreateInstanceFrom (string assemblyFile, string typeName, bool ignoreCase, System.Reflection.BindingFlags bindingAttr, System.Reflection.Binder? binder, object? []? args, System.Globalization.CultureInfo? culture, object? []? activationAttributes)
			// static CreateInstanceFrom (string assemblyFile, string typeName, object? []? activationAttributes)
			//
			case IntrinsicId.Activator_CreateInstanceFrom:
				ProcessCreateInstanceByName (_origin, diagnosticsEnabled, calledMethodDefinition, methodParams);
				break;

			//
			// System.Activator
			//
			// static T CreateInstance<T> ()
			//
			// Note: If the when condition returns false it would be an overload which we don't recognize, so just fall through to the default case
			case IntrinsicId.Activator_CreateInstanceOfT when
				calledMethod is GenericInstanceMethod genericCalledMethod && genericCalledMethod.GenericArguments.Count == 1: {

					if (genericCalledMethod.GenericArguments[0] is GenericParameter genericParameter &&
						genericParameter.HasDefaultConstructorConstraint) {
						// This is safe, the linker would have marked the default .ctor already
						break;
					}

					var targetValue = new GenericParameterValue (calledMethodDefinition.GenericParameters[0], DynamicallyAccessedMemberTypes.PublicParameterlessConstructor);
					RequireDynamicallyAccessedMembers (
						_origin,
						diagnosticsEnabled,
						GetTypeValueNodeFromGenericArgument (genericCalledMethod.GenericArguments[0]),
						targetValue);
				}
				break;

			//
			// System.AppDomain
			//
			// CreateInstance (string assemblyName, string typeName)
			// CreateInstance (string assemblyName, string typeName, bool ignoreCase, System.Reflection.BindingFlags bindingAttr, System.Reflection.Binder? binder, object? []? args, System.Globalization.CultureInfo? culture, object? []? activationAttributes)
			// CreateInstance (string assemblyName, string typeName, object? []? activationAttributes)
			//
			// CreateInstanceAndUnwrap (string assemblyName, string typeName)
			// CreateInstanceAndUnwrap (string assemblyName, string typeName, bool ignoreCase, System.Reflection.BindingFlags bindingAttr, System.Reflection.Binder? binder, object? []? args, System.Globalization.CultureInfo? culture, object? []? activationAttributes)
			// CreateInstanceAndUnwrap (string assemblyName, string typeName, object? []? activationAttributes)
			//
			// CreateInstanceFrom (string assemblyFile, string typeName)
			// CreateInstanceFrom (string assemblyFile, string typeName, bool ignoreCase, System.Reflection.BindingFlags bindingAttr, System.Reflection.Binder? binder, object? []? args, System.Globalization.CultureInfo? culture, object? []? activationAttributes)
			// CreateInstanceFrom (string assemblyFile, string typeName, object? []? activationAttributes)
			//
			// CreateInstanceFromAndUnwrap (string assemblyFile, string typeName)
			// CreateInstanceFromAndUnwrap (string assemblyFile, string typeName, bool ignoreCase, System.Reflection.BindingFlags bindingAttr, System.Reflection.Binder? binder, object? []? args, System.Globalization.CultureInfo? culture, object? []? activationAttributes)
			// CreateInstanceFromAndUnwrap (string assemblyFile, string typeName, object? []? activationAttributes)
			//
			case var appDomainCreateInstance when appDomainCreateInstance == IntrinsicId.AppDomain_CreateInstance
					|| appDomainCreateInstance == IntrinsicId.AppDomain_CreateInstanceAndUnwrap
					|| appDomainCreateInstance == IntrinsicId.AppDomain_CreateInstanceFrom
					|| appDomainCreateInstance == IntrinsicId.AppDomain_CreateInstanceFromAndUnwrap:
				ProcessCreateInstanceByName (_origin, diagnosticsEnabled, calledMethodDefinition, methodParams);
				break;

			//
			// System.Reflection.Assembly
			//
			// CreateInstance (string typeName)
			// CreateInstance (string typeName, bool ignoreCase)
			// CreateInstance (string typeName, bool ignoreCase, BindingFlags bindingAttr, Binder? binder, object []? args, CultureInfo? culture, object []? activationAttributes)
			//
			case IntrinsicId.Assembly_CreateInstance:
				// For now always fail since we don't track assemblies (dotnet/linker/issues/1947)
				if (diagnosticsEnabled)
					_context.LogWarning (_origin, DiagnosticId.ParametersOfAssemblyCreateInstanceCannotBeAnalyzed, calledMethodDefinition.GetDisplayName ());
				break;

			//
			// System.Reflection.MethodInfo
			//
			// MakeGenericMethod (Type[] typeArguments)
			//
			case IntrinsicId.MethodInfo_MakeGenericMethod: {

					foreach (var methodValue in methodParams[0]) {
						if (methodValue is SystemReflectionMethodBaseValue methodBaseValue) {
							ValidateGenericMethodInstantiation (_origin, diagnosticsEnabled, methodBaseValue.MethodRepresented.Method, methodParams[1], calledMethodDefinition);
						} else if (methodValue == NullValue.Instance) {
							// Nothing to do
						} else {
							// We don't know what method the `MakeGenericMethod` was called on, so we have to assume
							// that the method may have requirements which we can't fullfil -> warn.
							if (diagnosticsEnabled)
								_context.LogWarning (_origin, DiagnosticId.MakeGenericMethod, DiagnosticUtilities.GetMethodSignatureDisplayName (calledMethodDefinition));
						}
					}

					// MakeGenericMethod doesn't change the identity of the MethodBase we're tracking so propagate to the return value
					AddReturnValue (methodParams[0]);
				}
				break;

			default:
<<<<<<< HEAD

				if (calledMethodDefinition.IsPInvokeImpl) {
					// Is the PInvoke dangerous?
					bool comDangerousMethod = IsComInterop (calledMethodDefinition.MethodReturnType, calledMethodDefinition.ReturnType);
					foreach (ParameterDefinition pd in calledMethodDefinition.Parameters) {
						comDangerousMethod |= IsComInterop (pd, pd.ParameterType);
					}

					if (comDangerousMethod) {
						if (diagnosticsEnabled)
							_context.LogWarning (_origin, DiagnosticId.CorrectnessOfCOMCannotBeGuaranteed, calledMethodDefinition.GetDisplayName ());
					}
				}

				if (requiresDataFlowAnalysis) {
					for (int parameterIndex = 0; parameterIndex < methodParams.Count; parameterIndex++) {
						var targetValue = GetMethodParameterValue (calledMethodDefinition, parameterIndex);

						if (targetValue.DynamicallyAccessedMemberTypes != DynamicallyAccessedMemberTypes.None) {
							RequireDynamicallyAccessedMembers (_origin, diagnosticsEnabled, methodParams[parameterIndex], targetValue);
						}
					}
				}

				_markStep.CheckAndReportRequiresUnreferencedCode (calledMethodDefinition, _origin);

				// To get good reporting of errors we need to track the origin of the value for all method calls
				// but except Newobj as those are special.
				if (GetReturnTypeWithoutModifiers (calledMethodDefinition.ReturnType).MetadataType != MetadataType.Void) {
					methodReturnValue = GetMethodReturnValue (calledMethodDefinition, returnValueDynamicallyAccessedMemberTypes);

					return true;
				}

				return false;
=======
				throw new NotImplementedException ("Unhandled instrinsic");
>>>>>>> 36b61348
			}

			// If we get here, we handled this as an intrinsic.  As a convenience, if the code above
			// didn't set the return value (and the method has a return value), we will set it to be an
			// unknown value with the return type of the method.
			bool returnsVoid = calledMethod.ReturnsVoid ();
			methodReturnValue = maybeMethodReturnValue ?? (returnsVoid ?
				MultiValueLattice.Top :
				GetMethodReturnValue (calledMethodDefinition, returnValueDynamicallyAccessedMemberTypes));

			// Validate that the return value has the correct annotations as per the method return value annotations
			if (returnValueDynamicallyAccessedMemberTypes != 0) {
				foreach (var uniqueValue in methodReturnValue) {
					if (uniqueValue is ValueWithDynamicallyAccessedMembers methodReturnValueWithMemberTypes) {
						if (!methodReturnValueWithMemberTypes.DynamicallyAccessedMemberTypes.HasFlag (returnValueDynamicallyAccessedMemberTypes))
							throw new InvalidOperationException ($"Internal linker error: processing of call from {callingMethodDefinition.GetDisplayName ()} to {calledMethod.GetDisplayName ()} returned value which is not correctly annotated with the expected dynamic member access kinds.");
					} else if (uniqueValue is SystemTypeValue) {
						// SystemTypeValue can fullfill any requirement, so it's always valid
						// The requirements will be applied at the point where it's consumed (passed as a method parameter, set as field value, returned from the method)
					} else {
						throw new InvalidOperationException ($"Internal linker error: processing of call from {callingMethodDefinition.GetDisplayName ()} to {calledMethod.GetDisplayName ()} returned value which is not correctly annotated with the expected dynamic member access kinds.");
					}
				}
			}

			return true;

			void AddReturnValue (MultiValue value)
			{
				maybeMethodReturnValue = (maybeMethodReturnValue is null) ? value : MultiValueLattice.Meet ((MultiValue) maybeMethodReturnValue, value);
			}
		}

		bool IsComInterop (IMarshalInfoProvider marshalInfoProvider, TypeReference parameterType)
		{
			// This is best effort. One can likely find ways how to get COM without triggering these alarms.
			// AsAny marshalling of a struct with an object-typed field would be one, for example.

			// This logic roughly corresponds to MarshalInfo::MarshalInfo in CoreCLR,
			// not trying to handle invalid cases and distinctions that are not interesting wrt
			// "is this COM?" question.

			NativeType nativeType = NativeType.None;
			if (marshalInfoProvider.HasMarshalInfo) {
				nativeType = marshalInfoProvider.MarshalInfo.NativeType;
			}

			if (nativeType == NativeType.IUnknown || nativeType == NativeType.IDispatch || nativeType == NativeType.IntF) {
				// This is COM by definition
				return true;
			}

			if (nativeType == NativeType.None) {
				// Resolve will look at the element type
				var parameterTypeDef = _context.TryResolve (parameterType);

				if (parameterTypeDef != null) {
					if (parameterTypeDef.IsTypeOf (WellKnownType.System_Array)) {
						// System.Array marshals as IUnknown by default
						return true;
					} else if (parameterTypeDef.IsTypeOf (WellKnownType.System_String) ||
						parameterTypeDef.IsTypeOf ("System.Text", "StringBuilder")) {
						// String and StringBuilder are special cased by interop
						return false;
					}

					if (parameterTypeDef.IsValueType) {
						// Value types don't marshal as COM
						return false;
					} else if (parameterTypeDef.IsInterface) {
						// Interface types marshal as COM by default
						return true;
					} else if (parameterTypeDef.IsMulticastDelegate ()) {
						// Delegates are special cased by interop
						return false;
					} else if (parameterTypeDef.IsSubclassOf ("System.Runtime.InteropServices", "CriticalHandle", _context)) {
						// Subclasses of CriticalHandle are special cased by interop
						return false;
					} else if (parameterTypeDef.IsSubclassOf ("System.Runtime.InteropServices", "SafeHandle", _context)) {
						// Subclasses of SafeHandle are special cased by interop
						return false;
					} else if (!parameterTypeDef.IsSequentialLayout && !parameterTypeDef.IsExplicitLayout) {
						// Rest of classes that don't have layout marshal as COM
						return true;
					}
				}
			}

			return false;
		}

		bool AnalyzeGenericInstantiationTypeArray (in MessageOrigin origin, bool diagnosticsEnabled, in MultiValue arrayParam, MethodDefinition calledMethod, IList<GenericParameter> genericParameters)
		{
			bool hasRequirements = false;
			foreach (var genericParameter in genericParameters) {
				if (_context.Annotations.FlowAnnotations.GetGenericParameterAnnotation (genericParameter) != DynamicallyAccessedMemberTypes.None) {
					hasRequirements = true;
					break;
				}
			}

			// If there are no requirements, then there's no point in warning
			if (!hasRequirements)
				return true;

			foreach (var typesValue in arrayParam) {
				if (typesValue is not ArrayValue array) {
					return false;
				}

				int? size = array.Size.AsConstInt ();
				if (size == null || size != genericParameters.Count) {
					return false;
				}

				bool allIndicesKnown = true;
				for (int i = 0; i < size.Value; i++) {
					if (!array.TryGetValueByIndex (i, out MultiValue value) || value.AsSingleValue () is UnknownValue) {
						allIndicesKnown = false;
						break;
					}
				}

				if (!allIndicesKnown) {
					return false;
				}

				for (int i = 0; i < size.Value; i++) {
					if (array.TryGetValueByIndex (i, out MultiValue value)) {
						// https://github.com/dotnet/linker/issues/2428
						// We need to report the target as "this" - as that was the previous behavior
						// but with the annotation from the generic parameter.
						var targetValue = GetMethodParameterValue (calledMethod, 0, _context.Annotations.FlowAnnotations.GetGenericParameterAnnotation (genericParameters[i]));
						RequireDynamicallyAccessedMembers (
							origin,
							diagnosticsEnabled,
							value,
							targetValue);
					}
				}
			}
			return true;
		}

		void ProcessCreateInstanceByName (in MessageOrigin origin, bool diagnosticsEnabled, MethodDefinition calledMethod, ValueNodeList methodParams)
		{
			BindingFlags bindingFlags = BindingFlags.Instance | BindingFlags.NonPublic | BindingFlags.Public;
			bool parameterlessConstructor = true;
			if (calledMethod.Parameters.Count == 8 && calledMethod.Parameters[2].ParameterType.MetadataType == MetadataType.Boolean) {
				parameterlessConstructor = false;
				bindingFlags = BindingFlags.Instance;
				if (methodParams[3].AsConstInt () is int bindingFlagsInt)
					bindingFlags |= (BindingFlags) bindingFlagsInt;
				else
					bindingFlags |= BindingFlags.Public | BindingFlags.NonPublic;
			}

			int methodParamsOffset = calledMethod.HasImplicitThis () ? 1 : 0;

			foreach (var assemblyNameValue in methodParams[methodParamsOffset]) {
				if (assemblyNameValue is KnownStringValue assemblyNameStringValue) {
					if (assemblyNameStringValue.Contents is string assemblyName && assemblyName.Length == 0) {
						// Throws exception for zero-length assembly name.
						continue;
					}
					foreach (var typeNameValue in methodParams[methodParamsOffset + 1]) {
						if (typeNameValue is NullValue) {
							// Throws exception for null type name.
							continue;
						}
						if (typeNameValue is KnownStringValue typeNameStringValue) {
							var resolvedAssembly = _context.TryResolve (assemblyNameStringValue.Contents);
							if (resolvedAssembly == null) {
								if (diagnosticsEnabled)
									_context.LogWarning (origin, DiagnosticId.UnresolvedAssemblyInCreateInstance,
										assemblyNameStringValue.Contents,
										calledMethod.GetDisplayName ());
								continue;
							}

							if (!_context.TypeNameResolver.TryResolveTypeName (resolvedAssembly, typeNameStringValue.Contents, out TypeReference? typeRef)
								|| _context.TryResolve (typeRef) is not TypeDefinition resolvedType
								|| typeRef is ArrayType) {
								// It's not wrong to have a reference to non-existing type - the code may well expect to get an exception in this case
								// Note that we did find the assembly, so it's not a linker config problem, it's either intentional, or wrong versions of assemblies
								// but linker can't know that. In case a user tries to create an array using System.Activator we should simply ignore it, the user
								// might expect an exception to be thrown.
								continue;
							}

							MarkConstructorsOnType (origin, resolvedType, parameterlessConstructor ? m => m.Parameters.Count == 0 : null, bindingFlags);
						} else {
							if (diagnosticsEnabled)
								_context.LogWarning (origin, DiagnosticId.UnrecognizedParameterInMethodCreateInstance, calledMethod.Parameters[1].Name, calledMethod.GetDisplayName ());
						}
					}
				} else {
					if (diagnosticsEnabled)
						_context.LogWarning (origin, DiagnosticId.UnrecognizedParameterInMethodCreateInstance, calledMethod.Parameters[0].Name, calledMethod.GetDisplayName ());
				}
			}
		}

		void RequireDynamicallyAccessedMembers (in MessageOrigin origin, bool diagnosticsEnabled, in MultiValue value, ValueWithDynamicallyAccessedMembers targetValue)
		{
			var requireDynamicallyAccessedMembersAction = new RequireDynamicallyAccessedMembersAction (_context, this, origin, diagnosticsEnabled);
			requireDynamicallyAccessedMembersAction.Invoke (value, targetValue);
		}

		internal void MarkTypeForDynamicallyAccessedMembers (in MessageOrigin origin, TypeDefinition typeDefinition, DynamicallyAccessedMemberTypes requiredMemberTypes, DependencyKind dependencyKind, bool declaredOnly = false)
		{
			foreach (var member in typeDefinition.GetDynamicallyAccessedMembers (_context, requiredMemberTypes, declaredOnly)) {
				switch (member) {
				case MethodDefinition method:
					MarkMethod (origin, method, dependencyKind);
					break;
				case FieldDefinition field:
					MarkField (origin, field, dependencyKind);
					break;
				case TypeDefinition nestedType:
					MarkType (origin, nestedType, dependencyKind);
					break;
				case PropertyDefinition property:
					MarkProperty (origin, property, dependencyKind);
					break;
				case EventDefinition @event:
					MarkEvent (origin, @event, dependencyKind);
					break;
				case InterfaceImplementation interfaceImplementation:
					MarkInterfaceImplementation (origin, interfaceImplementation, dependencyKind);
					break;
				}
			}
		}

		internal void MarkType (in MessageOrigin origin, TypeReference typeReference, DependencyKind dependencyKind = DependencyKind.AccessedViaReflection)
		{
			if (_context.TryResolve (typeReference) is TypeDefinition type)
				_markStep.MarkTypeVisibleToReflection (typeReference, type, new DependencyInfo (dependencyKind, origin.Provider), origin);
		}

		internal void MarkMethod (in MessageOrigin origin, MethodDefinition method, DependencyKind dependencyKind = DependencyKind.AccessedViaReflection)
		{
			_markStep.MarkMethodVisibleToReflection (method, new DependencyInfo (dependencyKind, origin.Provider), origin);
		}

		void MarkField (in MessageOrigin origin, FieldDefinition field, DependencyKind dependencyKind = DependencyKind.AccessedViaReflection)
		{
			_markStep.MarkFieldVisibleToReflection (field, new DependencyInfo (dependencyKind, origin.Provider), origin);
		}

		internal void MarkProperty (in MessageOrigin origin, PropertyDefinition property, DependencyKind dependencyKind = DependencyKind.AccessedViaReflection)
		{
			_markStep.MarkPropertyVisibleToReflection (property, new DependencyInfo (dependencyKind, origin.Provider), origin);
		}

		void MarkEvent (in MessageOrigin origin, EventDefinition @event, DependencyKind dependencyKind = DependencyKind.AccessedViaReflection)
		{
			_markStep.MarkEventVisibleToReflection (@event, new DependencyInfo (dependencyKind, origin.Provider), origin);
		}

		void MarkInterfaceImplementation (in MessageOrigin origin, InterfaceImplementation interfaceImplementation, DependencyKind dependencyKind = DependencyKind.AccessedViaReflection)
		{
			_markStep.MarkInterfaceImplementation (interfaceImplementation, null, new DependencyInfo (dependencyKind, origin.Provider));
		}

		internal void MarkConstructorsOnType (in MessageOrigin origin, TypeDefinition type, Func<MethodDefinition, bool>? filter, BindingFlags? bindingFlags = null)
		{
			foreach (var ctor in type.GetConstructorsOnType (filter, bindingFlags))
				MarkMethod (origin, ctor);
		}

		internal void MarkFieldsOnTypeHierarchy (in MessageOrigin origin, TypeDefinition type, Func<FieldDefinition, bool> filter, BindingFlags? bindingFlags = BindingFlags.Default)
		{
			foreach (var field in type.GetFieldsOnTypeHierarchy (_context, filter, bindingFlags))
				MarkField (origin, field);
		}

		internal void MarkPropertiesOnTypeHierarchy (in MessageOrigin origin, TypeDefinition type, Func<PropertyDefinition, bool> filter, BindingFlags? bindingFlags = BindingFlags.Default)
		{
			foreach (var property in type.GetPropertiesOnTypeHierarchy (_context, filter, bindingFlags))
				MarkProperty (origin, property);
		}

		internal void MarkEventsOnTypeHierarchy (in MessageOrigin origin, TypeDefinition type, Func<EventDefinition, bool> filter, BindingFlags? bindingFlags = BindingFlags.Default)
		{
			foreach (var @event in type.GetEventsOnTypeHierarchy (_context, filter, bindingFlags))
				MarkEvent (origin, @event);
		}

		internal void MarkStaticConstructor (in MessageOrigin origin, TypeDefinition type)
		{
			_markStep.MarkStaticConstructorVisibleToReflection (type, new DependencyInfo (DependencyKind.AccessedViaReflection, origin.Provider), origin);
		}

		void ValidateGenericMethodInstantiation (
			in MessageOrigin origin,
			bool diagnosticsEnabled,
			MethodDefinition genericMethod,
			in MultiValue genericParametersArray,
			MethodDefinition reflectionMethod)
		{
			if (!genericMethod.HasGenericParameters) {
				return;
			}

			if (!AnalyzeGenericInstantiationTypeArray (origin, diagnosticsEnabled, genericParametersArray, reflectionMethod, genericMethod.GenericParameters)) {
				if (diagnosticsEnabled)
					_context.LogWarning (origin, DiagnosticId.MakeGenericMethod, DiagnosticUtilities.GetMethodSignatureDisplayName (reflectionMethod));
			}
		}

		static DynamicallyAccessedMemberTypes GetDynamicallyAccessedMemberTypesFromBindingFlagsForConstructors (BindingFlags? bindingFlags) =>
			HandleCallAction.GetDynamicallyAccessedMemberTypesFromBindingFlagsForConstructors (bindingFlags);

		static DynamicallyAccessedMemberTypes GetDynamicallyAccessedMemberTypesFromBindingFlagsForMethods (BindingFlags? bindingFlags) =>
			HandleCallAction.GetDynamicallyAccessedMemberTypesFromBindingFlagsForMethods (bindingFlags);
	}
}<|MERGE_RESOLUTION|>--- conflicted
+++ resolved
@@ -310,10 +310,11 @@
 						}
 
 						if (comDangerousMethod) {
-							analysisContext.ReportWarning (DiagnosticId.CorrectnessOfCOMCannotBeGuaranteed, calledMethodDefinition.GetDisplayName ());
+							if (diagnosticsEnabled)
+								_context.LogWarning (_origin, DiagnosticId.CorrectnessOfCOMCannotBeGuaranteed, calledMethodDefinition.GetDisplayName ());
 						}
 					}
-					_markStep.CheckAndReportRequiresUnreferencedCode (calledMethodDefinition);
+					_markStep.CheckAndReportRequiresUnreferencedCode (calledMethodDefinition, _origin);
 
 					var instanceValue = MultiValueLattice.Top;
 					IReadOnlyList<MultiValue> parameterValues = methodParams;
@@ -781,45 +782,7 @@
 				break;
 
 			default:
-<<<<<<< HEAD
-
-				if (calledMethodDefinition.IsPInvokeImpl) {
-					// Is the PInvoke dangerous?
-					bool comDangerousMethod = IsComInterop (calledMethodDefinition.MethodReturnType, calledMethodDefinition.ReturnType);
-					foreach (ParameterDefinition pd in calledMethodDefinition.Parameters) {
-						comDangerousMethod |= IsComInterop (pd, pd.ParameterType);
-					}
-
-					if (comDangerousMethod) {
-						if (diagnosticsEnabled)
-							_context.LogWarning (_origin, DiagnosticId.CorrectnessOfCOMCannotBeGuaranteed, calledMethodDefinition.GetDisplayName ());
-					}
-				}
-
-				if (requiresDataFlowAnalysis) {
-					for (int parameterIndex = 0; parameterIndex < methodParams.Count; parameterIndex++) {
-						var targetValue = GetMethodParameterValue (calledMethodDefinition, parameterIndex);
-
-						if (targetValue.DynamicallyAccessedMemberTypes != DynamicallyAccessedMemberTypes.None) {
-							RequireDynamicallyAccessedMembers (_origin, diagnosticsEnabled, methodParams[parameterIndex], targetValue);
-						}
-					}
-				}
-
-				_markStep.CheckAndReportRequiresUnreferencedCode (calledMethodDefinition, _origin);
-
-				// To get good reporting of errors we need to track the origin of the value for all method calls
-				// but except Newobj as those are special.
-				if (GetReturnTypeWithoutModifiers (calledMethodDefinition.ReturnType).MetadataType != MetadataType.Void) {
-					methodReturnValue = GetMethodReturnValue (calledMethodDefinition, returnValueDynamicallyAccessedMemberTypes);
-
-					return true;
-				}
-
-				return false;
-=======
 				throw new NotImplementedException ("Unhandled instrinsic");
->>>>>>> 36b61348
 			}
 
 			// If we get here, we handled this as an intrinsic.  As a convenience, if the code above
