// Copyright (c) .NET Foundation and contributors. All rights reserved.
// Licensed under the MIT license. See LICENSE file in the project root for full license information.

using System;
using System.Collections.Generic;
using System.Diagnostics;
<<<<<<< HEAD
using System.Diagnostics.CodeAnalysis;
=======
>>>>>>> 87539d44
using System.Linq;
using ILLink.Shared;
using ILLink.Shared.DataFlow;
using ILLink.Shared.TrimAnalysis;
using ILLink.Shared.TypeSystemProxy;
using Mono.Cecil;
using Mono.Cecil.Cil;
using Mono.Collections.Generic;
using LocalVariableStore = System.Collections.Generic.Dictionary<Mono.Cecil.Cil.VariableDefinition, Mono.Linker.Dataflow.ValueBasicBlockPair>;
using MultiValue = ILLink.Shared.DataFlow.ValueSet<ILLink.Shared.DataFlow.SingleValue>;

namespace Mono.Linker.Dataflow
{
	/// <summary>
	/// Tracks information about the contents of a stack slot
	/// </summary>
	readonly struct StackSlot
	{
		public MultiValue Value { get; }

		public StackSlot ()
		{
			Value = new MultiValue (UnknownValue.Instance);
		}

		public StackSlot (SingleValue value)
		{
			Value = new MultiValue (value);
		}

		public StackSlot (MultiValue value)
		{
			Value = value;
		}
	}

	abstract partial class MethodBodyScanner
	{
		protected readonly LinkContext _context;
		protected static ValueSetLattice<SingleValue> MultiValueLattice => default;

		protected MethodBodyScanner (LinkContext context)
		{
			this._context = context;
		}

		internal MultiValue ReturnValue { private set; get; }

		protected virtual void WarnAboutInvalidILInMethod (MethodBody method, int ilOffset)
		{
		}

		private void CheckForInvalidStack (Stack<StackSlot> stack, int depthRequired, MethodBody method, int ilOffset)
		{
			if (stack.Count < depthRequired) {
				WarnAboutInvalidILInMethod (method, ilOffset);
				while (stack.Count < depthRequired)
					stack.Push (new StackSlot ()); // Push dummy values to avoid crashes.
												   // Analysis of this method will be incorrect.
			}
		}

		private static void PushUnknown (Stack<StackSlot> stack)
		{
			stack.Push (new StackSlot ());
		}

		private void PushUnknownAndWarnAboutInvalidIL (Stack<StackSlot> stack, MethodBody methodBody, int offset)
		{
			WarnAboutInvalidILInMethod (methodBody, offset);
			PushUnknown (stack);
		}

		private StackSlot PopUnknown (Stack<StackSlot> stack, int count, MethodBody method, int ilOffset)
		{
			if (count < 1)
				throw new InvalidOperationException ();

			StackSlot topOfStack = default;
			CheckForInvalidStack (stack, count, method, ilOffset);

			for (int i = 0; i < count; ++i) {
				StackSlot slot = stack.Pop ();
				if (i == 0)
					topOfStack = slot;
			}
			return topOfStack;
		}

		private static StackSlot MergeStackElement (StackSlot a, StackSlot b)
		{
			return new StackSlot (MultiValueLattice.Meet (a.Value, b.Value));
		}

		// Merge stacks together. This may return the first stack, the stack length must be the same for the two stacks.
		private static Stack<StackSlot> MergeStack (Stack<StackSlot> a, Stack<StackSlot> b)
		{
			if (a.Count != b.Count) {
				// Force stacks to be of equal size to avoid crashes.
				// Analysis of this method will be incorrect.
				while (a.Count < b.Count)
					a.Push (new StackSlot ());

				while (b.Count < a.Count)
					b.Push (new StackSlot ());
			}

			Stack<StackSlot> newStack = new Stack<StackSlot> (a.Count);
			IEnumerator<StackSlot> aEnum = a.GetEnumerator ();
			IEnumerator<StackSlot> bEnum = b.GetEnumerator ();
			while (aEnum.MoveNext () && bEnum.MoveNext ()) {
				newStack.Push (MergeStackElement (aEnum.Current, bEnum.Current));
			}

			// The new stack is reversed. Use the copy constructor to reverse it back
			return new Stack<StackSlot> (newStack);
		}

		private static void ClearStack (ref Stack<StackSlot>? stack)
		{
			stack = null;
		}

		private static void NewKnownStack (Dictionary<int, Stack<StackSlot>> knownStacks, int newOffset, Stack<StackSlot> newStack)
		{
			// No need to merge in empty stacks
			if (newStack.Count == 0) {
				return;
			}

			if (knownStacks.ContainsKey (newOffset)) {
				knownStacks[newOffset] = MergeStack (knownStacks[newOffset], newStack);
			} else {
				knownStacks.Add (newOffset, new Stack<StackSlot> (newStack.Reverse ()));
			}
		}

		private struct BasicBlockIterator
		{
			readonly HashSet<int> _methodBranchTargets;
			int _currentBlockIndex;
			bool _foundEndOfPrevBlock;

			public BasicBlockIterator (MethodBody methodBody)
			{
				_methodBranchTargets = methodBody.ComputeBranchTargets ();
				_currentBlockIndex = -1;
				_foundEndOfPrevBlock = true;
			}

			public int CurrentBlockIndex {
				get {
					return _currentBlockIndex;
				}
			}

			public int MoveNext (Instruction op)
			{
				if (_foundEndOfPrevBlock || _methodBranchTargets.Contains (op.Offset)) {
					_currentBlockIndex++;
					_foundEndOfPrevBlock = false;
				}

				if (op.OpCode.IsControlFlowInstruction ()) {
					_foundEndOfPrevBlock = true;
				}

				return CurrentBlockIndex;
			}
		}

		[Conditional ("DEBUG")]
		static void ValidateNoReferenceToReference (LocalVariableStore locals, MethodDefinition method, int ilOffset)
		{
			foreach (var keyValuePair in locals) {
				MultiValue localValue = keyValuePair.Value.Value;
				VariableDefinition localVariable = keyValuePair.Key;
				foreach (var val in localValue) {
					if (val is LocalVariableReferenceValue reference
						&& locals[reference.LocalDefinition].Value.Any (v => v is ReferenceValue)) {
						throw new LinkerFatalErrorException (MessageContainer.CreateCustomErrorMessage (
								$"In method {method.FullName}, local variable {localVariable.Index} references variable {reference.LocalDefinition.Index} which is a reference.",
								(int) DiagnosticId.LinkerUnexpectedError,
								origin: new MessageOrigin (method, ilOffset)));
					}
				}
			}
		}

		protected static void StoreMethodLocalValue<KeyType> (
			Dictionary<KeyType, ValueBasicBlockPair> valueCollection,
			in MultiValue valueToStore,
			KeyType collectionKey,
			int curBasicBlock,
			int? maxTrackedValues = null)
			where KeyType : notnull
		{
			if (valueCollection.TryGetValue (collectionKey, out ValueBasicBlockPair existingValue)) {
				MultiValue value;
				if (existingValue.BasicBlockIndex == curBasicBlock) {
					// If the previous value was stored in the current basic block, then we can safely
					// overwrite the previous value with the new one.
					value = valueToStore;
				} else {
					// If the previous value came from a previous basic block, then some other use of
					// the local could see the previous value, so we must merge the new value with the
					// old value.
					value = MultiValueLattice.Meet (existingValue.Value, valueToStore);
				}
				valueCollection[collectionKey] = new ValueBasicBlockPair (value, curBasicBlock);
			} else if (maxTrackedValues == null || valueCollection.Count < maxTrackedValues) {
				// We're not currently tracking a value a this index, so store the value now.
				valueCollection[collectionKey] = new ValueBasicBlockPair (valueToStore, curBasicBlock);
			}
		}

		// Scans the method as well as any nested functions (local functions or lambdas) reachable from it.
		public virtual void InterproceduralScan (MethodBody methodBody)
		{
			var methodsInGroup = new ValueSet<MethodDefinition> (methodBody.Method);

			// Optimization to prevent multiple scans of a method.
			// Eventually we will need to allow re-scanning in some cases, for example
			// when we discover new inputs to a method. But we aren't doing dataflow across
			// lambdas and local functions yet, so no need for now.
			HashSet<MethodDefinition> scannedMethods = new HashSet<MethodDefinition> ();

			while (true) {
				if (!TryGetNextMethodToScan (out MethodDefinition? methodToScan))
					break;

				scannedMethods.Add (methodToScan);
				Scan (methodToScan.Body, ref methodsInGroup);

				// For state machine methods, also scan the state machine members.
				// Simplification: assume that all generated methods of the state machine type are
				// invoked at the point where the state machine method is called.			
				if (CompilerGeneratedState.TryGetStateMachineType (methodToScan, out TypeDefinition? stateMachineType)) {
					foreach (var method in stateMachineType.Methods) {
						Debug.Assert (!CompilerGeneratedNames.IsLambdaOrLocalFunction (method.Name));
						if (method.Body is MethodBody stateMachineBody)
							Scan (stateMachineBody, ref methodsInGroup);
					}
				}
			}

#if DEBUG
			// Validate that the compiler-generated callees tracked by the compiler-generated state
			// are the same set of methods that we discovered and scanned above.
			if (_context.CompilerGeneratedState.TryGetCompilerGeneratedCalleesForUserMethod (methodBody.Method, out List<IMemberDefinition>? compilerGeneratedCallees)) {
				var calleeMethods = compilerGeneratedCallees.OfType<MethodDefinition> ();
				Debug.Assert (methodsInGroup.Count () == 1 + calleeMethods.Count ());
				foreach (var method in calleeMethods)
					Debug.Assert (methodsInGroup.Contains (method));
			} else {
				Debug.Assert (methodsInGroup.Count () == 1);
			}
#endif

			bool TryGetNextMethodToScan ([NotNullWhen (true)] out MethodDefinition? method)
			{
				foreach (var candidate in methodsInGroup) {
					if (!scannedMethods.Contains (candidate) && candidate.HasBody) {
						method = candidate;
						return true;
					}
				}
				method = null;
				return false;
			}
		}

		void TrackNestedFunctionReference (MethodReference referencedMethod, ref ValueSet<MethodDefinition> methodsInGroup)
		{
			if (_context.TryResolve (referencedMethod) is not MethodDefinition method)
				return;

			if (!CompilerGeneratedNames.IsLambdaOrLocalFunction (method.Name))
				return;

			// Work around the fact that we can't mutate the ValueSet in-place because it's a readonly struct.
			var methods = new HashSet<MethodDefinition> (methodsInGroup);
			methods.Add (method);
			methodsInGroup = new ValueSet<MethodDefinition> (methods);
		}

		protected virtual void Scan (MethodBody methodBody, ref ValueSet<MethodDefinition> methodsInGroup)
		{
			MethodDefinition thisMethod = methodBody.Method;

			LocalVariableStore locals = new (methodBody.Variables.Count);

			Dictionary<int, Stack<StackSlot>> knownStacks = new Dictionary<int, Stack<StackSlot>> ();
			Stack<StackSlot>? currentStack = new Stack<StackSlot> (methodBody.MaxStackSize);

			ScanExceptionInformation (knownStacks, methodBody);

			BasicBlockIterator blockIterator = new BasicBlockIterator (methodBody);

			ReturnValue = new ();
			foreach (Instruction operation in methodBody.Instructions) {
				ValidateNoReferenceToReference (locals, methodBody.Method, operation.Offset);
				int curBasicBlock = blockIterator.MoveNext (operation);

				if (knownStacks.ContainsKey (operation.Offset)) {
					if (currentStack == null) {
						// The stack copy constructor reverses the stack
						currentStack = new Stack<StackSlot> (knownStacks[operation.Offset].Reverse ());
					} else {
						currentStack = MergeStack (currentStack, knownStacks[operation.Offset]);
					}
				}

				if (currentStack == null) {
					currentStack = new Stack<StackSlot> (methodBody.MaxStackSize);
				}

				switch (operation.OpCode.Code) {
				case Code.Add:
				case Code.Add_Ovf:
				case Code.Add_Ovf_Un:
				case Code.And:
				case Code.Div:
				case Code.Div_Un:
				case Code.Mul:
				case Code.Mul_Ovf:
				case Code.Mul_Ovf_Un:
				case Code.Or:
				case Code.Rem:
				case Code.Rem_Un:
				case Code.Sub:
				case Code.Sub_Ovf:
				case Code.Sub_Ovf_Un:
				case Code.Xor:
				case Code.Cgt:
				case Code.Cgt_Un:
				case Code.Clt:
				case Code.Clt_Un:
				case Code.Shl:
				case Code.Shr:
				case Code.Shr_Un:
				case Code.Ceq:
					PopUnknown (currentStack, 2, methodBody, operation.Offset);
					PushUnknown (currentStack);
					break;

				case Code.Dup:
					currentStack.Push (currentStack.Peek ());
					break;

				case Code.Ldnull:
					currentStack.Push (new StackSlot (NullValue.Instance));
					break;


				case Code.Ldc_I4_0:
				case Code.Ldc_I4_1:
				case Code.Ldc_I4_2:
				case Code.Ldc_I4_3:
				case Code.Ldc_I4_4:
				case Code.Ldc_I4_5:
				case Code.Ldc_I4_6:
				case Code.Ldc_I4_7:
				case Code.Ldc_I4_8: {
						int value = operation.OpCode.Code - Code.Ldc_I4_0;
						ConstIntValue civ = new ConstIntValue (value);
						StackSlot slot = new StackSlot (civ);
						currentStack.Push (slot);
					}
					break;

				case Code.Ldc_I4_M1: {
						ConstIntValue civ = new ConstIntValue (-1);
						StackSlot slot = new StackSlot (civ);
						currentStack.Push (slot);
					}
					break;

				case Code.Ldc_I4: {
						int value = (int) operation.Operand;
						ConstIntValue civ = new ConstIntValue (value);
						StackSlot slot = new StackSlot (civ);
						currentStack.Push (slot);
					}
					break;

				case Code.Ldc_I4_S: {
						int value = (sbyte) operation.Operand;
						ConstIntValue civ = new ConstIntValue (value);
						StackSlot slot = new StackSlot (civ);
						currentStack.Push (slot);
					}
					break;

				case Code.Arglist:
				case Code.Sizeof:
				case Code.Ldc_I8:
				case Code.Ldc_R4:
				case Code.Ldc_R8:
					PushUnknown (currentStack);
					break;

				case Code.Ldftn:
					TrackNestedFunctionReference ((MethodReference) operation.Operand, ref methodsInGroup);
					PushUnknown (currentStack);
					break;

				case Code.Ldarg:
				case Code.Ldarg_0:
				case Code.Ldarg_1:
				case Code.Ldarg_2:
				case Code.Ldarg_3:
				case Code.Ldarg_S:
				case Code.Ldarga:
				case Code.Ldarga_S:
					ScanLdarg (operation, currentStack, thisMethod, methodBody);
					break;

				case Code.Ldloc:
				case Code.Ldloc_0:
				case Code.Ldloc_1:
				case Code.Ldloc_2:
				case Code.Ldloc_3:
				case Code.Ldloc_S:
				case Code.Ldloca:
				case Code.Ldloca_S:
					ScanLdloc (operation, currentStack, methodBody, locals);
					break;

				case Code.Ldstr: {
						StackSlot slot = new StackSlot (new KnownStringValue ((string) operation.Operand));
						currentStack.Push (slot);
					}
					break;

				case Code.Ldtoken:
					ScanLdtoken (operation, currentStack);
					break;

				case Code.Ldind_I:
				case Code.Ldind_I1:
				case Code.Ldind_I2:
				case Code.Ldind_I4:
				case Code.Ldind_I8:
				case Code.Ldind_R4:
				case Code.Ldind_R8:
				case Code.Ldind_U1:
				case Code.Ldind_U2:
				case Code.Ldind_U4:
				case Code.Ldlen:
				case Code.Ldvirtftn:
				case Code.Localloc:
				case Code.Refanytype:
				case Code.Refanyval:
				case Code.Conv_I1:
				case Code.Conv_I2:
				case Code.Conv_I4:
				case Code.Conv_Ovf_I1:
				case Code.Conv_Ovf_I1_Un:
				case Code.Conv_Ovf_I2:
				case Code.Conv_Ovf_I2_Un:
				case Code.Conv_Ovf_I4:
				case Code.Conv_Ovf_I4_Un:
				case Code.Conv_Ovf_U:
				case Code.Conv_Ovf_U_Un:
				case Code.Conv_Ovf_U1:
				case Code.Conv_Ovf_U1_Un:
				case Code.Conv_Ovf_U2:
				case Code.Conv_Ovf_U2_Un:
				case Code.Conv_Ovf_U4:
				case Code.Conv_Ovf_U4_Un:
				case Code.Conv_U1:
				case Code.Conv_U2:
				case Code.Conv_U4:
				case Code.Conv_I8:
				case Code.Conv_Ovf_I8:
				case Code.Conv_Ovf_I8_Un:
				case Code.Conv_Ovf_U8:
				case Code.Conv_Ovf_U8_Un:
				case Code.Conv_U8:
				case Code.Conv_I:
				case Code.Conv_Ovf_I:
				case Code.Conv_Ovf_I_Un:
				case Code.Conv_U:
				case Code.Conv_R_Un:
				case Code.Conv_R4:
				case Code.Conv_R8:
				case Code.Ldind_Ref:
				case Code.Ldobj:
				case Code.Mkrefany:
				case Code.Unbox:
				case Code.Unbox_Any:
				case Code.Box:
				case Code.Neg:
				case Code.Not:
					PopUnknown (currentStack, 1, methodBody, operation.Offset);
					PushUnknown (currentStack);
					break;

				case Code.Isinst:
				case Code.Castclass:
					// We can consider a NOP because the value doesn't change.
					// It might change to NULL, but for the purposes of dataflow analysis
					// it doesn't hurt much.
					break;

				case Code.Ldfld:
				case Code.Ldsfld:
				case Code.Ldflda:
				case Code.Ldsflda:
					ScanLdfld (operation, currentStack, methodBody);
					break;

				case Code.Newarr: {
						StackSlot count = PopUnknown (currentStack, 1, methodBody, operation.Offset);
						currentStack.Push (new StackSlot (ArrayValue.Create (count.Value, (TypeReference) operation.Operand)));
					}
					break;

				case Code.Stelem_I:
				case Code.Stelem_I1:
				case Code.Stelem_I2:
				case Code.Stelem_I4:
				case Code.Stelem_I8:
				case Code.Stelem_R4:
				case Code.Stelem_R8:
				case Code.Stelem_Any:
				case Code.Stelem_Ref:
					ScanStelem (operation, currentStack, methodBody, curBasicBlock);
					break;

				case Code.Ldelem_I:
				case Code.Ldelem_I1:
				case Code.Ldelem_I2:
				case Code.Ldelem_I4:
				case Code.Ldelem_I8:
				case Code.Ldelem_R4:
				case Code.Ldelem_R8:
				case Code.Ldelem_U1:
				case Code.Ldelem_U2:
				case Code.Ldelem_U4:
				case Code.Ldelem_Any:
				case Code.Ldelem_Ref:
				case Code.Ldelema:
					ScanLdelem (operation, currentStack, methodBody, curBasicBlock);
					break;

				case Code.Cpblk:
				case Code.Initblk:
					PopUnknown (currentStack, 3, methodBody, operation.Offset);
					break;

				case Code.Stfld:
				case Code.Stsfld:
					ScanStfld (operation, currentStack, thisMethod, methodBody);
					break;

				case Code.Cpobj:
					PopUnknown (currentStack, 2, methodBody, operation.Offset);
					break;

				case Code.Stind_I:
				case Code.Stind_I1:
				case Code.Stind_I2:
				case Code.Stind_I4:
				case Code.Stind_I8:
				case Code.Stind_R4:
				case Code.Stind_R8:
				case Code.Stind_Ref:
				case Code.Stobj:
					ScanIndirectStore (operation, currentStack, methodBody, locals, curBasicBlock);
					break;

				case Code.Initobj:
				case Code.Pop:
					PopUnknown (currentStack, 1, methodBody, operation.Offset);
					break;

				case Code.Starg:
				case Code.Starg_S:
					ScanStarg (operation, currentStack, thisMethod, methodBody);
					break;

				case Code.Stloc:
				case Code.Stloc_S:
				case Code.Stloc_0:
				case Code.Stloc_1:
				case Code.Stloc_2:
				case Code.Stloc_3:
					ScanStloc (operation, currentStack, methodBody, locals, curBasicBlock);
					break;

				case Code.Constrained:
				case Code.No:
				case Code.Readonly:
				case Code.Tail:
				case Code.Unaligned:
				case Code.Volatile:
					break;

				case Code.Brfalse:
				case Code.Brfalse_S:
				case Code.Brtrue:
				case Code.Brtrue_S:
					PopUnknown (currentStack, 1, methodBody, operation.Offset);
					NewKnownStack (knownStacks, ((Instruction) operation.Operand).Offset, currentStack);
					break;

				case Code.Calli: {
						var signature = (CallSite) operation.Operand;
						if (signature.HasThis && !signature.ExplicitThis) {
							PopUnknown (currentStack, 1, methodBody, operation.Offset);
						}

						// Pop arguments
						if (signature.Parameters.Count > 0)
							PopUnknown (currentStack, signature.Parameters.Count, methodBody, operation.Offset);

						// Pop function pointer
						PopUnknown (currentStack, 1, methodBody, operation.Offset);

						if (!signature.ReturnsVoid ())
							PushUnknown (currentStack);
					}
					break;

				case Code.Call:
				case Code.Callvirt:
				case Code.Newobj:
<<<<<<< HEAD
					TrackNestedFunctionReference ((MethodReference) operation.Operand, ref methodsInGroup);
					HandleCall (methodBody, operation, currentStack, curBasicBlock);
=======
					HandleCall (methodBody, operation, currentStack, locals, curBasicBlock);
>>>>>>> 87539d44
					break;

				case Code.Jmp:
					// Not generated by mainstream compilers
					break;

				case Code.Br:
				case Code.Br_S:
					NewKnownStack (knownStacks, ((Instruction) operation.Operand).Offset, currentStack);
					ClearStack (ref currentStack);
					break;

				case Code.Leave:
				case Code.Leave_S:
					ClearStack (ref currentStack);
					NewKnownStack (knownStacks, ((Instruction) operation.Operand).Offset, new Stack<StackSlot> (methodBody.MaxStackSize));
					break;

				case Code.Endfilter:
				case Code.Endfinally:
				case Code.Rethrow:
				case Code.Throw:
					ClearStack (ref currentStack);
					break;

				case Code.Ret: {

						bool hasReturnValue = !methodBody.Method.ReturnsVoid ();

						if (currentStack.Count != (hasReturnValue ? 1 : 0)) {
							WarnAboutInvalidILInMethod (methodBody, operation.Offset);
						}
						if (hasReturnValue) {
							StackSlot retValue = PopUnknown (currentStack, 1, methodBody, operation.Offset);
							// If the return value is a reference, treat it as the value itself for now
							//	We can handle ref return values better later
							ReturnValue = MultiValueLattice.Meet (ReturnValue, DereferenceValue (retValue.Value, locals));
						}
						ClearStack (ref currentStack);
						break;
					}

				case Code.Switch: {
						PopUnknown (currentStack, 1, methodBody, operation.Offset);
						Instruction[] targets = (Instruction[]) operation.Operand;
						foreach (Instruction target in targets) {
							NewKnownStack (knownStacks, target.Offset, currentStack);
						}
						break;
					}

				case Code.Beq:
				case Code.Beq_S:
				case Code.Bne_Un:
				case Code.Bne_Un_S:
				case Code.Bge:
				case Code.Bge_S:
				case Code.Bge_Un:
				case Code.Bge_Un_S:
				case Code.Bgt:
				case Code.Bgt_S:
				case Code.Bgt_Un:
				case Code.Bgt_Un_S:
				case Code.Ble:
				case Code.Ble_S:
				case Code.Ble_Un:
				case Code.Ble_Un_S:
				case Code.Blt:
				case Code.Blt_S:
				case Code.Blt_Un:
				case Code.Blt_Un_S:
					PopUnknown (currentStack, 2, methodBody, operation.Offset);
					NewKnownStack (knownStacks, ((Instruction) operation.Operand).Offset, currentStack);
					break;
				}
			}
		}

		private static void ScanExceptionInformation (Dictionary<int, Stack<StackSlot>> knownStacks, MethodBody methodBody)
		{
			foreach (ExceptionHandler exceptionClause in methodBody.ExceptionHandlers) {
				Stack<StackSlot> catchStack = new Stack<StackSlot> (1);
				catchStack.Push (new StackSlot ());

				if (exceptionClause.HandlerType == ExceptionHandlerType.Filter) {
					NewKnownStack (knownStacks, exceptionClause.FilterStart.Offset, catchStack);
					NewKnownStack (knownStacks, exceptionClause.HandlerStart.Offset, catchStack);
				}
				if (exceptionClause.HandlerType == ExceptionHandlerType.Catch) {
					NewKnownStack (knownStacks, exceptionClause.HandlerStart.Offset, catchStack);
				}
			}
		}

		protected abstract SingleValue GetMethodParameterValue (MethodDefinition method, int parameterIndex);

		private void ScanLdarg (Instruction operation, Stack<StackSlot> currentStack, MethodDefinition thisMethod, MethodBody methodBody)
		{
			Code code = operation.OpCode.Code;

			bool isByRef;

			// Thank you Cecil, Operand being a ParameterDefinition instead of an integer,
			// (except for Ldarg_0 - Ldarg_3, where it's null) makes all of this really convenient...
			// NOT.
			int paramNum;
			if (code >= Code.Ldarg_0 &&
				code <= Code.Ldarg_3) {
				paramNum = code - Code.Ldarg_0;

				if (thisMethod.HasImplicitThis ()) {
					if (paramNum == 0) {
						isByRef = thisMethod.DeclaringType.IsValueType;
					} else {
						isByRef = thisMethod.Parameters[paramNum - 1].ParameterType.IsByRefOrPointer ();
					}
				} else {
					isByRef = thisMethod.Parameters[paramNum].ParameterType.IsByRefOrPointer ();
				}
			} else {
				var paramDefinition = (ParameterDefinition) operation.Operand;
				if (thisMethod.HasImplicitThis ()) {
					if (paramDefinition == methodBody.ThisParameter) {
						paramNum = 0;
					} else {
						paramNum = paramDefinition.Index + 1;
					}
				} else {
					paramNum = paramDefinition.Index;
				}

				// This is semantically wrong if it returns true - we would representing a reference parameter as a reference to a parameter - but it should be fine for now
				isByRef = paramDefinition.ParameterType.IsByRefOrPointer ();
			}

			isByRef |= code == Code.Ldarga || code == Code.Ldarga_S;

			StackSlot slot = new StackSlot (
				isByRef
				? new ParameterReferenceValue (thisMethod, paramNum)
				: GetMethodParameterValue (thisMethod, paramNum));
			currentStack.Push (slot);
		}

		private void ScanStarg (
			Instruction operation,
			Stack<StackSlot> currentStack,
			MethodDefinition thisMethod,
			MethodBody methodBody)
		{
			ParameterDefinition param = (ParameterDefinition) operation.Operand;
			var valueToStore = PopUnknown (currentStack, 1, methodBody, operation.Offset);
			var targetValue = GetMethodParameterValue (thisMethod, param.Sequence);
			if (targetValue is MethodParameterValue targetParameterValue)
				HandleStoreParameter (thisMethod, targetParameterValue, operation, valueToStore.Value);

			// If the targetValue is MethodThisValue do nothing - it should never happen really, and if it does, there's nothing we can track there
		}

		private void ScanLdloc (
			Instruction operation,
			Stack<StackSlot> currentStack,
			MethodBody methodBody,
			LocalVariableStore locals)
		{
			VariableDefinition localDef = GetLocalDef (operation, methodBody.Variables);
			if (localDef == null) {
				PushUnknownAndWarnAboutInvalidIL (currentStack, methodBody, operation.Offset);
				return;
			}

			bool isByRef = operation.OpCode.Code == Code.Ldloca || operation.OpCode.Code == Code.Ldloca_S;

			StackSlot newSlot;
			if (isByRef) {
				newSlot = new StackSlot (new LocalVariableReferenceValue (localDef));
			} else if (locals.TryGetValue (localDef, out ValueBasicBlockPair localValue))
				newSlot = new StackSlot (localValue.Value);
			else
				newSlot = new StackSlot (UnknownValue.Instance);
			currentStack.Push (newSlot);
		}

		void ScanLdtoken (Instruction operation, Stack<StackSlot> currentStack)
		{
			switch (operation.Operand) {
			case GenericParameter genericParameter:
				var param = new RuntimeTypeHandleForGenericParameterValue (genericParameter);
				currentStack.Push (new StackSlot (param));
				return;
			case TypeReference typeReference when ResolveToTypeDefinition (typeReference) is TypeDefinition resolvedDefinition:
				// Note that Nullable types without a generic argument (i.e. Nullable<>) will be RuntimeTypeHandleValue / SystemTypeValue
				if (typeReference is IGenericInstance instance && resolvedDefinition.IsTypeOf (WellKnownType.System_Nullable_T)) {
					switch (instance.GenericArguments[0]) {
					case GenericParameter genericParam:
						var nullableDam = new RuntimeTypeHandleForNullableValueWithDynamicallyAccessedMembers (new TypeProxy (resolvedDefinition),
							new RuntimeTypeHandleForGenericParameterValue (genericParam));
						currentStack.Push (new StackSlot (nullableDam));
						return;
					case TypeReference underlyingTypeReference when ResolveToTypeDefinition (underlyingTypeReference) is TypeDefinition underlyingType:
						var nullableType = new RuntimeTypeHandleForNullableSystemTypeValue (new TypeProxy (resolvedDefinition), new SystemTypeValue (underlyingType));
						currentStack.Push (new StackSlot (nullableType));
						return;
					default:
						PushUnknown (currentStack);
						return;
					}
				} else {
					var typeHandle = new RuntimeTypeHandleValue (new TypeProxy (resolvedDefinition));
					currentStack.Push (new StackSlot (typeHandle));
					return;
				}
			case MethodReference methodReference when _context.TryResolve (methodReference) is MethodDefinition resolvedMethod:
				var method = new RuntimeMethodHandleValue (resolvedMethod);
				currentStack.Push (new StackSlot (method));
				return;
			default:
				PushUnknown (currentStack);
				return;
			}
		}

		private void ScanStloc (
			Instruction operation,
			Stack<StackSlot> currentStack,
			MethodBody methodBody,
			LocalVariableStore locals,
			int curBasicBlock)
		{
			StackSlot valueToStore = PopUnknown (currentStack, 1, methodBody, operation.Offset);
			VariableDefinition localDef = GetLocalDef (operation, methodBody.Variables);
			if (localDef == null) {
				WarnAboutInvalidILInMethod (methodBody, operation.Offset);
				return;
			}

			StoreMethodLocalValue (locals, valueToStore.Value, localDef, curBasicBlock);
		}

		private void ScanIndirectStore (
			Instruction operation,
			Stack<StackSlot> currentStack,
			MethodBody methodBody,
			LocalVariableStore locals,
			int curBasicBlock)
		{
			StackSlot valueToStore = PopUnknown (currentStack, 1, methodBody, operation.Offset);
			StackSlot destination = PopUnknown (currentStack, 1, methodBody, operation.Offset);

			StoreInReference (destination.Value, valueToStore.Value, methodBody.Method, operation, locals, curBasicBlock);
		}

		/// <summary>
		/// Handles storing the source value in a target <see cref="ReferenceValue"/> or MultiValue of ReferenceValues.
		/// </summary>
		/// <param name="target">A set of <see cref="ReferenceValue"/> that a value is being stored into</param>
		/// <param name="source">The value to store</param>
		/// <param name="method">The method body that contains the operation causing the store</param>
		/// <param name="operation">The instruction causing the store</param>
		/// <exception cref="LinkerFatalErrorException">Throws if <paramref name="target"/> is not a valid target for an indirect store.</exception>
		protected void StoreInReference (MultiValue target, MultiValue source, MethodDefinition method, Instruction operation, LocalVariableStore locals, int curBasicBlock)
		{
			foreach (var value in target) {
				switch (value) {
				case LocalVariableReferenceValue localReference:
					StoreMethodLocalValue (locals, source, localReference.LocalDefinition, curBasicBlock);
					break;
				case FieldReferenceValue fieldReference
				when GetFieldValue (fieldReference.FieldDefinition).AsSingleValue () is FieldValue fieldValue:
					HandleStoreField (method, fieldValue, operation, source);
					break;
				case ParameterReferenceValue parameterReference
				when GetMethodParameterValue (parameterReference.MethodDefinition, parameterReference.ParameterIndex) is MethodParameterValue parameterValue:
					HandleStoreParameter (method, parameterValue, operation, source);
					break;
				case ParameterReferenceValue parameterReference
					when GetMethodParameterValue (parameterReference.MethodDefinition, parameterReference.ParameterIndex) is MethodThisParameterValue thisParameterValue:
					HandleStoreMethodThisParameter (method, thisParameterValue, operation, source);
					break;
				case MethodReturnValue methodReturnValue:
					// Ref returns don't have special ReferenceValue values, so assume if the target here is a MethodReturnValue then it must be a ref return value
					HandleStoreMethodReturnValue (method, methodReturnValue, operation, source);
					break;
				case UnknownValue:
					// These cases should only be refs to array elements.
					break;
				default:
					throw new LinkerFatalErrorException (MessageContainer.CreateErrorMessage (
						$"Unhandled StoreReference call. Unhandled attempt to store a value in {value} of type {value.GetType ()}.",
						(int) DiagnosticId.LinkerUnexpectedError,
						origin: new MessageOrigin (method, operation.Offset)));
				}
			}

		}

		protected abstract MultiValue GetFieldValue (FieldDefinition field);

		private void ScanLdfld (
			Instruction operation,
			Stack<StackSlot> currentStack,
			MethodBody methodBody)
		{
			Code code = operation.OpCode.Code;
			if (code == Code.Ldfld || code == Code.Ldflda)
				PopUnknown (currentStack, 1, methodBody, operation.Offset);

			bool isByRef = code == Code.Ldflda || code == Code.Ldsflda;

			FieldDefinition? field = _context.TryResolve ((FieldReference) operation.Operand);
			if (field != null) {
				MultiValue newValue = isByRef ?
					new FieldReferenceValue (field)
					: GetFieldValue (field);
				StackSlot slot = new (newValue);
				currentStack.Push (slot);
				return;
			}

			PushUnknown (currentStack);
		}

		protected virtual void HandleStoreField (MethodDefinition method, FieldValue field, Instruction operation, MultiValue valueToStore)
		{
		}

		protected virtual void HandleStoreParameter (MethodDefinition method, MethodParameterValue parameter, Instruction operation, MultiValue valueToStore)
		{
		}

		protected virtual void HandleStoreMethodThisParameter (MethodDefinition method, MethodThisParameterValue thisParameter, Instruction operation, MultiValue sourceValue)
		{
		}

		protected virtual void HandleStoreMethodReturnValue (MethodDefinition method, MethodReturnValue thisParameter, Instruction operation, MultiValue sourceValue)
		{
		}

		private void ScanStfld (
			Instruction operation,
			Stack<StackSlot> currentStack,
			MethodDefinition thisMethod,
			MethodBody methodBody)
		{
			StackSlot valueToStoreSlot = PopUnknown (currentStack, 1, methodBody, operation.Offset);
			if (operation.OpCode.Code == Code.Stfld)
				PopUnknown (currentStack, 1, methodBody, operation.Offset);

			FieldDefinition? field = _context.TryResolve ((FieldReference) operation.Operand);
			if (field != null) {
				foreach (var value in GetFieldValue (field)) {
					// GetFieldValue may return different node types, in which case they can't be stored to.
					// At least not yet.
					if (value is not FieldValue fieldValue)
						continue;

					HandleStoreField (thisMethod, fieldValue, operation, valueToStoreSlot.Value);
				}
			}
		}

		private static VariableDefinition GetLocalDef (Instruction operation, Collection<VariableDefinition> localVariables)
		{
			Code code = operation.OpCode.Code;
			if (code >= Code.Ldloc_0 && code <= Code.Ldloc_3)
				return localVariables[code - Code.Ldloc_0];
			if (code >= Code.Stloc_0 && code <= Code.Stloc_3)
				return localVariables[code - Code.Stloc_0];

			return (VariableDefinition) operation.Operand;
		}

		private ValueNodeList PopCallArguments (
			Stack<StackSlot> currentStack,
			MethodReference methodCalled,
			MethodBody containingMethodBody,
			bool isNewObj, int ilOffset,
			out SingleValue? newObjValue)
		{
			newObjValue = null;

			int countToPop = 0;
			if (!isNewObj && methodCalled.HasThis && !methodCalled.ExplicitThis)
				countToPop++;
			countToPop += methodCalled.Parameters.Count;

			ValueNodeList methodParams = new ValueNodeList (countToPop);
			for (int iParam = 0; iParam < countToPop; ++iParam) {
				StackSlot slot = PopUnknown (currentStack, 1, containingMethodBody, ilOffset);
				methodParams.Add (slot.Value);
			}

			if (isNewObj) {
				newObjValue = UnknownValue.Instance;
				methodParams.Add (newObjValue);
			}
			methodParams.Reverse ();
			return methodParams;
		}

		internal MultiValue DereferenceValue (MultiValue maybeReferenceValue, Dictionary<VariableDefinition, ValueBasicBlockPair> locals)
		{
			MultiValue dereferencedValue = MultiValueLattice.Top;
			foreach (var value in maybeReferenceValue) {
				switch (value) {
				case FieldReferenceValue fieldReferenceValue:
					dereferencedValue = MultiValue.Meet (
						dereferencedValue,
						GetFieldValue (fieldReferenceValue.FieldDefinition));
					break;
				case ParameterReferenceValue parameterReferenceValue:
					dereferencedValue = MultiValue.Meet (
						dereferencedValue,
						GetMethodParameterValue (parameterReferenceValue.MethodDefinition, parameterReferenceValue.ParameterIndex));
					break;
				case LocalVariableReferenceValue localVariableReferenceValue:
					if (locals.TryGetValue (localVariableReferenceValue.LocalDefinition, out var valueBasicBlockPair))
						dereferencedValue = MultiValue.Meet (dereferencedValue, valueBasicBlockPair.Value);
					else
						dereferencedValue = MultiValue.Meet (dereferencedValue, UnknownValue.Instance);
					break;
				case ReferenceValue referenceValue:
					throw new NotImplementedException ($"Unhandled dereference of ReferenceValue of type {referenceValue.GetType ().FullName}");
				default:
					dereferencedValue = MultiValue.Meet (dereferencedValue, value);
					break;
				}
			}
			return dereferencedValue;
		}

		/// <summary>
		/// Assigns a MethodParameterValue to the location of each parameter passed by reference. (i.e. assigns the value to x when passing `ref x` as a parameter)
		/// </summary>
		protected void AssignRefAndOutParameters (
			MethodBody callingMethodBody,
			MethodReference calledMethod,
			ValueNodeList methodArguments,
			Instruction operation,
			LocalVariableStore locals,
			int curBasicBlock)
		{
			MethodDefinition? calledMethodDefinition = _context.Resolve (calledMethod);
			bool methodIsResolved = calledMethodDefinition is not null;
			int offset = calledMethod.HasImplicitThis () ? 1 : 0;
			int parameterIndex = 0;
			for (int ilArgumentIndex = offset; ilArgumentIndex < methodArguments.Count; ilArgumentIndex++, parameterIndex++) {
				if (calledMethod.ParameterReferenceKind (ilArgumentIndex) is not (ReferenceKind.Ref or ReferenceKind.Out))
					continue;
				SingleValue newByRefValue = methodIsResolved
					? _context.Annotations.FlowAnnotations.GetMethodParameterValue (calledMethodDefinition!, parameterIndex)
					: UnknownValue.Instance;
				StoreInReference (methodArguments[ilArgumentIndex], newByRefValue, callingMethodBody.Method, operation, locals, curBasicBlock);
			}
		}

		private void HandleCall (
			MethodBody callingMethodBody,
			Instruction operation,
			Stack<StackSlot> currentStack,
			LocalVariableStore locals,
			int curBasicBlock)
		{
			MethodReference calledMethod = (MethodReference) operation.Operand;

			bool isNewObj = operation.OpCode.Code == Code.Newobj;

			SingleValue? newObjValue;
			ValueNodeList methodArguments = PopCallArguments (currentStack, calledMethod, callingMethodBody, isNewObj,
														   operation.Offset, out newObjValue);
			ValueNodeList dereferencedMethodParams = new (methodArguments.Select (param => DereferenceValue (param, locals)).ToList ());
			MultiValue methodReturnValue;
			bool handledFunction = HandleCall (
				callingMethodBody,
				calledMethod,
				operation,
				dereferencedMethodParams,
				out methodReturnValue);

			// Handle the return value or newobj result
			if (!handledFunction) {
				if (isNewObj) {
					if (newObjValue == null)
						methodReturnValue = new MultiValue (UnknownValue.Instance);
					else
						methodReturnValue = newObjValue;
				} else {
					if (!calledMethod.ReturnsVoid ()) {
						methodReturnValue = UnknownValue.Instance;
					}
				}
			}

			if (isNewObj || !calledMethod.ReturnsVoid ())
				currentStack.Push (new StackSlot (methodReturnValue));

			AssignRefAndOutParameters (callingMethodBody, calledMethod, methodArguments, operation, locals, curBasicBlock);

			foreach (var param in methodArguments) {
				foreach (var v in param) {
					if (v is ArrayValue arr) {
						MarkArrayValuesAsUnknown (arr, curBasicBlock);
					}
				}
			}
		}

		public TypeDefinition? ResolveToTypeDefinition (TypeReference typeReference) => typeReference.ResolveToTypeDefinition (_context);

		public abstract bool HandleCall (
			MethodBody callingMethodBody,
			MethodReference calledMethod,
			Instruction operation,
			ValueNodeList methodParams,
			out MultiValue methodReturnValue);

		// Limit tracking array values to 32 values for performance reasons. There are many arrays much longer than 32 elements in .NET, but the interesting ones for the linker are nearly always less than 32 elements.
		private const int MaxTrackedArrayValues = 32;

		private static void MarkArrayValuesAsUnknown (ArrayValue arrValue, int curBasicBlock)
		{
			// Since we can't know the current index we're storing the value at, clear all indices.
			// That way we won't accidentally think we know the value at a given index when we cannot.
			foreach (var knownIndex in arrValue.IndexValues.Keys) {
				// Don't pass MaxTrackedArrayValues since we are only looking at keys we've already seen.
				StoreMethodLocalValue (arrValue.IndexValues, UnknownValue.Instance, knownIndex, curBasicBlock);
			}
		}

		private void ScanStelem (
			Instruction operation,
			Stack<StackSlot> currentStack,
			MethodBody methodBody,
			int curBasicBlock)
		{
			StackSlot valueToStore = PopUnknown (currentStack, 1, methodBody, operation.Offset);
			StackSlot indexToStoreAt = PopUnknown (currentStack, 1, methodBody, operation.Offset);
			StackSlot arrayToStoreIn = PopUnknown (currentStack, 1, methodBody, operation.Offset);
			int? indexToStoreAtInt = indexToStoreAt.Value.AsConstInt ();
			foreach (var array in arrayToStoreIn.Value) {
				if (array is ArrayValue arrValue) {
					if (indexToStoreAtInt == null) {
						MarkArrayValuesAsUnknown (arrValue, curBasicBlock);
					} else {
						// When we know the index, we can record the value at that index.
						StoreMethodLocalValue (arrValue.IndexValues, valueToStore.Value, indexToStoreAtInt.Value, curBasicBlock, MaxTrackedArrayValues);
					}
				}
			}
		}

		private void ScanLdelem (
			Instruction operation,
			Stack<StackSlot> currentStack,
			MethodBody methodBody,
			int curBasicBlock)
		{
			StackSlot indexToLoadFrom = PopUnknown (currentStack, 1, methodBody, operation.Offset);
			StackSlot arrayToLoadFrom = PopUnknown (currentStack, 1, methodBody, operation.Offset);
			if (arrayToLoadFrom.Value.AsSingleValue () is not ArrayValue arr) {
				PushUnknown (currentStack);
				return;
			}
			// We don't yet handle arrays of references or pointers
			bool isByRef = operation.OpCode.Code == Code.Ldelema;

			int? index = indexToLoadFrom.Value.AsConstInt ();
			if (index == null) {
				PushUnknown (currentStack);
				if (isByRef) {
					MarkArrayValuesAsUnknown (arr, curBasicBlock);
				}
			}
			// Don't try to track refs to array elements. Set it as unknown, then push unknown to the stack
			else if (isByRef) {
				arr.IndexValues[index.Value] = new ValueBasicBlockPair (UnknownValue.Instance, curBasicBlock);
				PushUnknown (currentStack);
			} else if (arr.IndexValues.TryGetValue (index.Value, out ValueBasicBlockPair arrayIndexValue))
				currentStack.Push (new StackSlot (arrayIndexValue.Value));
			else
				PushUnknown (currentStack);
		}
	}
}<|MERGE_RESOLUTION|>--- conflicted
+++ resolved
@@ -4,10 +4,7 @@
 using System;
 using System.Collections.Generic;
 using System.Diagnostics;
-<<<<<<< HEAD
 using System.Diagnostics.CodeAnalysis;
-=======
->>>>>>> 87539d44
 using System.Linq;
 using ILLink.Shared;
 using ILLink.Shared.DataFlow;
@@ -637,12 +634,8 @@
 				case Code.Call:
 				case Code.Callvirt:
 				case Code.Newobj:
-<<<<<<< HEAD
 					TrackNestedFunctionReference ((MethodReference) operation.Operand, ref methodsInGroup);
-					HandleCall (methodBody, operation, currentStack, curBasicBlock);
-=======
 					HandleCall (methodBody, operation, currentStack, locals, curBasicBlock);
->>>>>>> 87539d44
 					break;
 
 				case Code.Jmp:
