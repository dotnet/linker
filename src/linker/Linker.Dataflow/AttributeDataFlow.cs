--- conflicted
+++ resolved
@@ -27,14 +27,9 @@
 
 		public void ProcessAttributeDataflow (MethodDefinition method, IList<CustomAttributeArgument> arguments)
 		{
-<<<<<<< HEAD
 			int parameterOffset = method.HasImplicitThis () ? 1 : 0;
 			for (int i = 0; i < method.GetNonThisParameterCount (); i++) {
 				var parameterValue = _context.Annotations.FlowAnnotations.GetMethodParameterValue (method, (ILParameterIndex) (i + parameterOffset));
-=======
-			for (int i = 0; i < method.Parameters.Count; i++) {
-				var parameterValue = _context.Annotations.FlowAnnotations.GetMethodParameterValue (method, (SourceParameterIndex) i);
->>>>>>> a9060d14
 				if (parameterValue.DynamicallyAccessedMemberTypes != DynamicallyAccessedMemberTypes.None) {
 					MultiValue value = GetValueForCustomAttributeArgument (arguments[i]);
 					var diagnosticContext = new DiagnosticContext (_origin, diagnosticsEnabled: true, _context);
