// Copyright (c) .NET Foundation and contributors. All rights reserved.
// Licensed under the MIT license. See LICENSE file in the project root for full license information.

//
// OutputStep.cs
//
// Author:
//   Jb Evain (jbevain@gmail.com)
//
// (C) 2006 Jb Evain
//
// Permission is hereby granted, free of charge, to any person obtaining
// a copy of this software and associated documentation files (the
// "Software"), to deal in the Software without restriction, including
// without limitation the rights to use, copy, modify, merge, publish,
// distribute, sublicense, and/or sell copies of the Software, and to
// permit persons to whom the Software is furnished to do so, subject to
// the following conditions:
//
// The above copyright notice and this permission notice shall be
// included in all copies or substantial portions of the Software.
//
// THE SOFTWARE IS PROVIDED "AS IS", WITHOUT WARRANTY OF ANY KIND,
// EXPRESS OR IMPLIED, INCLUDING BUT NOT LIMITED TO THE WARRANTIES OF
// MERCHANTABILITY, FITNESS FOR A PARTICULAR PURPOSE AND
// NONINFRINGEMENT. IN NO EVENT SHALL THE AUTHORS OR COPYRIGHT HOLDERS BE
// LIABLE FOR ANY CLAIM, DAMAGES OR OTHER LIABILITY, WHETHER IN AN ACTION
// OF CONTRACT, TORT OR OTHERWISE, ARISING FROM, OUT OF OR IN CONNECTION
// WITH THE SOFTWARE OR THE USE OR OTHER DEALINGS IN THE SOFTWARE.
//

using System;
using System.Collections.Generic;
using System.IO;
using System.Linq;
using System.Runtime.Serialization.Json;
using ILLink.Shared;
using Mono.Cecil;

namespace Mono.Linker.Steps
{

	public class OutputStep : BaseStep
	{
		private Dictionary<UInt16, TargetArchitecture>? architectureMap;

		private enum NativeOSOverride
		{
			Apple = 0x4644,
			FreeBSD = 0xadc4,
			Linux = 0x7b79,
			NetBSD = 0x1993,
			Default = 0
		}

		readonly List<string> assembliesWritten;

		public OutputStep ()
		{
			assembliesWritten = new List<string> ();
		}

		TargetArchitecture CalculateArchitecture (TargetArchitecture readyToRunArch)
		{
			if (architectureMap == null) {
				architectureMap = new Dictionary<UInt16, TargetArchitecture> ();
				foreach (var os in Enum.GetValues (typeof (NativeOSOverride))) {
					ushort osVal = (ushort) (NativeOSOverride) os;
					foreach (var arch in Enum.GetValues (typeof (TargetArchitecture))) {
						ushort archVal = (ushort) (TargetArchitecture) arch;
						architectureMap.Add ((ushort) (archVal ^ osVal), (TargetArchitecture) arch);
					}
				}
			}

			if (architectureMap.TryGetValue ((ushort) readyToRunArch, out TargetArchitecture pureILArch)) {
				return pureILArch;
			}
			throw new BadImageFormatException ("unrecognized module attributes");
		}

		protected override bool ConditionToProcess ()
		{
			return Context.ErrorsCount == 0;
		}

		protected override void Process ()
		{
			CheckOutputDirectory ();
			OutputPInvokes ();
			Tracer.Finish ();
		}

		protected override void EndProcess ()
		{
			if (Context.AssemblyListFile != null) {
				using (var w = File.CreateText (Context.AssemblyListFile)) {
					w.WriteLine ("[" + String.Join (", ", assembliesWritten.Select (a => "\"" + a + "\"").ToArray ()) + "]");
				}
			}
		}

		void CheckOutputDirectory ()
		{
			if (Directory.Exists (Context.OutputDirectory))
				return;

			Directory.CreateDirectory (Context.OutputDirectory);
		}

		protected override void ProcessAssembly (AssemblyDefinition assembly)
		{
			OutputAssembly (assembly);
		}

		protected void WriteAssembly (AssemblyDefinition assembly, string directory)
		{
			WriteAssembly (assembly, directory, SaveSymbols (assembly));
		}

		protected virtual void WriteAssembly (AssemblyDefinition assembly, string directory, WriterParameters writerParameters)
		{
			foreach (var module in assembly.Modules) {
				// Write back pure IL even for crossgen-ed assemblies
				if (module.IsCrossgened ()) {
					module.Attributes |= ModuleAttributes.ILOnly;
					module.Attributes ^= ModuleAttributes.ILLibrary;
					module.Architecture = CalculateArchitecture (module.Architecture);
				}
			}

			string outputName = GetAssemblyFileName (assembly, directory);
			try {
				assembly.Write (outputName, writerParameters);
			} catch (Exception e) {
<<<<<<< HEAD
				// Don't fail fast - give nice error message
=======
				// We should be okay catching everything here, assembly.Write is all in Cecil and most of the state necessary to debug will be captured in assembly
>>>>>>> a95904ed
				throw new LinkerFatalErrorException (MessageContainer.CreateErrorMessage (null, DiagnosticId.FailedToWriteOutput, outputName), e);
			}
		}

		void OutputAssembly (AssemblyDefinition assembly)
		{
			string directory = Context.OutputDirectory;

			CopyConfigFileIfNeeded (assembly, directory);

			var action = Annotations.GetAction (assembly);
			Context.LogMessage ($"Output action: '{action,8}' assembly: '{assembly}'.");

			switch (action) {
			case AssemblyAction.Save:
			case AssemblyAction.Link:
			case AssemblyAction.AddBypassNGen:
				WriteAssembly (assembly, directory);
				CopySatelliteAssembliesIfNeeded (assembly, directory);
				assembliesWritten.Add (GetOriginalAssemblyFileInfo (assembly).Name);
				break;
			case AssemblyAction.Copy:
				CloseSymbols (assembly);
				CopyAssembly (assembly, directory);
				CopySatelliteAssembliesIfNeeded (assembly, directory);
				assembliesWritten.Add (GetOriginalAssemblyFileInfo (assembly).Name);
				break;
			case AssemblyAction.Delete:
				CloseSymbols (assembly);
				DeleteAssembly (assembly, directory);
				break;
			default:
				CloseSymbols (assembly);
				break;
			}
		}

		private void OutputPInvokes ()
		{
			if (Context.PInvokesListFile == null)
				return;

			using (var fs = File.Open (Path.Combine (Context.OutputDirectory, Context.PInvokesListFile), FileMode.Create)) {
				var values = Context.PInvokes.Distinct ().OrderBy (l => l);
				// Ignore warning, since we're just enabling analyzer for dogfooding
#pragma warning disable IL2026
				var jsonSerializer = new DataContractJsonSerializer (typeof (List<PInvokeInfo>));
				jsonSerializer.WriteObject (fs, values);
#pragma warning restore IL2026
			}
		}

		protected virtual void DeleteAssembly (AssemblyDefinition assembly, string directory)
		{
			var target = GetAssemblyFileName (assembly, directory);
			if (File.Exists (target)) {
				File.Delete (target);
				File.Delete (target + ".mdb");
				File.Delete (Path.ChangeExtension (target, "pdb"));
				File.Delete (GetConfigFile (target));
			}
		}

		void CloseSymbols (AssemblyDefinition assembly)
		{
			Annotations.CloseSymbolReader (assembly);
		}

		WriterParameters SaveSymbols (AssemblyDefinition assembly)
		{
			var parameters = new WriterParameters {
				DeterministicMvid = Context.DeterministicOutput
			};

			if (!Context.LinkSymbols)
				return parameters;

			if (!assembly.MainModule.HasSymbols)
				return parameters;

			// Use a string check to avoid a hard dependency on Mono.Cecil.Pdb
			if (Environment.OSVersion.Platform != PlatformID.Win32NT && assembly.MainModule.SymbolReader.GetType ().FullName == "Mono.Cecil.Pdb.NativePdbReader")
				return parameters;

			parameters.WriteSymbols = true;
			return parameters;
		}


		void CopySatelliteAssembliesIfNeeded (AssemblyDefinition assembly, string directory)
		{
			if (!Annotations.ProcessSatelliteAssemblies)
				return;

			FileInfo original = GetOriginalAssemblyFileInfo (assembly);
			string resourceFile = GetAssemblyResourceFileName (original.FullName);

			foreach (var subDirectory in Directory.EnumerateDirectories (original.DirectoryName!)) {
				var satelliteAssembly = Path.Combine (subDirectory, resourceFile);
				if (!File.Exists (satelliteAssembly))
					continue;

				string cultureName = subDirectory.Substring (subDirectory.LastIndexOf (Path.DirectorySeparatorChar) + 1);
				string culturePath = Path.Combine (directory, cultureName);

				Directory.CreateDirectory (culturePath);
				File.Copy (satelliteAssembly, Path.Combine (culturePath, resourceFile), true);
			}
		}

		void CopyConfigFileIfNeeded (AssemblyDefinition assembly, string directory)
		{
			string config = GetConfigFile (GetOriginalAssemblyFileInfo (assembly).FullName);
			if (!File.Exists (config))
				return;

			string target = Path.GetFullPath (GetConfigFile (GetAssemblyFileName (assembly, directory)));

			if (config == target)
				return;

			File.Copy (config, GetConfigFile (GetAssemblyFileName (assembly, directory)), true);
		}

		static string GetAssemblyResourceFileName (string assembly)
		{
			return Path.GetFileNameWithoutExtension (assembly) + ".resources.dll";
		}

		static string GetConfigFile (string assembly)
		{
			return assembly + ".config";
		}

		FileInfo GetOriginalAssemblyFileInfo (AssemblyDefinition assembly)
		{
			return new FileInfo (Context.GetAssemblyLocation (assembly));
		}

		protected virtual void CopyAssembly (AssemblyDefinition assembly, string directory)
		{
			FileInfo fi = GetOriginalAssemblyFileInfo (assembly);
			string target = Path.GetFullPath (Path.Combine (directory, fi.Name));
			string source = fi.FullName;

			if (source == target)
				return;

			File.Copy (source, target, true);
			if (!Context.LinkSymbols)
				return;

			var mdb = source + ".mdb";
			if (File.Exists (mdb))
				File.Copy (mdb, target + ".mdb", true);

			var pdb = Path.ChangeExtension (source, "pdb");
			if (File.Exists (pdb))
				File.Copy (pdb, Path.ChangeExtension (target, "pdb"), true);
		}

		protected virtual string GetAssemblyFileName (AssemblyDefinition assembly, string directory)
		{
			string file = GetOriginalAssemblyFileInfo (assembly).Name;
			return Path.Combine (directory, file);
		}
	}
}<|MERGE_RESOLUTION|>--- conflicted
+++ resolved
@@ -133,11 +133,7 @@
 			try {
 				assembly.Write (outputName, writerParameters);
 			} catch (Exception e) {
-<<<<<<< HEAD
-				// Don't fail fast - give nice error message
-=======
 				// We should be okay catching everything here, assembly.Write is all in Cecil and most of the state necessary to debug will be captured in assembly
->>>>>>> a95904ed
 				throw new LinkerFatalErrorException (MessageContainer.CreateErrorMessage (null, DiagnosticId.FailedToWriteOutput, outputName), e);
 			}
 		}
