--- conflicted
+++ resolved
@@ -3928,25 +3928,6 @@
 
 			void MarkConstructorsOnType (ref ReflectionPatternContext reflectionContext, TypeDefinition type, Func<MethodDefinition, bool> filter, BindingFlags? bindingFlags = null)
 			{
-<<<<<<< HEAD
-				bool foundMatch = false;
-				var methodCalling = reflectionContext.MethodCalling;
-
-				do {
-					foreach (var field in declaringType.Fields) {
-						if (field.Name != name)
-							continue;
-
-						if (staticOnly && !field.IsStatic)
-							continue;
-
-						foundMatch = true;
-						reflectionContext.RecordRecognizedPattern (field, () => _markStep.MarkField (field, new DependencyInfo (DependencyKind.AccessedViaReflection, methodCalling)));
-						break;
-					}
-					declaringType = declaringType.BaseType.Resolve ();
-				} while (!foundMatch && declaringType.FullName != "System.Object");
-=======
 				foreach (var method in type.Methods) {
 					if (!method.IsConstructor)
 						continue;
@@ -3956,40 +3937,11 @@
 
 					if ((bindingFlags & (BindingFlags.Instance | BindingFlags.Static)) == BindingFlags.Static && !method.IsStatic)
 						continue;
->>>>>>> d7e221f8
 
 					if ((bindingFlags & (BindingFlags.Instance | BindingFlags.Static)) == BindingFlags.Instance && method.IsStatic)
 						continue;
 
-<<<<<<< HEAD
-			void MarkEventsFromReflectionCall (ref ReflectionPatternContext reflectionContext, TypeDefinition declaringType, string name)
-			{
-				bool foundMatch = false;
-				var methodCalling = reflectionContext.MethodCalling;
-
-				do {
-					foreach (var eventInfo in declaringType.Events) {
-						if (eventInfo.Name != name)
-							continue;
-
-						foundMatch = true;
-						reflectionContext.RecordRecognizedPattern (eventInfo, () => _markStep.MarkEvent (eventInfo, new DependencyInfo (DependencyKind.AccessedViaReflection, methodCalling)));
-					}
-
-					declaringType = declaringType.BaseType.Resolve ();
-				} while (!foundMatch && declaringType.FullName != "System.Object");
-
-				if (!foundMatch)
-					reflectionContext.RecordUnrecognizedPattern ($"Reflection call '{reflectionContext.MethodCalled.FullName}' inside '{reflectionContext.MethodCalling.FullName}' could not resolve event `{name}` on type `{declaringType.FullName}`.");
-			}
-
-			void MarkConstructorsOnType (ref ReflectionPatternContext reflectionContext, TypeDefinition type, Func<MethodDefinition, bool> filter)
-			{
-				foreach (var method in type.Methods) {
-					if (!method.IsConstructor)
-=======
 					if ((bindingFlags & (BindingFlags.Public | BindingFlags.NonPublic)) == BindingFlags.Public && !method.IsPublic)
->>>>>>> d7e221f8
 						continue;
 
 					if ((bindingFlags & (BindingFlags.Public | BindingFlags.NonPublic)) == BindingFlags.NonPublic && method.IsPublic)
