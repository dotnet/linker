--- conflicted
+++ resolved
@@ -1662,11 +1662,7 @@
 
 			if (reason.Kind != DependencyKind.DynamicallyAccessedMemberOnType &&
 				Annotations.DoesFieldRequireUnreferencedCode (field, out RequiresUnreferencedCodeAttribute? requiresUnreferencedCodeAttribute) &&
-<<<<<<< HEAD
-				!ShouldSuppressAnalysisWarningsForRequiresUnreferencedCode (origin.Provider, Context))
-=======
 				!Annotations.ShouldSuppressAnalysisWarningsForRequiresUnreferencedCode (origin.Provider))
->>>>>>> d7941368
 				ReportRequiresUnreferencedCode (field.GetDisplayName (), requiresUnreferencedCodeAttribute, new DiagnosticContext (origin, diagnosticsEnabled: true, Context));
 
 			switch (reason.Kind) {
@@ -1674,13 +1670,8 @@
 			case DependencyKind.DynamicDependency:
 			case DependencyKind.DynamicallyAccessedMember:
 			case DependencyKind.InteropMethodDependency:
-<<<<<<< HEAD
-				if (Context.Annotations.FlowAnnotations.ShouldWarnWhenAccessedForReflection (field) &&
-					!ShouldSuppressAnalysisWarningsForRequiresUnreferencedCode (origin.Provider, Context))
-=======
 				if (Annotations.FlowAnnotations.ShouldWarnWhenAccessedForReflection (field) &&
 					!Annotations.ShouldSuppressAnalysisWarningsForRequiresUnreferencedCode (origin.Provider))
->>>>>>> d7941368
 					Context.LogWarning (origin, DiagnosticId.DynamicallyAccessedMembersFieldAccessedViaReflection, field.GetDisplayName ());
 
 				break;
@@ -2829,7 +2820,7 @@
 		{
 			// TODO: could inline CheckAndReport which does the same check.
 			// TODO: should probably use origin, not scopestack, for compiler-generated code.
-			if (ShouldSuppressAnalysisWarningsForRequiresUnreferencedCode (ScopeStack.CurrentScope.Origin.Provider, Context))
+			if (Annotations.ShouldSuppressAnalysisWarningsForRequiresUnreferencedCode (ScopeStack.CurrentScope.Origin.Provider))
 				return;
 
 			switch (dependencyKind) {
@@ -2841,7 +2832,7 @@
 				if (method.Body == null)
 					break;
 
-				if (ShouldSuppressAnalysisWarningsForRequiresUnreferencedCode (method, Context))
+				if (Annotations.ShouldSuppressAnalysisWarningsForRequiresUnreferencedCode (method))
 					break;
 
 				if (!CheckRequiresReflectionMethodBodyScanner (method.Body))
@@ -2927,17 +2918,9 @@
 				return;
 			}
 
-
-<<<<<<< HEAD
 			CheckAndReportRequiresUnreferencedCode (method, new DiagnosticContext (origin, diagnosticsEnabled: true, Context));
-=======
+
 			if (Annotations.FlowAnnotations.ShouldWarnWhenAccessedForReflection (method)) {
-				// If the current scope has analysis warnings suppressed, don't generate any
-				if (Annotations.ShouldSuppressAnalysisWarningsForRequiresUnreferencedCode (ScopeStack.CurrentScope.Origin.Provider))
-					return;
->>>>>>> d7941368
-
-			if (Context.Annotations.FlowAnnotations.ShouldWarnWhenAccessedForReflection (method)) {
 				// ReflectionMethodBodyScanner handles more cases for data flow annotations
 				// so don't warn for those.
 				switch (dependencyKind) {
@@ -2953,45 +2936,11 @@
 			}
 		}
 
-<<<<<<< HEAD
-		internal static bool ShouldSuppressAnalysisWarningsForRequiresUnreferencedCode (ICustomAttributeProvider? originMember, LinkContext context)
-		{
-			// Check if the current scope method has RequiresUnreferencedCode on it
-			// since that attribute automatically suppresses all trim analysis warnings.
-			// Check both the immediate origin method as well as suppression context method
-			// since that will be different for compiler generated code.
-			if (originMember == null)
-				return false;
-
-			if (originMember is MethodDefinition &&
-				context.Annotations.IsInRequiresUnreferencedCodeScope ((MethodDefinition) originMember))
-				return true;
-
-			if (originMember is not IMemberDefinition member)
-				return false;
-
-			MethodDefinition? owningMethod;
-			while (context.CompilerGeneratedState.TryGetOwningMethodForCompilerGeneratedMember (member, out owningMethod)) {
-				Debug.Assert (owningMethod != member);
-				if (context.Annotations.IsInRequiresUnreferencedCodeScope (owningMethod))
-					return true;
-				member = owningMethod;
-			}
-
-			return false;
-		}
-
-=======
->>>>>>> d7941368
 		internal void CheckAndReportRequiresUnreferencedCode (MethodDefinition method, in DiagnosticContext diagnosticContext)
 		{
 			// If the caller of a method is already marked with `RequiresUnreferencedCodeAttribute` a new warning should not
 			// be produced for the callee.
-<<<<<<< HEAD
-			if (ShouldSuppressAnalysisWarningsForRequiresUnreferencedCode (diagnosticContext.Origin.Provider, Context))
-=======
 			if (Annotations.ShouldSuppressAnalysisWarningsForRequiresUnreferencedCode (diagnosticContext.Origin.Provider))
->>>>>>> d7941368
 				return;
 
 			if (!Annotations.DoesMethodRequireUnreferencedCode (method, out RequiresUnreferencedCodeAttribute? requiresUnreferencedCode))
