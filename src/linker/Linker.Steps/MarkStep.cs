--- conflicted
+++ resolved
@@ -368,45 +368,7 @@
 
 		void Process ()
 		{
-<<<<<<< HEAD
 			while (ProcessPrimaryQueue () || ProcessMarkedPending () || ProcessLazyAttributes () || ProcessLateMarkedAttributes () || MarkFullyPreservedAssemblies ()) ;
-=======
-			while (ProcessPrimaryQueue () || ProcessMarkedPending () || ProcessLazyAttributes () || ProcessLateMarkedAttributes () || MarkFullyPreservedAssemblies () || ProcessInternalsVisibleAttributes ()) {
-
-				// deal with [TypeForwardedTo] pseudo-attributes
-
-				// This marks all exported types that resolve to a marked type. Note that it
-				// may mark unused exported types that happen to resolve to a type which was
-				// marked from a different reference. This seems incorrect.
-				// Note also that we may still remove type forwarder assemblies with marked exports in SweepStep,
-				// if they don't contain other used code.
-				// https://github.com/mono/linker/issues/1740
-				foreach (AssemblyDefinition assembly in _context.GetAssemblies ()) {
-					if (!assembly.MainModule.HasExportedTypes)
-						continue;
-
-					foreach (var exported in assembly.MainModule.ExportedTypes) {
-						bool isForwarder = exported.IsForwarder;
-						var declaringType = exported.DeclaringType;
-						while (!isForwarder && (declaringType != null)) {
-							isForwarder = declaringType.IsForwarder;
-							declaringType = declaringType.DeclaringType;
-						}
-
-						if (!isForwarder)
-							continue;
-						TypeDefinition type = exported.Resolve ();
-						if (type == null)
-							continue;
-						if (!Annotations.IsMarked (type))
-							continue;
-						var di = new DependencyInfo (DependencyKind.ExportedType, type);
-						_context.MarkingHelpers.MarkExportedType (exported, assembly.MainModule, di);
-					}
-				}
-			}
-
->>>>>>> 00043272
 			ProcessPendingTypeChecks ();
 		}
 
