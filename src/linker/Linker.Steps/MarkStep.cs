//
// MarkStep.cs
//
// Author:
//   Jb Evain (jbevain@gmail.com)
//
// (C) 2006 Jb Evain
// (C) 2007 Novell, Inc.
//
// Permission is hereby granted, free of charge, to any person obtaining
// a copy of this software and associated documentation files (the
// "Software"), to deal in the Software without restriction, including
// without limitation the rights to use, copy, modify, merge, publish,
// distribute, sublicense, and/or sell copies of the Software, and to
// permit persons to whom the Software is furnished to do so, subject to
// the following conditions:
//
// The above copyright notice and this permission notice shall be
// included in all copies or substantial portions of the Software.
//
// THE SOFTWARE IS PROVIDED "AS IS", WITHOUT WARRANTY OF ANY KIND,
// EXPRESS OR IMPLIED, INCLUDING BUT NOT LIMITED TO THE WARRANTIES OF
// MERCHANTABILITY, FITNESS FOR A PARTICULAR PURPOSE AND
// NONINFRINGEMENT. IN NO EVENT SHALL THE AUTHORS OR COPYRIGHT HOLDERS BE
// LIABLE FOR ANY CLAIM, DAMAGES OR OTHER LIABILITY, WHETHER IN AN ACTION
// OF CONTRACT, TORT OR OTHERWISE, ARISING FROM, OUT OF OR IN CONNECTION
// WITH THE SOFTWARE OR THE USE OR OTHER DEALINGS IN THE SOFTWARE.
//

using System;
using System.Collections.Generic;
using System.Diagnostics;
using System.Linq;
using System.Text.RegularExpressions;

using Mono.Cecil;
using Mono.Cecil.Cil;
using Mono.Collections.Generic;
using Mono.Linker.Dataflow;

namespace Mono.Linker.Steps {

	public partial class MarkStep : IStep {

		protected LinkContext _context;
		protected Queue<(MethodDefinition, DependencyInfo)> _methods;
		protected List<MethodDefinition> _virtual_methods;
		protected Queue<AttributeProviderPair> _assemblyLevelAttributes;
		protected Queue<(AttributeProviderPair, DependencyInfo)> _lateMarkedAttributes;
		protected List<TypeDefinition> _typesWithInterfaces;
		protected List<MethodBody> _unreachableBodies;

<<<<<<< HEAD
		readonly FlowAnnotations _flowAnnotations;
=======
#if DEBUG
		static DependencyKind [] _entireTypeReasons = new DependencyKind [] {
			DependencyKind.NestedType,
			DependencyKind.PreservedDependency,
			DependencyKind.TypeInAssembly,
		};

		static DependencyKind [] _fieldReasons = new DependencyKind [] {
			DependencyKind.AccessedViaReflection,
			DependencyKind.AlreadyMarked,
			DependencyKind.Custom,
			DependencyKind.CustomAttributeField,
			DependencyKind.EventSourceProviderField,
			DependencyKind.FieldAccess,
			DependencyKind.FieldOnGenericInstance,
			DependencyKind.InteropMethodDependency,
			DependencyKind.Ldtoken,
			DependencyKind.MemberOfType,
			DependencyKind.PreservedDependency,
			DependencyKind.ReferencedBySpecialAttribute,
			DependencyKind.TypePreserve,
		};

		static DependencyKind [] _typeReasons = new DependencyKind [] {
			DependencyKind.AccessedViaReflection,
			DependencyKind.AlreadyMarked,
			DependencyKind.AttributeType,
			DependencyKind.BaseType,
			DependencyKind.CatchType,
			DependencyKind.Custom,
			DependencyKind.CustomAttributeArgumentType,
			DependencyKind.CustomAttributeArgumentValue,
			DependencyKind.DeclaringType,
			DependencyKind.DeclaringTypeOfCalledMethod,
			DependencyKind.ElementType,
			DependencyKind.FieldType,
			DependencyKind.GenericArgumentType,
			DependencyKind.GenericParameterConstraintType,
			DependencyKind.InterfaceImplementationInterfaceType,
			DependencyKind.Ldtoken,
			DependencyKind.ModifierType,
			DependencyKind.InstructionTypeRef,
			DependencyKind.ParameterType,
			DependencyKind.ReferencedBySpecialAttribute,
			DependencyKind.ReturnType,
			DependencyKind.UnreachableBodyRequirement,
			DependencyKind.VariableType,
		};

		static DependencyKind [] _methodReasons = new DependencyKind [] {
			DependencyKind.AccessedViaReflection,
			DependencyKind.AlreadyMarked,
			DependencyKind.AttributeConstructor,
			DependencyKind.AttributeProperty,
			DependencyKind.BaseDefaultCtorForStubbedMethod,
			DependencyKind.BaseMethod,
			DependencyKind.CctorForType,
			DependencyKind.CctorForField,
			DependencyKind.Custom,
			DependencyKind.DefaultCtorForNewConstrainedGenericArgument,
			DependencyKind.DirectCall,
			DependencyKind.ElementMethod,
			DependencyKind.EventMethod,
			DependencyKind.EventOfEventMethod,
			DependencyKind.InteropMethodDependency,
			DependencyKind.KeptForSpecialAttribute,
			DependencyKind.Ldftn,
			DependencyKind.Ldtoken,
			DependencyKind.Ldvirtftn,
			DependencyKind.MemberOfType,
			DependencyKind.MethodForInstantiatedType,
			DependencyKind.MethodForSpecialType,
			DependencyKind.MethodImplOverride,
			DependencyKind.MethodOnGenericInstance,
			DependencyKind.Newobj,
			DependencyKind.Override,
			DependencyKind.OverrideOnInstantiatedType,
			DependencyKind.PreservedDependency,
			DependencyKind.ReferencedBySpecialAttribute,
			DependencyKind.SerializationMethodForType,
			DependencyKind.TriggersCctorForCalledMethod,
			DependencyKind.TriggersCctorThroughFieldAccess,
			DependencyKind.TypePreserve,
			DependencyKind.UnreachableBodyRequirement,
			DependencyKind.VirtualCall,
			DependencyKind.VirtualNeededDueToPreservedScope,
		};
#endif
>>>>>>> 0bf5f0fe

		public MarkStep ()
		{
			_methods = new Queue<(MethodDefinition, DependencyInfo)> ();
			_virtual_methods = new List<MethodDefinition> ();
			_assemblyLevelAttributes = new Queue<AttributeProviderPair> ();
			_lateMarkedAttributes = new Queue<(AttributeProviderPair, DependencyInfo)> ();
			_typesWithInterfaces = new List<TypeDefinition> ();
			_unreachableBodies = new List<MethodBody> ();

			_flowAnnotations = new FlowAnnotations (new AttributeFlowAnnotationSource (), _context);
		}

		public AnnotationStore Annotations => _context.Annotations;
		public Tracer Tracer => _context.Tracer;

		public virtual void Process (LinkContext context)
		{
			_context = context;

			Initialize ();
			Process ();
			Complete ();
		}

		void Initialize ()
		{
			foreach (AssemblyDefinition assembly in _context.GetAssemblies ())
				InitializeAssembly (assembly);
		}

		protected virtual void InitializeAssembly (AssemblyDefinition assembly)
		{
			var action = _context.Annotations.GetAction (assembly);
			switch (action) {
			case AssemblyAction.Copy:
			case AssemblyAction.Save:
				Tracer.AddDirectDependency (assembly, new DependencyInfo (DependencyKind.AssemblyAction, action), marked: false);
				MarkEntireAssembly (assembly);
				break;
			case AssemblyAction.Link:
			case AssemblyAction.AddBypassNGen:
			case AssemblyAction.AddBypassNGenUsed:
				MarkAssembly (assembly);

				foreach (TypeDefinition type in assembly.MainModule.Types)
					InitializeType (type);

				break;
			}
		}

		void Complete ()
		{
			foreach (var body in _unreachableBodies) {
				Annotations.SetAction (body.Method, MethodAction.ConvertToThrow);
			}
		}

		void InitializeType (TypeDefinition type)
		{
			if (type.HasNestedTypes) {
				foreach (var nested in type.NestedTypes)
					InitializeType (nested);
			}

			if (!Annotations.IsMarked (type))
				return;

			// We may get here for a type marked by an earlier step, or by a type
			// marked indirectly as the result of some other InitializeType call.
			// Just track this as already marked, and don't include a new source.
			MarkType (type, DependencyInfo.AlreadyMarked);

			if (type.HasFields)
				InitializeFields (type);
			if (type.HasMethods)
				InitializeMethods (type.Methods);
		}

		protected bool IsFullyPreserved (TypeDefinition type)
		{
			if (Annotations.TryGetPreserve (type, out TypePreserve preserve) && preserve == TypePreserve.All)
				return true;

			switch (Annotations.GetAction (type.Module.Assembly)) {
			case AssemblyAction.Save:
			case AssemblyAction.Copy:
			case AssemblyAction.CopyUsed:
			case AssemblyAction.AddBypassNGen:
			case AssemblyAction.AddBypassNGenUsed:
				return true;
			}

			return false;
		}

		void InitializeFields (TypeDefinition type)
		{
			foreach (FieldDefinition field in type.Fields)
				if (Annotations.IsMarked (field))
					MarkField (field, DependencyInfo.AlreadyMarked);
		}

		void InitializeMethods (Collection<MethodDefinition> methods)
		{
			foreach (MethodDefinition method in methods)
				if (Annotations.IsMarked (method))
					EnqueueMethod (method, DependencyInfo.AlreadyMarked);
		}

		void MarkEntireType (TypeDefinition type, in DependencyInfo reason)
		{
#if DEBUG
			if (!_entireTypeReasons.Contains (reason.Kind))
				throw new ArgumentOutOfRangeException ($"Internal error: unsupported type dependency {reason.Kind}");
#endif

			if (type.HasNestedTypes) {
				foreach (TypeDefinition nested in type.NestedTypes)
					MarkEntireType (nested, new DependencyInfo (DependencyKind.NestedType, type));
			}

			Annotations.Mark (type, reason);
			MarkCustomAttributes (type, new DependencyInfo (DependencyKind.CustomAttribute, type));
			MarkTypeSpecialCustomAttributes (type);

			if (type.HasInterfaces) {
				foreach (InterfaceImplementation iface in type.Interfaces) {
					MarkInterfaceImplementation (iface, type);
				}
			}

			MarkGenericParameterProvider (type);

			if (type.HasFields) {
				foreach (FieldDefinition field in type.Fields) {
					MarkField (field, new DependencyInfo (DependencyKind.MemberOfType, type));
				}
			}

			if (type.HasMethods) {
				foreach (MethodDefinition method in type.Methods) {
					// Probably redundant since we EnqueueMethod below anyway.
					Annotations.Mark (method, new DependencyInfo (DependencyKind.MemberOfType, type));
					Annotations.SetAction (method, MethodAction.ForceParse);
					EnqueueMethod (method, new DependencyInfo (DependencyKind.MemberOfType, type));
				}
			}

			if (type.HasProperties) {
				foreach (var property in type.Properties) {
					MarkProperty (property, new DependencyInfo (DependencyKind.MemberOfType, type));
				}
			}

			if (type.HasEvents) {
				foreach (var ev in type.Events) {
					MarkEvent (ev, new DependencyInfo (DependencyKind.MemberOfType, type));
				}
			}
		}

		void Process ()
		{
			while (ProcessPrimaryQueue () || ProcessLazyAttributes () || ProcessLateMarkedAttributes ())

			// deal with [TypeForwardedTo] pseudo-attributes
			foreach (AssemblyDefinition assembly in _context.GetAssemblies ()) {
				if (!assembly.MainModule.HasExportedTypes)
					continue;

				foreach (var exported in assembly.MainModule.ExportedTypes) {
					bool isForwarder = exported.IsForwarder;
					var declaringType = exported.DeclaringType;
					while (!isForwarder && (declaringType != null)) {
						isForwarder = declaringType.IsForwarder;
						declaringType = declaringType.DeclaringType;
					}

					if (!isForwarder)
						continue;
					TypeDefinition type = exported.Resolve ();
					if (type == null)
						continue;
					if (!Annotations.IsMarked (type))
						continue;
					_context.MarkingHelpers.MarkExportedType (exported, assembly.MainModule, new DependencyInfo (DependencyKind.ExportedType, type));
				}
			}
		}

		bool ProcessPrimaryQueue ()
		{
			if (QueueIsEmpty ())
				return false;

			while (!QueueIsEmpty ()) {
				ProcessQueue ();
				ProcessVirtualMethods ();
				ProcessMarkedTypesWithInterfaces ();
				ProcessPendingBodies ();
				DoAdditionalProcessing ();
			}

			return true;
		}

		void ProcessQueue ()
		{
			while (!QueueIsEmpty ()) {
				(MethodDefinition method, DependencyInfo reason) = _methods.Dequeue ();
				try {
					ProcessMethod (method, reason);
				} catch (Exception e) {
					throw new MarkException (string.Format ("Error processing method: '{0}' in assembly: '{1}'", method.FullName, method.Module.Name), e, method);
				}
			}
		}

		bool QueueIsEmpty ()
		{
			return _methods.Count == 0;
		}

		protected virtual void EnqueueMethod (MethodDefinition method, in DependencyInfo reason)
		{
			_methods.Enqueue ((method, reason));
		}

		void ProcessVirtualMethods ()
		{
			foreach (MethodDefinition method in _virtual_methods) {
				ProcessVirtualMethod (method);
			}
		}

		void ProcessMarkedTypesWithInterfaces ()
		{
			// We may mark an interface type later on.  Which means we need to reprocess any time with one or more interface implementations that have not been marked
			// and if an interface type is found to be marked and implementation is not marked, then we need to mark that implementation

			// copy the data to avoid modified while enumerating error potential, which can happen under certain conditions.
			var typesWithInterfaces = _typesWithInterfaces.ToArray ();

			foreach (var type in typesWithInterfaces) {
				// Exception, types that have not been flagged as instantiated yet.  These types may not need their interfaces even if the
				// interface type is marked
				if (!Annotations.IsInstantiated (type))
					continue;

				MarkInterfaceImplementations (type);
			}
		}

		void ProcessPendingBodies ()
		{
			for (int i = 0; i < _unreachableBodies.Count; i++) {
				var body = _unreachableBodies [i];
				if (Annotations.IsInstantiated (body.Method.DeclaringType)) {
					MarkMethodBody (body);
					_unreachableBodies.RemoveAt (i--);
				}
			}
		}

		void ProcessVirtualMethod (MethodDefinition method)
		{
			var overrides = Annotations.GetOverrides (method);
			if (overrides == null)
				return;

			foreach (OverrideInformation @override in overrides)
				ProcessOverride (@override);
		}

		void ProcessOverride (OverrideInformation overrideInformation)
		{
			var method = overrideInformation.Override;
			var @base = overrideInformation.Base;
			if (!Annotations.IsMarked (method.DeclaringType))
				return;

			if (Annotations.IsProcessed (method))
				return;

			if (Annotations.IsMarked (method))
				return;

			var isInstantiated = Annotations.IsInstantiated (method.DeclaringType);

			// We don't need to mark overrides until it is possible that the type could be instantiated
			// Note : The base type is interface check should be removed once we have base type sweeping
			if (IsInterfaceOverrideThatDoesNotNeedMarked (overrideInformation, isInstantiated))
				return;

			if (!isInstantiated && !@base.IsAbstract && _context.IsOptimizationEnabled (CodeOptimizations.OverrideRemoval, method))
				return;

			// Only track instantiations if override removal is enabled and the type is instantiated.
			// If it's disabled, all overrides are kept, so there's no instantiation site to blame.
			if (_context.IsOptimizationEnabled (CodeOptimizations.OverrideRemoval, method) && isInstantiated) {
				MarkMethod (method, new DependencyInfo (DependencyKind.OverrideOnInstantiatedType, method.DeclaringType));
			} else {
				// If the optimization is disabled or it's an abstract type, we just mark it as a normal override.
				Debug.Assert (!_context.IsOptimizationEnabled (CodeOptimizations.OverrideRemoval, method) || @base.IsAbstract);
				MarkMethod (method, new DependencyInfo (DependencyKind.Override, @base));
			}

			ProcessVirtualMethod (method);
		}

		bool IsInterfaceOverrideThatDoesNotNeedMarked (OverrideInformation overrideInformation, bool isInstantiated)
		{
			if (!overrideInformation.IsOverrideOfInterfaceMember || isInstantiated)
				return false;

			if (overrideInformation.MatchingInterfaceImplementation != null)
				return !Annotations.IsMarked (overrideInformation.MatchingInterfaceImplementation);

			var interfaceType = overrideInformation.InterfaceType;
			var overrideDeclaringType = overrideInformation.Override.DeclaringType;

			if (!IsInterfaceImplementationMarked (overrideDeclaringType, interfaceType)) {
				var derivedInterfaceTypes = Annotations.GetDerivedInterfacesForInterface (interfaceType);

				// There are no derived interface types that could be marked, it's safe to skip marking this override
				if (derivedInterfaceTypes == null)
					return true;

				// If none of the other interfaces on the type that implement the interface from the @base type are marked, then it's safe to skip
				// marking this override
				if (!derivedInterfaceTypes.Any (d => IsInterfaceImplementationMarked (overrideDeclaringType, d)))
					return true;
			}

			return false;
		}

		bool IsInterfaceImplementationMarked (TypeDefinition type, TypeDefinition interfaceType)
		{
			return type.HasInterface (@interfaceType, out InterfaceImplementation implementation) && Annotations.IsMarked (implementation);
		}

		void MarkMarshalSpec (IMarshalInfoProvider spec, in DependencyInfo reason)
		{
			if (!spec.HasMarshalInfo)
				return;

			if (spec.MarshalInfo is CustomMarshalInfo marshaler)
				MarkType (marshaler.ManagedType, reason);
		}

		void MarkCustomAttributes (ICustomAttributeProvider provider, in DependencyInfo reason)
		{
			if (!provider.HasCustomAttributes)
				return;

			bool markOnUse = _context.KeepUsedAttributeTypesOnly && Annotations.GetAction (GetAssemblyFromCustomAttributeProvider (provider)) == AssemblyAction.Link;

			foreach (CustomAttribute ca in provider.CustomAttributes) {
				if (ProcessLinkerSpecialAttribute (ca, provider, reason)) {
					continue;
				}

				if (markOnUse) {
					_lateMarkedAttributes.Enqueue ((new AttributeProviderPair (ca, provider), reason));
					continue;
				}

				MarkCustomAttribute (ca, reason);
				MarkSpecialCustomAttributeDependencies (ca, provider);
			}
		}

		protected virtual bool ProcessLinkerSpecialAttribute (CustomAttribute ca, ICustomAttributeProvider provider, in DependencyInfo reason)
		{
			if (IsUserDependencyMarker (ca.AttributeType) && provider is MemberReference mr) {
				MarkUserDependency (mr, ca);

				if (_context.KeepDependencyAttributes || Annotations.GetAction (mr.Module.Assembly) != AssemblyAction.Link) {
					MarkCustomAttribute (ca, reason);
				} else {
					// Record the custom attribute so that it has a reason, without actually marking it.
					Tracer.AddDirectDependency (ca, reason, marked: false);
				}

				return true;
			}

			return false;
		}

		protected static AssemblyDefinition GetAssemblyFromCustomAttributeProvider (ICustomAttributeProvider provider)
		{
			return provider switch {
				MemberReference mr => mr.Module.Assembly,
				AssemblyDefinition ad => ad,
				ModuleDefinition md => md.Assembly,
				InterfaceImplementation ii => ii.InterfaceType.Module.Assembly,
				GenericParameterConstraint gpc => gpc.ConstraintType.Module.Assembly,
				ParameterDefinition pd => pd.ParameterType.Module.Assembly,
				MethodReturnType mrt => mrt.ReturnType.Module.Assembly,
				_ => throw new NotImplementedException (provider.GetType ().ToString ()),
			};
		}

		protected virtual bool IsUserDependencyMarker (TypeReference type)
		{
			return PreserveDependencyLookupStep.IsPreserveDependencyAttribute (type);
		}

		protected virtual void MarkUserDependency (MemberReference context, CustomAttribute ca)
		{
			if (ca.HasProperties && ca.Properties [0].Name == "Condition") {
				var condition = ca.Properties [0].Argument.Value as string;
				switch (condition) {
				case "":
				case null:
					break;
				case "DEBUG":
					if (!_context.KeepMembersForDebugger)
						return;

					break;
				default:
					// Don't have yet a way to match the general condition so everything is excluded
					return;
				}
			}

			AssemblyDefinition assembly;
			var args = ca.ConstructorArguments;
			if (args.Count >= 3 && args [2].Value is string assemblyName) {
				if (!_context.Resolver.AssemblyCache.TryGetValue (assemblyName, out assembly)) {
					_context.LogMessage (MessageImportance.Low, $"Could not resolve '{assemblyName}' assembly dependency");
					return;
				}
			} else {
				assembly = null;
			}

			TypeDefinition td;
			if (args.Count >= 2 && args [1].Value is string typeName) {
				td = FindType (assembly ?? context.Module.Assembly, typeName);

				if (td == null) {
					_context.LogMessage (MessageImportance.Low, $"Could not resolve '{typeName}' type dependency");
					return;
				}
			} else {
				td = context.DeclaringType.Resolve ();
			}

			string member = null;
			string[] signature = null;
			if (args.Count >= 1 && args [0].Value is string memberSignature) {
				memberSignature = memberSignature.Replace (" ", "");
				var sign_start = memberSignature.IndexOf ('(');
				var sign_end = memberSignature.LastIndexOf (')');
				if (sign_start > 0 && sign_end > sign_start) {
					var parameters = memberSignature.Substring (sign_start + 1, sign_end - sign_start - 1);
					signature = string.IsNullOrEmpty (parameters) ? Array.Empty<string> () : parameters.Split (',');
					member = memberSignature.Substring (0, sign_start);
				} else {
					member = memberSignature;
				}
			}

			if (member == "*") {
				MarkEntireType (td, new DependencyInfo (DependencyKind.PreservedDependency, ca));
				return;
			}

			if (MarkDependencyMethod (td, member, signature, new DependencyInfo (DependencyKind.PreservedDependency, ca)))
				return;

			if (MarkDependencyField (td, member, new DependencyInfo (DependencyKind.PreservedDependency, ca)))
				return;

			_context.LogMessage (MessageImportance.High, $"Could not resolve dependency member '{member}' declared in type '{td.FullName}'");
		}

		static TypeDefinition FindType (AssemblyDefinition assembly, string fullName)
		{
			fullName = fullName.ToCecilName ();

			var type = assembly.MainModule.GetType (fullName);
			return type?.Resolve ();
		}

		bool MarkDependencyMethod (TypeDefinition type, string name, string[] signature, in DependencyInfo reason)
		{
			bool marked = false;

			int arity_marker = name.IndexOf ('`');
			if (arity_marker < 1 || !int.TryParse (name.Substring (arity_marker + 1), out int arity)) {
				arity = 0;
			} else {
				name = name.Substring (0, arity_marker);
			}
			
			foreach (var m in type.Methods) {
				if (m.Name != name)
					continue;

				if (m.GenericParameters.Count != arity)
					continue;

				if (signature == null) {
					MarkIndirectlyCalledMethod (m, reason);
					marked = true;
					continue;
				}

				var mp = m.Parameters;
				if (mp.Count != signature.Length)
					continue;

				int i = 0;
				for (; i < signature.Length; ++i) {
					if (mp [i].ParameterType.FullName != signature [i].Trim ().ToCecilName ()) {
						i = -1;
						break;
					}
				}

				if (i < 0)
					continue;

				MarkIndirectlyCalledMethod (m, reason);
				marked = true;
			}

			return marked;
		}

		bool MarkDependencyField (TypeDefinition type, string name, in DependencyInfo reason)
		{
			foreach (var f in type.Fields) {
				if (f.Name == name) {
					MarkField (f, reason);
					return true;
				}
			}

			return false;
		}

		void LazyMarkCustomAttributes (ICustomAttributeProvider provider, ModuleDefinition module)
		{
			if (!provider.HasCustomAttributes)
				return;

			foreach (CustomAttribute ca in provider.CustomAttributes)
				_assemblyLevelAttributes.Enqueue (new AttributeProviderPair (ca, module));
		}

		protected virtual void MarkCustomAttribute (CustomAttribute ca, in DependencyInfo reason)
		{
			Annotations.Mark (ca, reason);
			MarkMethod (ca.Constructor, new DependencyInfo (DependencyKind.AttributeConstructor, ca));

			MarkCustomAttributeArguments (ca);

			TypeReference constructor_type = ca.Constructor.DeclaringType;
			TypeDefinition type = constructor_type.Resolve ();

			if (type == null) {
				HandleUnresolvedType (constructor_type);
				return;
			}

			MarkCustomAttributeProperties (ca, type);
			MarkCustomAttributeFields (ca, type);
		}

		protected virtual bool ShouldMarkCustomAttribute (CustomAttribute ca, ICustomAttributeProvider provider)
		{
			var attr_type = ca.AttributeType;

			if (_context.KeepUsedAttributeTypesOnly) {
				switch (attr_type.FullName) {
				// These are required by the runtime
				case "System.ThreadStaticAttribute":
				case "System.ContextStaticAttribute":
				case "System.Runtime.CompilerServices.IsByRefLikeAttribute":
					return true;
				// Attributes related to `fixed` keyword used to declare fixed length arrays
				case "System.Runtime.CompilerServices.FixedBufferAttribute":
					return true;
				case "System.Runtime.InteropServices.InterfaceTypeAttribute":
				case "System.Runtime.InteropServices.GuidAttribute":
				case "System.Runtime.CompilerServices.InternalsVisibleToAttribute":
					return true;
				}
				
				if (!Annotations.IsMarked (attr_type.Resolve ()))
					return false;
			}

			return true;
		}

		protected virtual bool ShouldMarkTypeStaticConstructor (TypeDefinition type)
		{
			if (Annotations.HasPreservedStaticCtor (type))
				return false;
			
			if (type.IsBeforeFieldInit && _context.IsOptimizationEnabled (CodeOptimizations.BeforeFieldInit, type))
				return false;

			return true;
		}

		protected void MarkStaticConstructor (TypeDefinition type, in DependencyInfo reason)
		{
			if (MarkMethodIf (type.Methods, IsNonEmptyStaticConstructor, reason) != null)
				Annotations.SetPreservedStaticCtor (type);
		}

		protected virtual bool ShouldMarkTopLevelCustomAttribute (AttributeProviderPair app, MethodDefinition resolvedConstructor)
		{
			var ca = app.Attribute;

			if (!ShouldMarkCustomAttribute (app.Attribute, app.Provider))
				return false;

			// If an attribute's module has not been marked after processing all types in all assemblies and the attribute itself has not been marked,
			// then surely nothing is using this attribute and there is no need to mark it
			if (!Annotations.IsMarked (resolvedConstructor.Module) &&
				!Annotations.IsMarked (ca.AttributeType) &&
				Annotations.GetAction (resolvedConstructor.Module.Assembly) == AssemblyAction.Link)
				return false;

			if (ca.Constructor.DeclaringType.Namespace == "System.Diagnostics") {
				string attributeName = ca.Constructor.DeclaringType.Name;
				if (attributeName == "DebuggerDisplayAttribute" || attributeName == "DebuggerTypeProxyAttribute") {
					var displayTargetType = GetDebuggerAttributeTargetType (app.Attribute, (AssemblyDefinition) app.Provider);
					if (displayTargetType == null || !Annotations.IsMarked (displayTargetType))
						return false;
				}
			}
			
			return true;
		}

		protected void MarkSecurityDeclarations (ISecurityDeclarationProvider provider, in DependencyInfo reason)
		{
			// most security declarations are removed (if linked) but user code might still have some
			// and if the attributes references types then they need to be marked too
			if ((provider == null) || !provider.HasSecurityDeclarations)
				return;

			foreach (var sd in provider.SecurityDeclarations)
				MarkSecurityDeclaration (sd, reason);
		}

		protected virtual void MarkSecurityDeclaration (SecurityDeclaration sd, in DependencyInfo reason)
		{
			if (!sd.HasSecurityAttributes)
				return;
			
			foreach (var sa in sd.SecurityAttributes)
				MarkSecurityAttribute (sa, reason);
		}

		protected virtual void MarkSecurityAttribute (SecurityAttribute sa, in DependencyInfo reason)
		{
			TypeReference security_type = sa.AttributeType;
			TypeDefinition type = security_type.Resolve ();
			if (type == null) {
				HandleUnresolvedType (security_type);
				return;
			}

			// Security attributes participate in inference logic without being marked.
			Tracer.AddDirectDependency (sa, reason, marked: false);
			MarkType (security_type, new DependencyInfo (DependencyKind.AttributeType, sa));
			MarkCustomAttributeProperties (sa, type);
			MarkCustomAttributeFields (sa, type);
		}

		protected void MarkCustomAttributeProperties (ICustomAttribute ca, TypeDefinition attribute)
		{
			if (!ca.HasProperties)
				return;

			foreach (var named_argument in ca.Properties)
				MarkCustomAttributeProperty (named_argument, attribute, ca, new DependencyInfo (DependencyKind.AttributeProperty, ca));
		}

		protected void MarkCustomAttributeProperty (CustomAttributeNamedArgument namedArgument, TypeDefinition attribute, ICustomAttribute ca, in DependencyInfo reason)
		{
			PropertyDefinition property = GetProperty (attribute, namedArgument.Name);
			if (property != null)
				MarkMethod (property.SetMethod, reason);

			MarkCustomAttributeArgument (namedArgument.Argument, ca);
		}

		PropertyDefinition GetProperty (TypeDefinition type, string propertyname)
		{
			while (type != null) {
				PropertyDefinition property = type.Properties.FirstOrDefault (p => p.Name == propertyname);
				if (property != null)
					return property;

				// This would neglect to mark parameters for generic instances.
				Debug.Assert (!(type.BaseType is GenericInstanceType));
				type = type.BaseType?.Resolve ();
			}

			return null;
		}

		protected void MarkCustomAttributeFields (ICustomAttribute ca, TypeDefinition attribute)
		{
			if (!ca.HasFields)
				return;

			foreach (var named_argument in ca.Fields)
				MarkCustomAttributeField (named_argument, attribute, ca);
		}

		protected void MarkCustomAttributeField (CustomAttributeNamedArgument namedArgument, TypeDefinition attribute, ICustomAttribute ca)
		{
			FieldDefinition field = GetField (attribute, namedArgument.Name);
			if (field != null)
				MarkField (field, new DependencyInfo (DependencyKind.CustomAttributeField, ca));

			MarkCustomAttributeArgument (namedArgument.Argument, ca);
		}

		FieldDefinition GetField (TypeDefinition type, string fieldname)
		{
			while (type != null) {
				FieldDefinition field = type.Fields.FirstOrDefault (f => f.Name == fieldname);
				if (field != null)
					return field;

				// This would neglect to mark parameters for generic instances.
				Debug.Assert (!(type.BaseType is GenericInstanceType));
				type = type.BaseType?.Resolve ();
			}

			return null;
		}

		MethodDefinition GetMethodWithNoParameters (TypeDefinition type, string methodname)
		{
			while (type != null) {
				MethodDefinition method = type.Methods.FirstOrDefault (m => m.Name == methodname && !m.HasParameters);
				if (method != null)
					return method;

				// This would neglect to mark parameters for generic instances.
				Debug.Assert (!(type.BaseType is GenericInstanceType));
				type = type.BaseType.Resolve ();
			}

			return null;
		}

		void MarkCustomAttributeArguments (CustomAttribute ca)
		{
			if (!ca.HasConstructorArguments)
				return;

			foreach (var argument in ca.ConstructorArguments)
				MarkCustomAttributeArgument (argument, ca);
		}

		void MarkCustomAttributeArgument (CustomAttributeArgument argument, ICustomAttribute ca)
		{
			var at = argument.Type;

			if (at.IsArray) {
				var et = at.GetElementType ();

				MarkType (et, new DependencyInfo (DependencyKind.CustomAttributeArgumentType, ca));
				if (argument.Value == null)
					return;

				// Array arguments are modeled as a CustomAttributeArgument [], and will mark the
				// Type once for each element in the array.
				foreach (var caa in (CustomAttributeArgument [])argument.Value)
					MarkCustomAttributeArgument (caa, ca);

				return;
			}

			if (at.Namespace == "System") {
				switch (at.Name) {
				case "Type":
					MarkType (argument.Type, new DependencyInfo (DependencyKind.CustomAttributeArgumentType, ca));
					MarkType ((TypeReference)argument.Value, new DependencyInfo (DependencyKind.CustomAttributeArgumentValue, ca));
					return;

				case "Object":
					var boxed_value = (CustomAttributeArgument)argument.Value;
					MarkType (boxed_value.Type, new DependencyInfo (DependencyKind.CustomAttributeArgumentType, ca));
					MarkCustomAttributeArgument (boxed_value, ca);
					return;
				}
			}
		}

		protected bool CheckProcessed (IMetadataTokenProvider provider)
		{
			if (Annotations.IsProcessed (provider))
				return true;

			Annotations.Processed (provider);
			return false;
		}

		protected void MarkAssembly (AssemblyDefinition assembly)
		{
			if (CheckProcessed (assembly))
				return;

			ProcessModule (assembly);

			MarkAssemblyCustomAttributes (assembly);

			MarkSecurityDeclarations (assembly, new DependencyInfo (DependencyKind.AssemblyOrModuleAttribute, assembly));

			foreach (ModuleDefinition module in assembly.Modules)
				LazyMarkCustomAttributes (module, module);
		}

		void MarkEntireAssembly (AssemblyDefinition assembly)
		{
			MarkCustomAttributes (assembly, new DependencyInfo (DependencyKind.AssemblyOrModuleAttribute, assembly));
			MarkCustomAttributes (assembly.MainModule, new DependencyInfo (DependencyKind.AssemblyOrModuleAttribute, assembly.MainModule));

			if (assembly.MainModule.HasExportedTypes) {
				// TODO: This needs more work accross all steps
			}

			foreach (TypeDefinition type in assembly.MainModule.Types)
				MarkEntireType (type, new DependencyInfo (DependencyKind.TypeInAssembly, assembly));
		}

		void ProcessModule (AssemblyDefinition assembly)
		{
			// Pre-mark <Module> if there is any methods as they need to be executed 
			// at assembly load time
			foreach (TypeDefinition type in assembly.MainModule.Types)
			{
				if (type.Name == "<Module>" && type.HasMethods)
				{
					MarkType (type, new DependencyInfo (DependencyKind.TypeInAssembly, assembly));
					break;
				}
			}
		}

		bool ProcessLazyAttributes ()
		{
			if (Annotations.HasMarkedAnyIndirectlyCalledMethods () && MarkDisablePrivateReflectionAttribute ())
				return true;

			var startingQueueCount = _assemblyLevelAttributes.Count;
			if (startingQueueCount == 0)
				return false;

			var skippedItems = new List<AttributeProviderPair> ();
			var markOccurred = false;

			while (_assemblyLevelAttributes.Count != 0) {
				var assemblyLevelAttribute = _assemblyLevelAttributes.Dequeue ();
				var customAttribute = assemblyLevelAttribute.Attribute;

				var resolved = customAttribute.Constructor.Resolve ();
				if (resolved == null) {
					HandleUnresolvedMethod (customAttribute.Constructor);
					continue;
				}

				if (!ShouldMarkTopLevelCustomAttribute (assemblyLevelAttribute, resolved)) {
					skippedItems.Add (assemblyLevelAttribute);
					continue;
				}


				markOccurred = true;
				MarkCustomAttribute (customAttribute, new DependencyInfo (DependencyKind.AssemblyOrModuleAttribute, assemblyLevelAttribute.Provider));

				string attributeFullName = customAttribute.Constructor.DeclaringType.FullName;
				switch (attributeFullName) {
				case "System.Diagnostics.DebuggerDisplayAttribute":
					MarkTypeWithDebuggerDisplayAttribute (GetDebuggerAttributeTargetType (assemblyLevelAttribute.Attribute, (AssemblyDefinition) assemblyLevelAttribute.Provider), customAttribute);
					break;
				case "System.Diagnostics.DebuggerTypeProxyAttribute":
					MarkTypeWithDebuggerTypeProxyAttribute (GetDebuggerAttributeTargetType (assemblyLevelAttribute.Attribute, (AssemblyDefinition) assemblyLevelAttribute.Provider), customAttribute);
					break;
				}
			}

			// requeue the items we skipped in case we need to make another pass
			foreach (var item in skippedItems)
				_assemblyLevelAttributes.Enqueue (item);

			return markOccurred;
		}

		bool ProcessLateMarkedAttributes ()
		{
			var startingQueueCount = _lateMarkedAttributes.Count;
			if (startingQueueCount == 0)
				return false;

			var skippedItems = new List<(AttributeProviderPair, DependencyInfo)> ();
			var markOccurred = false;

			while (_lateMarkedAttributes.Count != 0) {
				var (attributeProviderPair, reason) = _lateMarkedAttributes.Dequeue ();
				var customAttribute = attributeProviderPair.Attribute;
				var provider = attributeProviderPair.Provider;

				var resolved = customAttribute.Constructor.Resolve ();
				if (resolved == null) {
					HandleUnresolvedMethod (customAttribute.Constructor);
					continue;
				}

				if (!ShouldMarkCustomAttribute (customAttribute, provider)) {
					skippedItems.Add ((attributeProviderPair, reason));
					continue;
				}

				markOccurred = true;
				MarkCustomAttribute (customAttribute, reason);
				MarkSpecialCustomAttributeDependencies (customAttribute, provider);
			}

			// requeue the items we skipped in case we need to make another pass
			foreach (var item in skippedItems)
				_lateMarkedAttributes.Enqueue (item);

			return markOccurred;
		}

		protected void MarkField (FieldReference reference, DependencyInfo reason)
		{
			if (reference.DeclaringType is GenericInstanceType) {
				Debug.Assert (reason.Kind == DependencyKind.FieldAccess || reason.Kind == DependencyKind.Ldtoken);
				// Blame the field reference (without actually marking) on the original reason.
				Tracer.AddDirectDependency (reference, reason, marked: false);
				MarkType (reference.DeclaringType, new DependencyInfo (DependencyKind.DeclaringType, reference));

				// Blame the field definition that we will resolve on the field reference.
				reason = new DependencyInfo (DependencyKind.FieldOnGenericInstance, reference);
			}

			FieldDefinition field = reference.Resolve ();

			if (field == null) {
				HandleUnresolvedField (reference);
				return;
			}

			MarkField (field, reason);
		}

		void MarkField (FieldDefinition field, in DependencyInfo reason)
		{
#if DEBUG
			if (!_fieldReasons.Contains (reason.Kind))
				throw new ArgumentOutOfRangeException ($"Internal error: unsupported field dependency {reason.Kind}");
#endif

			if (CheckProcessed (field))
				return;

			MarkType (field.DeclaringType, new DependencyInfo (DependencyKind.DeclaringType, field));
			MarkType (field.FieldType, new DependencyInfo (DependencyKind.FieldType, field));
			MarkCustomAttributes (field, new DependencyInfo (DependencyKind.CustomAttribute, field));
			MarkMarshalSpec (field, new DependencyInfo (DependencyKind.FieldMarshalSpec, field));
			DoAdditionalFieldProcessing (field);

			var parent = field.DeclaringType;
			if (!Annotations.HasPreservedStaticCtor (parent)) {
				var cctorReason = reason.Kind switch {
					// Report an edge directly from the method accessing the field to the static ctor it triggers
					DependencyKind.FieldAccess => new DependencyInfo (DependencyKind.TriggersCctorThroughFieldAccess, reason.Source),
					_ => new DependencyInfo (DependencyKind.CctorForField, field)
				};
				MarkStaticConstructor (parent, cctorReason);
			}

			if (Annotations.HasSubstitutedInit (field)) {
				Annotations.SetPreservedStaticCtor (parent);
				Annotations.SetSubstitutedInit (parent);
			}

			if (reason.Kind == DependencyKind.AlreadyMarked) {
				Debug.Assert (Annotations.IsMarked (field));
				return;
			}

			Annotations.Mark (field, reason);
		}

		protected virtual bool IgnoreScope (IMetadataScope scope)
		{
			AssemblyDefinition assembly = ResolveAssembly (scope);
			return Annotations.GetAction (assembly) != AssemblyAction.Link;
		}

		void MarkScope (IMetadataScope scope, TypeDefinition type)
		{
			Annotations.Mark (scope, new DependencyInfo (DependencyKind.ScopeOfType, type));
		}

		protected virtual void MarkSerializable (TypeDefinition type)
		{
			// Keep default ctor for XmlSerializer support. See https://github.com/mono/linker/issues/957
			MarkDefaultConstructor (type, new DependencyInfo (DependencyKind.SerializationMethodForType, type));
			if (!_context.IsFeatureExcluded ("deserialization"))
				MarkMethodsIf (type.Methods, IsSpecialSerializationConstructor, new DependencyInfo (DependencyKind.SerializationMethodForType, type));
		}

		protected virtual TypeDefinition MarkType (TypeReference reference, DependencyInfo reason)
		{
#if DEBUG
			if (!_typeReasons.Contains (reason.Kind))
				throw new ArgumentOutOfRangeException ($"Internal error: unsupported type dependency {reason.Kind}");
#endif
			if (reference == null)
				return null;

			(reference, reason) = GetOriginalType (reference, reason);

			if (reference is FunctionPointerType)
				return null;

			if (reference is GenericParameter)
				return null;

//			if (IgnoreScope (reference.Scope))
//				return null;

			TypeDefinition type = reference.Resolve ();

			if (type == null) {
				HandleUnresolvedType (reference);
				return null;
			}

			// Track a mark reason for each call to MarkType.
			switch (reason.Kind) {
			case DependencyKind.AlreadyMarked:
				Debug.Assert (Annotations.IsMarked (type));
				break;
			default:
				Annotations.Mark (type, reason);
				break;
			}

			// Treat cctors triggered by a called method specially and mark this case up-front.
			if (type.HasMethods && ShouldMarkTypeStaticConstructor (type) && reason.Kind == DependencyKind.DeclaringTypeOfCalledMethod)
				MarkStaticConstructor (type, new DependencyInfo (DependencyKind.TriggersCctorForCalledMethod, reason.Source));

			if (CheckProcessed (type))
				return null;

			MarkScope (type.Scope, type);
			MarkType (type.BaseType, new DependencyInfo (DependencyKind.BaseType, type));
			MarkType (type.DeclaringType, new DependencyInfo (DependencyKind.DeclaringType, type));
			MarkCustomAttributes (type, new DependencyInfo (DependencyKind.CustomAttribute, type));
			MarkSecurityDeclarations (type, new DependencyInfo (DependencyKind.CustomAttribute, type));

			if (type.IsMulticastDelegate ()) {
				MarkMulticastDelegate (type);
			}

			if (type.IsSerializable ())
				MarkSerializable (type);

			// TODO: This needs work to ensure we handle EventSource appropriately.
			// This marks static fields of KeyWords/OpCodes/Tasks subclasses of an EventSource type.
			if (!_context.IsFeatureExcluded ("etw") && BCL.EventTracingForWindows.IsEventSourceImplementation (type, _context)) {
				MarkEventSourceProviders (type);
			}

			// This marks properties for [EventData] types as well as other attribute dependencies.
			MarkTypeSpecialCustomAttributes (type);

			MarkGenericParameterProvider (type);

			// keep fields for value-types and for classes with LayoutKind.Sequential or Explicit
			if (type.IsValueType || !type.IsAutoLayout)
				MarkFields (type, includeStatic: type.IsEnum, reason: new DependencyInfo (DependencyKind.MemberOfType, type));

			// There are a number of markings we can defer until later when we know it's possible a reference type could be instantiated
			// For example, if no instance of a type exist, then we don't need to mark the interfaces on that type
			// However, for some other types there is no benefit to deferring
			if (type.IsInterface) {
				// There's no benefit to deferring processing of an interface type until we know a type implementing that interface is marked
				MarkRequirementsForInstantiatedTypes (type);
			} else if (type.IsValueType) {
				// Note : Technically interfaces could be removed from value types in some of the same cases as reference types, however, it's harder to know when
				// a value type instance could exist.  You'd have to track initobj and maybe locals types.  Going to punt for now.
				MarkRequirementsForInstantiatedTypes (type);
			} else if (IsFullyPreserved (type)) {
				// Here for a couple reasons:
				// * Edge case to cover a scenario where a type has preserve all, implements interfaces, but does not have any instance ctors.
				//    Normally TypePreserve.All would cause an instance ctor to be marked and that would in turn lead to MarkInterfaceImplementations being called
				//    Without an instance ctor, MarkInterfaceImplementations is not called and then TypePreserve.All isn't truly respected.
				// * If an assembly has the action Copy and had ResolveFromAssemblyStep ran for the assembly, then InitializeType will have led us here
				//    When the entire assembly is preserved, then all interfaces, base, etc will be preserved on the type, so we need to make sure
				//    all of these types are marked.  For example, if an interface implementation is of a type in another assembly that is linked,
				//    and there are no other usages of that interface type, then we need to make sure the interface type is still marked because
				//    this type is going to retain the interface implementation
				MarkRequirementsForInstantiatedTypes (type);
			} else if (AlwaysMarkTypeAsInstantiated (type)) {
				MarkRequirementsForInstantiatedTypes (type);
			}

			if (type.HasInterfaces)
				_typesWithInterfaces.Add (type);

			if (type.HasMethods) {
				// For virtuals that must be preserved, blame the declaring type.
				MarkMethodsIf (type.Methods, IsVirtualNeededByTypeDueToPreservedScope, new DependencyInfo (DependencyKind.VirtualNeededDueToPreservedScope, type));
				if (ShouldMarkTypeStaticConstructor (type) && reason.Kind != DependencyKind.TriggersCctorForCalledMethod)
					MarkStaticConstructor (type, new DependencyInfo (DependencyKind.CctorForType, type));

				if (_context.IsFeatureExcluded ("deserialization"))
					MarkMethodsIf (type.Methods, HasOnSerializeAttribute, new DependencyInfo (DependencyKind.SerializationMethodForType, type));
				else
					MarkMethodsIf (type.Methods, HasOnSerializeOrDeserializeAttribute, new DependencyInfo (DependencyKind.SerializationMethodForType, type));
			}

			DoAdditionalTypeProcessing (type);

			ApplyPreserveInfo (type);

			return type;
		}

		// Allow subclassers to mark additional things in the main processing loop
		protected virtual void DoAdditionalProcessing ()
		{
		}

		// Allow subclassers to mark additional things
		protected virtual void DoAdditionalTypeProcessing (TypeDefinition type)
		{
		}
		
		// Allow subclassers to mark additional things
		protected virtual void DoAdditionalFieldProcessing (FieldDefinition field)
		{
		}

		// Allow subclassers to mark additional things
		protected virtual void DoAdditionalPropertyProcessing (PropertyDefinition property)
		{
		}

		// Allow subclassers to mark additional things
		protected virtual void DoAdditionalEventProcessing (EventDefinition evt)
		{
		}

		// Allow subclassers to mark additional things
		protected virtual void DoAdditionalInstantiatedTypeProcessing (TypeDefinition type)
		{
		}

		void MarkAssemblyCustomAttributes (AssemblyDefinition assembly)
		{
			if (!assembly.HasCustomAttributes)
				return;

			foreach (CustomAttribute attribute in assembly.CustomAttributes)
				_assemblyLevelAttributes.Enqueue (new AttributeProviderPair (attribute, assembly));
		}

		TypeDefinition GetDebuggerAttributeTargetType (CustomAttribute ca, AssemblyDefinition asm)
		{
			TypeReference targetTypeReference = null;
			foreach (var property in ca.Properties) {
				if (property.Name == "Target") {
					targetTypeReference = (TypeReference) property.Argument.Value;
					break;
				}

				if (property.Name == "TargetTypeName") {
					if (TypeNameParser.TryParseTypeAssemblyQualifiedName ((string) property.Argument.Value, out string typeName, out string assemblyName)) {
						if (string.IsNullOrEmpty (assemblyName))
							targetTypeReference = asm.MainModule.GetType (typeName);
						else
							targetTypeReference = _context.GetAssemblies ().FirstOrDefault (a => a.Name.Name == assemblyName)?.MainModule.GetType (typeName);
					}
					break;
				}
			}

			return targetTypeReference?.Resolve ();
		}
		
		void MarkTypeSpecialCustomAttributes (TypeDefinition type)
		{
			if (!type.HasCustomAttributes)
				return;

			foreach (CustomAttribute attribute in type.CustomAttributes) {
				var attrType = attribute.Constructor.DeclaringType;
				switch (attrType.Name) {
				case "XmlSchemaProviderAttribute" when attrType.Namespace == "System.Xml.Serialization":
					MarkXmlSchemaProvider (type, attribute);
					break;
				case "DebuggerDisplayAttribute" when attrType.Namespace == "System.Diagnostics":
					MarkTypeWithDebuggerDisplayAttribute (type, attribute);
					break;
				case "DebuggerTypeProxyAttribute" when attrType.Namespace == "System.Diagnostics":
					MarkTypeWithDebuggerTypeProxyAttribute (type, attribute);
					break;
				case "EventDataAttribute" when attrType.Namespace == "System.Diagnostics.Tracing":
					if (MarkMethodsIf (type.Methods, MethodDefinitionExtensions.IsPublicInstancePropertyMethod, new DependencyInfo (DependencyKind.ReferencedBySpecialAttribute, type)))
						Tracer.AddDirectDependency (attribute, new DependencyInfo (DependencyKind.CustomAttribute, type), marked: false);
					break;
				case "TypeDescriptionProviderAttribute" when attrType.Namespace == "System.ComponentModel":
					MarkTypeConverterLikeDependency (attribute, l => l.IsDefaultConstructor (), type);
					break;
				}
			}
		}

		//
		// Used for known framework attributes which can be applied to any element
		//
		bool MarkSpecialCustomAttributeDependencies (CustomAttribute ca, ICustomAttributeProvider provider)
		{
			var dt = ca.Constructor.DeclaringType;
			if (dt.Name == "TypeConverterAttribute" && dt.Namespace == "System.ComponentModel") {
				MarkTypeConverterLikeDependency (ca, l =>
					l.IsDefaultConstructor () ||
					l.Parameters.Count == 1 && l.Parameters [0].ParameterType.IsTypeOf ("System", "Type"),
					provider);
				return true;
			}

			return false;
		}

		void MarkMethodSpecialCustomAttributes (MethodDefinition method)
		{
			if (!method.HasCustomAttributes)
				return;

			foreach (CustomAttribute attribute in method.CustomAttributes) {
				switch (attribute.Constructor.DeclaringType.FullName) {
				case "System.Web.Services.Protocols.SoapHeaderAttribute":
					MarkSoapHeader (method, attribute);
					break;
				}
			}
		}

		void MarkXmlSchemaProvider (TypeDefinition type, CustomAttribute attribute)
		{
			if (TryGetStringArgument (attribute, out string name)) {
				Tracer.AddDirectDependency (attribute, new DependencyInfo (DependencyKind.CustomAttribute, type), marked: false);
				MarkNamedMethod (type, name, new DependencyInfo (DependencyKind.ReferencedBySpecialAttribute, attribute));
			}
		}

		protected virtual void MarkTypeConverterLikeDependency (CustomAttribute attribute, Func<MethodDefinition, bool> predicate, ICustomAttributeProvider provider)
		{
			var args = attribute.ConstructorArguments;
			if (args.Count < 1)
				return;

			TypeDefinition tdef = null;
			switch (attribute.ConstructorArguments [0].Value) {
			case string s:
				tdef = ResolveFullyQualifiedTypeName (s);
				break;
			case TypeReference type:
				tdef = type.Resolve ();
				break;
			}

			if (tdef == null)
				return;

			Tracer.AddDirectDependency (attribute, new DependencyInfo (DependencyKind.CustomAttribute, provider), marked: false);
			MarkMethodsIf (tdef.Methods, predicate, new DependencyInfo (DependencyKind.ReferencedBySpecialAttribute, attribute));
		}

		void MarkTypeWithDebuggerDisplayAttribute (TypeDefinition type, CustomAttribute attribute)
		{
			if (_context.KeepMembersForDebugger) {

				// Members referenced by the DebuggerDisplayAttribute are kept even if the attribute may not be.
				// Record a logical dependency on the attribute so that we can blame it for the kept members below.
				Tracer.AddDirectDependency (attribute, new DependencyInfo (DependencyKind.CustomAttribute, type), marked: false);

				string displayString = (string) attribute.ConstructorArguments[0].Value;

				Regex regex = new Regex ("{[^{}]+}", RegexOptions.Compiled);

				foreach (Match match in regex.Matches (displayString)) {
					// Remove '{' and '}'
					string realMatch = match.Value.Substring (1, match.Value.Length - 2);

					// Remove ",nq" suffix if present
					// (it asks the expression evaluator to remove the quotes when displaying the final value)
					if (Regex.IsMatch(realMatch, @".+,\s*nq")) {
						realMatch = realMatch.Substring (0, realMatch.LastIndexOf (','));
					}

					if (realMatch.EndsWith ("()")) {
						string methodName = realMatch.Substring (0, realMatch.Length - 2);
						MethodDefinition method = GetMethodWithNoParameters (type, methodName);
						if (method != null) {
							MarkMethod (method, new DependencyInfo (DependencyKind.ReferencedBySpecialAttribute, attribute));
							continue;
						}
					} else {
						FieldDefinition field = GetField (type, realMatch);
						if (field != null) {
							MarkField (field, new DependencyInfo (DependencyKind.ReferencedBySpecialAttribute, attribute));
							continue;
						}

						PropertyDefinition property = GetProperty (type, realMatch);
						if (property != null) {
							if (property.GetMethod != null) {
								MarkMethod (property.GetMethod, new DependencyInfo (DependencyKind.ReferencedBySpecialAttribute, attribute));
							}
							if (property.SetMethod != null) {
								MarkMethod (property.SetMethod, new DependencyInfo (DependencyKind.ReferencedBySpecialAttribute, attribute));
							}
							continue;
						}
					}

					while (type != null) {
						// TODO: Non-understood DebuggerDisplayAttribute causes us to keep everything. Should this be a warning?
						MarkMethods (type, new DependencyInfo (DependencyKind.KeptForSpecialAttribute, attribute));
						MarkFields (type, includeStatic: true, new DependencyInfo (DependencyKind.ReferencedBySpecialAttribute, attribute));
						// This logic would miss generic parameters used in methods/fields for generic types
						Debug.Assert (!(type.BaseType is GenericInstanceType));
						type = type.BaseType?.Resolve ();
					}
					return;
				}
			}
		}

		void MarkTypeWithDebuggerTypeProxyAttribute (TypeDefinition type, CustomAttribute attribute)
		{
			if (_context.KeepMembersForDebugger) {
				object constructorArgument = attribute.ConstructorArguments[0].Value;
				TypeReference proxyTypeReference = constructorArgument as TypeReference;
				if (proxyTypeReference == null) {
					if (constructorArgument is string proxyTypeReferenceString) {
						proxyTypeReference = type.Module.GetType (proxyTypeReferenceString, runtimeName: true);
					}
				}

				if (proxyTypeReference == null) {
					return;
				}

				Tracer.AddDirectDependency (attribute, new DependencyInfo (DependencyKind.CustomAttribute, type), marked: false);
				MarkType (proxyTypeReference, new DependencyInfo (DependencyKind.ReferencedBySpecialAttribute, attribute));

				TypeDefinition proxyType = proxyTypeReference.Resolve ();
				if (proxyType != null) {
					MarkMethods (proxyType, new DependencyInfo (DependencyKind.ReferencedBySpecialAttribute, attribute));
					MarkFields (proxyType, includeStatic: true, new DependencyInfo (DependencyKind.ReferencedBySpecialAttribute, attribute));
				}
			}
		}

		static bool TryGetStringArgument (CustomAttribute attribute, out string argument)
		{
			argument = null;

			if (attribute.ConstructorArguments.Count < 1)
				return false;

			argument = attribute.ConstructorArguments [0].Value as string;

			return argument != null;
		}

		protected int MarkNamedMethod (TypeDefinition type, string method_name, in DependencyInfo reason)
		{
			if (!type.HasMethods)
				return 0;

			int count = 0;
			foreach (MethodDefinition method in type.Methods) {
				if (method.Name != method_name)
					continue;

				MarkMethod (method, reason);
				count++;
			}

			return count;
		}

		void MarkSoapHeader (MethodDefinition method, CustomAttribute attribute)
		{
			if (!TryGetStringArgument (attribute, out string member_name))
				return;

			MarkNamedField (method.DeclaringType, member_name, new DependencyInfo (DependencyKind.ReferencedBySpecialAttribute, attribute));
			MarkNamedProperty (method.DeclaringType, member_name, new DependencyInfo (DependencyKind.ReferencedBySpecialAttribute, attribute));
		}

		// TODO: combine with MarkDependencyField?
		void MarkNamedField (TypeDefinition type, string field_name, in DependencyInfo reason)
		{
			if (!type.HasFields)
				return;

			foreach (FieldDefinition field in type.Fields) {
				if (field.Name != field_name)
					continue;

				MarkField (field, reason);
			}
		}

		void MarkNamedProperty (TypeDefinition type, string property_name, in DependencyInfo reason)
		{
			if (!type.HasProperties)
				return;

			foreach (PropertyDefinition property in type.Properties) {
				if (property.Name != property_name)
					continue;

				// This marks methods directly without reporting the property.
				MarkMethod (property.GetMethod, reason);
				MarkMethod (property.SetMethod, reason);
			}
		}

		void MarkInterfaceImplementations (TypeDefinition type)
		{
			if (!type.HasInterfaces)
				return;

			foreach (var iface in type.Interfaces) {
				// Only mark interface implementations of interface types that have been marked.
				// This enables stripping of interfaces that are never used
				var resolvedInterfaceType = iface.InterfaceType.Resolve ();
				if (resolvedInterfaceType == null) {
					HandleUnresolvedType (iface.InterfaceType);
					continue;
				}
				
				if (ShouldMarkInterfaceImplementation (type, iface, resolvedInterfaceType))
					MarkInterfaceImplementation (iface, type);
			}
		}

		void MarkGenericParameterProvider (IGenericParameterProvider provider)
		{
			if (!provider.HasGenericParameters)
				return;

			foreach (GenericParameter parameter in provider.GenericParameters)
				MarkGenericParameter (parameter);
		}

		void MarkGenericParameter (GenericParameter parameter)
		{
			MarkCustomAttributes (parameter, new DependencyInfo (DependencyKind.GenericParameterCustomAttribute, parameter.Owner));
			if (!parameter.HasConstraints)
				return;

			foreach (var constraint in parameter.Constraints) {
				MarkCustomAttributes (constraint, new DependencyInfo (DependencyKind.GenericParameterConstraintCustomAttribute, parameter.Owner));
				MarkType (constraint.ConstraintType, new DependencyInfo (DependencyKind.GenericParameterConstraintType, parameter.Owner));
			}
		}

		bool IsVirtualNeededByTypeDueToPreservedScope (MethodDefinition method)
		{
			if (!method.IsVirtual)
				return false;

			var base_list = Annotations.GetBaseMethods (method);
			if (base_list == null)
				return false;

			foreach (MethodDefinition @base in base_list) {
				// Just because the type is marked does not mean we need interface methods.
				// if the type is never instantiated, interfaces will be removed
				if (@base.DeclaringType.IsInterface)
					continue;
				
				// If the type is marked, we need to keep overrides of abstract members defined in assemblies
				// that are copied.  However, if the base method is virtual, then we don't need to keep the override
				// until the type could be instantiated
				if (!@base.IsAbstract)
					continue;

				if (IgnoreScope (@base.DeclaringType.Scope))
					return true;

				if (IsVirtualNeededByTypeDueToPreservedScope (@base))
					return true;
			}

			return false;
		}
		
		bool IsVirtualNeededByInstantiatedTypeDueToPreservedScope (MethodDefinition method)
		{
			if (!method.IsVirtual)
				return false;

			var base_list = Annotations.GetBaseMethods (method);
			if (base_list == null)
				return false;

			foreach (MethodDefinition @base in base_list) {
				if (IgnoreScope (@base.DeclaringType.Scope))
					return true;

				if (IsVirtualNeededByTypeDueToPreservedScope (@base))
					return true;
			}

			return false;
		}

		static bool IsSpecialSerializationConstructor (MethodDefinition method)
		{
			if (!method.IsInstanceConstructor ())
				return false;

			var parameters = method.Parameters;
			if (parameters.Count != 2)
				return false;

			return parameters [0].ParameterType.Name == "SerializationInfo" &&
				parameters [1].ParameterType.Name == "StreamingContext";
		}

		protected bool MarkMethodsIf (Collection<MethodDefinition> methods, Func<MethodDefinition, bool> predicate, in DependencyInfo reason)
		{
			bool marked = false;
			foreach (MethodDefinition method in methods) {
				if (predicate (method)) {
					MarkMethod (method, reason);
					marked = true;
				}
			}
			return marked;
		}

		protected MethodDefinition MarkMethodIf (Collection<MethodDefinition> methods, Func<MethodDefinition, bool> predicate, in DependencyInfo reason)
		{
			foreach (MethodDefinition method in methods) {
				if (predicate (method)) {
					return MarkMethod (method, reason);
				}
			}

			return null;
		}

		protected bool MarkDefaultConstructor (TypeDefinition type, in DependencyInfo reason)
		{
			if (type?.HasMethods != true)
				return false;

			return MarkMethodIf (type.Methods, MethodDefinitionExtensions.IsDefaultConstructor, reason) != null;
		}

		static bool IsNonEmptyStaticConstructor (MethodDefinition method)
		{
			if (!method.IsStaticConstructor ())
				return false;

			if (!method.HasBody || !method.IsIL)
				return true;

			if (method.Body.CodeSize != 1)
				return true;

			return method.Body.Instructions [0].OpCode.Code != Code.Ret;
		}

		static bool HasOnSerializeAttribute (MethodDefinition method)
		{
			if (!method.HasCustomAttributes)
				return false;
			foreach (var ca in method.CustomAttributes) {
				var cat = ca.AttributeType;
				if (cat.Namespace != "System.Runtime.Serialization")
					continue;
				switch (cat.Name) {
				case "OnSerializedAttribute":
				case "OnSerializingAttribute":
					return true;
				}
			}
			return false;
		}

		static bool HasOnSerializeOrDeserializeAttribute (MethodDefinition method)
		{
			if (!method.HasCustomAttributes)
				return false;
			foreach (var ca in method.CustomAttributes) {
				var cat = ca.AttributeType;
				if (cat.Namespace != "System.Runtime.Serialization")
					continue;
				switch (cat.Name) {
				case "OnDeserializedAttribute":
				case "OnDeserializingAttribute":
				case "OnSerializedAttribute":
				case "OnSerializingAttribute":
					return true;
				}
			}
			return false;
		}

		protected virtual bool AlwaysMarkTypeAsInstantiated (TypeDefinition td)
		{
			switch (td.Name) {
				// These types are created from native code which means we are unable to track when they are instantiated
				// Since these are such foundational types, let's take the easy route and just always assume an instance of one of these
				// could exist
				case "Delegate":
				case "MulticastDelegate":
				case "ValueType":
				case "Enum":
					return td.Namespace == "System";
			}

			return false;
		}

		void MarkEventSourceProviders (TypeDefinition td)
		{
			foreach (var nestedType in td.NestedTypes) {
				if (BCL.EventTracingForWindows.IsProviderName (nestedType.Name))
					MarkStaticFields (nestedType, new DependencyInfo (DependencyKind.EventSourceProviderField, td));
			}
		}

		protected virtual void MarkMulticastDelegate (TypeDefinition type)
		{
			MarkMethodCollection (type.Methods, new DependencyInfo (DependencyKind.MethodForSpecialType, type));
		}

		TypeDefinition ResolveFullyQualifiedTypeName (string name)
		{
			if (!TypeNameParser.TryParseTypeAssemblyQualifiedName (name, out string typeName, out string assemblyName))
				return null;

			foreach (var assemblyDefinition in _context.GetAssemblies ()) {
				if (assemblyName != null && assemblyDefinition.Name.Name != assemblyName)
					continue;

				var foundType = assemblyDefinition.MainModule.GetType (typeName);
				if (foundType == null)
					continue;

				return foundType;
			}

			return null;
		}

		protected (TypeReference, DependencyInfo) GetOriginalType (TypeReference type, DependencyInfo reason)
		{
			while (type is TypeSpecification specification) {
				if (type is GenericInstanceType git) {
					MarkGenericArguments (git);
					Debug.Assert (!(specification.ElementType is TypeSpecification));
				}

				if (type is IModifierType mod)
					MarkModifierType (mod);

				if (type is FunctionPointerType fnptr) {
					MarkParameters (fnptr);
					MarkType (fnptr.ReturnType, new DependencyInfo (DependencyKind.ReturnType, fnptr));
					break; // FunctionPointerType is the original type
				}

				// Blame the type reference (which isn't marked) on the original reason.
				Tracer.AddDirectDependency (specification, reason, marked: false);
				// Blame the outgoing element type on the specification.
				(type, reason) = (specification.ElementType, new DependencyInfo (DependencyKind.ElementType, specification));
			}

			return (type, reason);
		}

		void MarkParameters (FunctionPointerType fnptr)
		{
			if (!fnptr.HasParameters)
				return;

			for (int i = 0; i < fnptr.Parameters.Count; i++)
			{
				MarkType (fnptr.Parameters[i].ParameterType, new DependencyInfo (DependencyKind.ParameterType, fnptr));
			}
		}

		void MarkModifierType (IModifierType mod)
		{
			MarkType (mod.ModifierType, new DependencyInfo (DependencyKind.ModifierType, mod));
		}

		void MarkGenericArguments (IGenericInstance instance)
		{
			foreach (TypeReference argument in instance.GenericArguments)
				MarkType (argument, new DependencyInfo (DependencyKind.GenericArgumentType, instance));

			MarkGenericArgumentConstructors (instance);
		}

		void MarkGenericArgumentConstructors (IGenericInstance instance)
		{
			var arguments = instance.GenericArguments;

			var generic_element = GetGenericProviderFromInstance (instance);
			if (generic_element == null)
				return;

			var parameters = generic_element.GenericParameters;

			if (arguments.Count != parameters.Count)
				return;

			for (int i = 0; i < arguments.Count; i++) {
				var argument = arguments [i];
				var parameter = parameters [i];

				if (!parameter.HasDefaultConstructorConstraint)
					continue;

				var argument_definition = argument.Resolve ();
				MarkDefaultConstructor (argument_definition, new DependencyInfo (DependencyKind.DefaultCtorForNewConstrainedGenericArgument, instance));
			}
		}

		static IGenericParameterProvider GetGenericProviderFromInstance (IGenericInstance instance)
		{
			if (instance is GenericInstanceMethod method)
				return method.ElementMethod.Resolve ();

			if (instance is GenericInstanceType type)
				return type.ElementType.Resolve ();

			return null;
		}

		void ApplyPreserveInfo (TypeDefinition type)
		{
			ApplyPreserveMethods (type);

			if (!Annotations.TryGetPreserve (type, out TypePreserve preserve))
				return;

			switch (preserve) {
			case TypePreserve.All:
				// TODO: it seems like PreserveAll on a type won't necessarily keep nested types,
				// but PreserveAll on an assembly will. Is this correct?
				MarkFields (type, true, new DependencyInfo (DependencyKind.TypePreserve, type));
				MarkMethods (type, new DependencyInfo (DependencyKind.TypePreserve, type));
				break;
			case TypePreserve.Fields:
				if (!MarkFields (type, true, new DependencyInfo (DependencyKind.TypePreserve, type), true))
					_context.LogMessage ($"Type {type.FullName} has no fields to preserve");
				break;
			case TypePreserve.Methods:
				if (!MarkMethods (type, new DependencyInfo (DependencyKind.TypePreserve, type)))
					_context.LogMessage ($"Type {type.FullName} has no methods to preserve");
				break;
			}
		}

		void ApplyPreserveMethods (TypeDefinition type)
		{
			var list = Annotations.GetPreservedMethods (type);
			if (list == null)
				return;

			MarkMethodCollection (list, new DependencyInfo (DependencyKind.PreservedMethod, type));
		}

		void ApplyPreserveMethods (MethodDefinition method)
		{
			var list = Annotations.GetPreservedMethods (method);
			if (list == null)
				return;

			MarkMethodCollection (list, new DependencyInfo (DependencyKind.PreservedMethod, method));
		}

		protected bool MarkFields (TypeDefinition type, bool includeStatic, in DependencyInfo reason, bool markBackingFieldsOnlyIfPropertyMarked = false)
		{
			if (!type.HasFields)
				return false;

			foreach (FieldDefinition field in type.Fields) {
				if (!includeStatic && field.IsStatic)
					continue;

				if (markBackingFieldsOnlyIfPropertyMarked && field.Name.EndsWith (">k__BackingField", StringComparison.Ordinal)) {
					// We can't reliably construct the expected property name from the backing field name for all compilers
					// because csc shortens the name of the backing field in some cases
					// For example:
					// Field Name = <IFoo<int>.Bar>k__BackingField
					// Property Name = IFoo<System.Int32>.Bar
					//
					// instead we will search the properties and find the one that makes use of the current backing field
					var propertyDefinition = SearchPropertiesForMatchingFieldDefinition (field);
					if (propertyDefinition != null && !Annotations.IsMarked (propertyDefinition))
						continue;
				}
				MarkField (field, reason);
			}

			return true;
		}

		static PropertyDefinition SearchPropertiesForMatchingFieldDefinition (FieldDefinition field)
		{
			foreach (var property in field.DeclaringType.Properties) {
				var instr = property.GetMethod?.Body?.Instructions;
				if (instr == null)
					continue;

				foreach (var ins in instr) {
					if (ins?.Operand == field)
						return property;
				}
			}

			return null;
		}

		protected void MarkStaticFields (TypeDefinition type, in DependencyInfo reason)
		{
			if (!type.HasFields)
				return;

			foreach (FieldDefinition field in type.Fields) {
				if (field.IsStatic)
					MarkField (field, reason);
			}
		}

		protected virtual bool MarkMethods (TypeDefinition type, in DependencyInfo reason)
		{
			if (!type.HasMethods)
				return false;

			MarkMethodCollection (type.Methods, reason);
			return true;
		}

		void MarkMethodCollection (IList<MethodDefinition> methods, in DependencyInfo reason)
		{
			foreach (MethodDefinition method in methods)
				MarkMethod (method, reason);
		}

		protected void MarkIndirectlyCalledMethod (MethodDefinition method, in DependencyInfo reason)
		{
			MarkMethod (method, reason);
			Annotations.MarkIndirectlyCalledMethod (method);
		}

		protected virtual MethodDefinition MarkMethod (MethodReference reference, DependencyInfo reason)
		{
			(reference, reason) = GetOriginalMethod (reference, reason);

			if (reference.DeclaringType is ArrayType)
				return null;

			if (reference.DeclaringType is GenericInstanceType) {
				// Blame the method reference on the original reason without marking it.
				Tracer.AddDirectDependency (reference, reason, marked: false);
				MarkType (reference.DeclaringType, new DependencyInfo (DependencyKind.DeclaringType, reference));
				// Mark the resolved method definition as a dependency of the reference.
				reason = new DependencyInfo (DependencyKind.MethodOnGenericInstance, reference);
			}

//			if (IgnoreScope (reference.DeclaringType.Scope))
//				return;

			MethodDefinition method = reference.Resolve ();

			if (method == null) {
				HandleUnresolvedMethod (reference);
				return null;
			}

			if (Annotations.GetAction (method) == MethodAction.Nothing)
				Annotations.SetAction (method, MethodAction.Parse);

			EnqueueMethod (method, reason);

			return method;
		}

		AssemblyDefinition ResolveAssembly (IMetadataScope scope)
		{
			AssemblyDefinition assembly = _context.Resolve (scope);
			MarkAssembly (assembly);
			return assembly;
		}

		protected (MethodReference, DependencyInfo) GetOriginalMethod (MethodReference method, DependencyInfo reason)
		{
			while (method is MethodSpecification specification) {
				// Blame the method reference (which isn't marked) on the original reason.
				Tracer.AddDirectDependency (specification, reason, marked: false);
				// Blame the outgoing element method on the specification.
				if (method is GenericInstanceMethod gim)
					MarkGenericArguments (gim);

				(method, reason) = (specification.ElementMethod, new DependencyInfo (DependencyKind.ElementMethod, specification));
				Debug.Assert (!(method is MethodSpecification));
			}

			return (method, reason);
		}

		protected virtual void ProcessMethod (MethodDefinition method, in DependencyInfo reason)
		{
#if DEBUG
			if (!_methodReasons.Contains (reason.Kind))
				throw new ArgumentOutOfRangeException ($"Internal error: unsupported method dependency {reason.Kind}");
#endif

			// Record the reason for marking a method on each call. The logic under CheckProcessed happens
			// only once per method.
			switch (reason.Kind) {
			case DependencyKind.AlreadyMarked:
				Debug.Assert (Annotations.IsMarked (method));
				break;
			default:
				Annotations.Mark (method, reason);
				break;
			}

			bool markedForCall = (
				reason.Kind == DependencyKind.DirectCall ||
				reason.Kind == DependencyKind.VirtualCall ||
				reason.Kind == DependencyKind.Newobj
			);
			if (markedForCall) {
				// Record declaring type of a called method up-front as a special case so that we may
				// track at least some method calls that trigger a cctor.
				MarkType (method.DeclaringType, new DependencyInfo (DependencyKind.DeclaringTypeOfCalledMethod, method));
			}

			if (CheckProcessed (method))
				return;

			if (!markedForCall)
				MarkType (method.DeclaringType, new DependencyInfo (DependencyKind.DeclaringType, method));
			MarkCustomAttributes (method, new DependencyInfo (DependencyKind.CustomAttribute, method));
			MarkSecurityDeclarations (method, new DependencyInfo (DependencyKind.CustomAttribute, method));

			MarkGenericParameterProvider (method);

			if (method.IsInstanceConstructor ()) {
				MarkRequirementsForInstantiatedTypes (method.DeclaringType);
				Tracer.AddDirectDependency (method.DeclaringType, new DependencyInfo (DependencyKind.InstantiatedByCtor, method), marked: false);
			}

			if (method.IsConstructor) {
				if (!Annotations.ProcessSatelliteAssemblies && KnownMembers.IsSatelliteAssemblyMarker (method))
					Annotations.ProcessSatelliteAssemblies = true;
			} else if (method.IsPropertyMethod ())
				MarkProperty (method.GetProperty (), new DependencyInfo (DependencyKind.PropertyOfPropertyMethod, method));
			else if (method.IsEventMethod ())
				MarkEvent (method.GetEvent (), new DependencyInfo (DependencyKind.EventOfEventMethod, method));

			if (method.HasParameters) {
				foreach (ParameterDefinition pd in method.Parameters) {
					MarkType (pd.ParameterType, new DependencyInfo (DependencyKind.ParameterType, method));
					MarkCustomAttributes (pd, new DependencyInfo (DependencyKind.ParameterAttribute, method));
					MarkMarshalSpec (pd, new DependencyInfo (DependencyKind.ParameterMarshalSpec, method));
				}
			}

			if (method.HasOverrides) {
				foreach (MethodReference ov in method.Overrides) {
					MarkMethod (ov, new DependencyInfo (DependencyKind.MethodImplOverride, method));
					MarkExplicitInterfaceImplementation (method, ov);
				}
			}

			MarkMethodSpecialCustomAttributes (method);

			if (method.IsVirtual)
				_virtual_methods.Add (method);

			MarkNewCodeDependencies (method);

			MarkBaseMethods (method);

			MarkType (method.ReturnType, new DependencyInfo (DependencyKind.ReturnType, method));
			MarkCustomAttributes (method.MethodReturnType, new DependencyInfo (DependencyKind.ReturnTypeAttribute, method));
			MarkMarshalSpec (method.MethodReturnType, new DependencyInfo (DependencyKind.ReturnTypeMarshalSpec, method));

			if (method.IsPInvokeImpl || method.IsInternalCall) {
				ProcessInteropMethod (method);
			}

			if (ShouldParseMethodBody (method))
				MarkMethodBody (method.Body);

			DoAdditionalMethodProcessing (method);

			ApplyPreserveMethods (method);
		}

		// Allow subclassers to mark additional things when marking a method
		protected virtual void DoAdditionalMethodProcessing (MethodDefinition method)
		{
		}

		protected virtual void MarkRequirementsForInstantiatedTypes (TypeDefinition type)
		{
			if (Annotations.IsInstantiated (type))
				return;

			Annotations.MarkInstantiated (type);

			MarkInterfaceImplementations (type);

			foreach (var method in GetRequiredMethodsForInstantiatedType (type))
				MarkMethod (method, new DependencyInfo (DependencyKind.MethodForInstantiatedType, type));

			DoAdditionalInstantiatedTypeProcessing (type);
		}

		/// <summary>
		/// Collect methods that must be marked once a type is determined to be instantiated.
		///
		/// This method is virtual in order to give derived mark steps an opportunity to modify the collection of methods that are needed 
		/// </summary>
		/// <param name="type"></param>
		/// <returns></returns>
		protected virtual IEnumerable<MethodDefinition> GetRequiredMethodsForInstantiatedType (TypeDefinition type)
		{
			foreach (var method in type.Methods) {
				if (method.IsFinalizer () || IsVirtualNeededByInstantiatedTypeDueToPreservedScope (method))
					yield return method;
			}
		}

		void MarkExplicitInterfaceImplementation (MethodDefinition method, MethodReference ov)
		{
			var resolvedOverride = ov.Resolve ();
			
			if (resolvedOverride == null) {
				HandleUnresolvedMethod (ov);
				return;
			}

			if (resolvedOverride.DeclaringType.IsInterface) {
				foreach (var ifaceImpl in method.DeclaringType.Interfaces) {
					var resolvedInterfaceType = ifaceImpl.InterfaceType.Resolve ();
					if (resolvedInterfaceType == null) {
						HandleUnresolvedType (ifaceImpl.InterfaceType);
						continue;
					}

					if (resolvedInterfaceType == resolvedOverride.DeclaringType) {
						MarkInterfaceImplementation (ifaceImpl, method.DeclaringType);
						return;
					}
				}
			}
		}

		void MarkNewCodeDependencies (MethodDefinition method)
		{
			switch (Annotations.GetAction (method)) {
			case MethodAction.ConvertToStub:
				if (!method.IsInstanceConstructor ())
					return;

				var baseType = method.DeclaringType.BaseType.Resolve ();
				if (!MarkDefaultConstructor (baseType, new DependencyInfo (DependencyKind.BaseDefaultCtorForStubbedMethod, method)))
					throw new NotSupportedException ($"Cannot stub constructor on '{method.DeclaringType}' when base type does not have default constructor");

				break;

			case MethodAction.ConvertToThrow:
				MarkAndCacheConvertToThrowExceptionCtor (new DependencyInfo (DependencyKind.UnreachableBodyRequirement, method));
				break;
			}
		}

		protected virtual void MarkAndCacheConvertToThrowExceptionCtor (DependencyInfo reason)
		{
			if (_context.MarkedKnownMembers.NotSupportedExceptionCtorString != null)
				return;

			var nse = BCL.FindPredefinedType ("System", "NotSupportedException", _context);
			if (nse == null)
				throw new NotSupportedException ("Missing predefined 'System.NotSupportedException' type");

			MarkType (nse, reason);

			var nseCtor = MarkMethodIf (nse.Methods, KnownMembers.IsNotSupportedExceptionCtorString, reason);
			_context.MarkedKnownMembers.NotSupportedExceptionCtorString = nseCtor ?? throw new MarkException ($"Could not find constructor on '{nse.FullName}'");

			var objectType = BCL.FindPredefinedType ("System", "Object", _context);
			if (objectType == null)
				throw new NotSupportedException ("Missing predefined 'System.Object' type");

			MarkType (objectType, reason);

			var objectCtor = MarkMethodIf (objectType.Methods, MethodDefinitionExtensions.IsDefaultConstructor, reason);
			_context.MarkedKnownMembers.ObjectCtor = objectCtor ?? throw new MarkException ($"Could not find constructor on '{objectType.FullName}'");
		}

		bool MarkDisablePrivateReflectionAttribute ()
		{
			if (_context.MarkedKnownMembers.DisablePrivateReflectionAttributeCtor != null)
				return false;

			var disablePrivateReflection = BCL.FindPredefinedType ("System.Runtime.CompilerServices", "DisablePrivateReflectionAttribute", _context);
			if (disablePrivateReflection == null)
				throw new NotSupportedException ("Missing predefined 'System.Runtime.CompilerServices.DisablePrivateReflectionAttribute' type");

			MarkType (disablePrivateReflection, DependencyInfo.DisablePrivateReflectionRequirement);

			var ctor = MarkMethodIf (disablePrivateReflection.Methods, MethodDefinitionExtensions.IsDefaultConstructor, new DependencyInfo (DependencyKind.DisablePrivateReflectionRequirement, disablePrivateReflection));
			_context.MarkedKnownMembers.DisablePrivateReflectionAttributeCtor = ctor ?? throw new MarkException ($"Could not find constructor on '{disablePrivateReflection.FullName}'");
			return true;
		}

		void MarkBaseMethods (MethodDefinition method)
		{
			var base_methods = Annotations.GetBaseMethods (method);
			if (base_methods == null)
				return;

			foreach (MethodDefinition base_method in base_methods) {
				if (base_method.DeclaringType.IsInterface && !method.DeclaringType.IsInterface)
					continue;

				MarkMethod (base_method, new DependencyInfo (DependencyKind.BaseMethod, method));
				MarkBaseMethods (base_method);
			}
		}

		void ProcessInteropMethod(MethodDefinition method)
		{
			TypeDefinition returnTypeDefinition = method.ReturnType.Resolve ();

			if (!string.IsNullOrEmpty(_context.PInvokesListFile) && method.IsPInvokeImpl) {
				_context.PInvokes.Add (new PInvokeInfo {
					AssemblyName = method.DeclaringType.Module.Name,
					EntryPoint = method.PInvokeInfo.EntryPoint,
					FullName = method.FullName,
					ModuleName = method.PInvokeInfo.Module.Name
				});
			}

			const bool includeStaticFields = false;
			if (returnTypeDefinition != null && !returnTypeDefinition.IsImport) {
				MarkDefaultConstructor (returnTypeDefinition, new DependencyInfo (DependencyKind.InteropMethodDependency, method));
				MarkFields (returnTypeDefinition, includeStaticFields, new DependencyInfo (DependencyKind.InteropMethodDependency, method));
			}

			if (method.HasThis && !method.DeclaringType.IsImport) {
				MarkFields (method.DeclaringType, includeStaticFields, new DependencyInfo (DependencyKind.InteropMethodDependency, method));
			}

			foreach (ParameterDefinition pd in method.Parameters) {
				TypeReference paramTypeReference = pd.ParameterType;
				if (paramTypeReference is TypeSpecification) {
					paramTypeReference = (paramTypeReference as TypeSpecification).ElementType;
				}
				TypeDefinition paramTypeDefinition = paramTypeReference.Resolve ();
				if (paramTypeDefinition != null && !paramTypeDefinition.IsImport) {
					MarkFields (paramTypeDefinition, includeStaticFields, new DependencyInfo (DependencyKind.InteropMethodDependency, method));
					if (pd.ParameterType.IsByReference) {
						MarkDefaultConstructor (paramTypeDefinition, new DependencyInfo (DependencyKind.InteropMethodDependency, method));
					}
				}
			}
		}

		protected virtual bool ShouldParseMethodBody (MethodDefinition method)
		{
			if (!method.HasBody)
				return false;

			switch (Annotations.GetAction (method)) {
			case MethodAction.ForceParse:
				return true;
			case MethodAction.Parse:
				AssemblyDefinition assembly = ResolveAssembly (method.DeclaringType.Scope);
				switch (Annotations.GetAction (assembly)) {
				case AssemblyAction.Link:
				case AssemblyAction.Copy:
				case AssemblyAction.CopyUsed:
				case AssemblyAction.AddBypassNGen:
				case AssemblyAction.AddBypassNGenUsed:
					return true;
				default:
					return false;
				}
			default:
				return false;
			}
		}

		protected void MarkProperty (PropertyDefinition prop, in DependencyInfo reason)
		{
			Tracer.AddDirectDependency (prop, reason, marked: false);
			// Consider making this more similar to MarkEvent method?
			MarkCustomAttributes (prop, new DependencyInfo (DependencyKind.CustomAttribute, prop));
			DoAdditionalPropertyProcessing (prop);
		}

		protected virtual void MarkEvent (EventDefinition evt, in DependencyInfo reason)
		{
			// Record the event without marking it in Annotations.
			Tracer.AddDirectDependency (evt, reason, marked: false);
			MarkCustomAttributes (evt, new DependencyInfo (DependencyKind.CustomAttribute, evt));
			MarkMethodIfNotNull (evt.AddMethod, new DependencyInfo (DependencyKind.EventMethod, evt));
			MarkMethodIfNotNull (evt.InvokeMethod, new DependencyInfo (DependencyKind.EventMethod, evt));
			MarkMethodIfNotNull (evt.RemoveMethod, new DependencyInfo (DependencyKind.EventMethod, evt));
			DoAdditionalEventProcessing (evt);
		}

		void MarkMethodIfNotNull (MethodReference method, in DependencyInfo reason)
		{
			if (method == null)
				return;

			MarkMethod (method, reason);
		}

		protected virtual void MarkMethodBody (MethodBody body)
		{
			if (_context.IsOptimizationEnabled (CodeOptimizations.UnreachableBodies, body.Method) && IsUnreachableBody (body)) {
				MarkAndCacheConvertToThrowExceptionCtor (new DependencyInfo (DependencyKind.UnreachableBodyRequirement, body.Method));
				_unreachableBodies.Add (body);
				return;
			}

			foreach (VariableDefinition var in body.Variables)
				MarkType (var.VariableType, new DependencyInfo (DependencyKind.VariableType, body.Method));

			foreach (ExceptionHandler eh in body.ExceptionHandlers)
				if (eh.HandlerType == ExceptionHandlerType.Catch)
					MarkType (eh.CatchType, new DependencyInfo (DependencyKind.CatchType, body.Method));

			foreach (Instruction instruction in body.Instructions)
				MarkInstruction (instruction, body.Method);

			MarkInterfacesNeededByBodyStack (body);

			MarkReflectionLikeDependencies (body);

			PostMarkMethodBody (body);
		}

		bool IsUnreachableBody (MethodBody body)
		{
			return !body.Method.IsStatic
				&& !Annotations.IsInstantiated (body.Method.DeclaringType)
				&& MethodBodyScanner.IsWorthConvertingToThrow (body);
		}
		

		partial void PostMarkMethodBody (MethodBody body);

		void MarkInterfacesNeededByBodyStack (MethodBody body)
		{
			// If a type could be on the stack in the body and an interface it implements could be on the stack on the body
			// then we need to mark that interface implementation.  When this occurs it is not safe to remove the interface implementation from the type
			// even if the type is never instantiated
			var implementations = MethodBodyScanner.GetReferencedInterfaces (_context.Annotations, body);
			if (implementations == null)
				return;

			foreach (var (implementation, type) in implementations)
				MarkInterfaceImplementation (implementation, type);
		}

		protected virtual void MarkInstruction (Instruction instruction, MethodDefinition method)
		{
			switch (instruction.OpCode.OperandType) {
			case OperandType.InlineField:
				MarkField ((FieldReference) instruction.Operand, new DependencyInfo (DependencyKind.FieldAccess, method));
				break;
			case OperandType.InlineMethod:
			{
				DependencyKind dependencyKind = instruction.OpCode.Code switch {
					Code.Jmp => DependencyKind.DirectCall,
					Code.Call => DependencyKind.DirectCall,
					Code.Callvirt => DependencyKind.VirtualCall,
					Code.Newobj => DependencyKind.Newobj,
					Code.Ldvirtftn => DependencyKind.Ldvirtftn,
					Code.Ldftn => DependencyKind.Ldftn,
					_ => throw new Exception ($"unexpected opcode {instruction.OpCode}")
				};
				MarkMethod ((MethodReference) instruction.Operand, new DependencyInfo (dependencyKind, method));
				break;
			}
			case OperandType.InlineTok:
			{
				object token = instruction.Operand;
				Debug.Assert (instruction.OpCode.Code == Code.Ldtoken);
				var reason = new DependencyInfo (DependencyKind.Ldtoken, method);
				if (token is TypeReference typeReference)
					MarkType (typeReference, reason);
				else if (token is MethodReference methodReference)
					MarkMethod (methodReference, reason);
				else
					MarkField ((FieldReference) token, reason);
				break;
			}
			case OperandType.InlineType:
				MarkType ((TypeReference) instruction.Operand, new DependencyInfo (DependencyKind.InstructionTypeRef, method));
				break;
			default:
				break;
			}
		}

		protected virtual void HandleUnresolvedType (TypeReference reference)
		{
			if (!_context.IgnoreUnresolved) {
				throw new ResolutionException (reference);
			}
		}

		protected virtual void HandleUnresolvedMethod (MethodReference reference)
		{
			if (!_context.IgnoreUnresolved) {
				throw new ResolutionException (reference);
			}
		}

		protected virtual void HandleUnresolvedField (FieldReference reference)
		{
			if (!_context.IgnoreUnresolved) {
				throw new ResolutionException (reference);
			}
		}

		protected virtual bool ShouldMarkInterfaceImplementation (TypeDefinition type, InterfaceImplementation iface, TypeDefinition resolvedInterfaceType)
		{
			if (Annotations.IsMarked (iface))
				return false;

			if (Annotations.IsMarked (resolvedInterfaceType))
				return true;

			if (!_context.IsOptimizationEnabled (CodeOptimizations.UnusedInterfaces, type))
				return true;

			// It's hard to know if a com or windows runtime interface will be needed from managed code alone,
			// so as a precaution we will mark these interfaces once the type is instantiated
			if (resolvedInterfaceType.IsImport || resolvedInterfaceType.IsWindowsRuntime)
				return true;

			return IsFullyPreserved (type);
		}

		protected virtual void MarkInterfaceImplementation (InterfaceImplementation iface, TypeDefinition type)
		{
			// Blame the type that has the interfaceimpl, expecting the type itself to get marked for other reasons.
			MarkCustomAttributes (iface, new DependencyInfo (DependencyKind.CustomAttribute, iface));
			// Blame the interface type on the interfaceimpl itself.
			MarkType (iface.InterfaceType, new DependencyInfo (DependencyKind.InterfaceImplementationInterfaceType, iface));
			Annotations.Mark (iface, new DependencyInfo (DependencyKind.InterfaceImplementationOnType, type));
		}

		bool HasManuallyTrackedDependency (MethodBody methodBody)
		{
			return PreserveDependencyLookupStep.HasPreserveDependencyAttribute (methodBody.Method);
		}

		//
		// Extension point for reflection logic handling customization
		//
		protected virtual bool ProcessReflectionDependency (MethodBody body, Instruction instruction)
		{
			return false;
		}

		//
		// Tries to mark additional dependencies used in reflection like calls (e.g. typeof (MyClass).GetField ("fname"))
		//
		protected virtual void MarkReflectionLikeDependencies (MethodBody body)
		{
			if (HasManuallyTrackedDependency (body))
				return;

			var scanner = new ReflectionMethodBodyScanner (this);
			scanner.ScanAndProcessReturnValue (body);

			var instructions = body.Instructions;
			ReflectionPatternDetector detector = new ReflectionPatternDetector (this, body.Method);

			//
			// Starting at 1 because all patterns require at least 1 instruction backward lookup
			//
			for (var i = 1; i < instructions.Count; i++) {
				var instruction = instructions [i];

				if (instruction.OpCode != OpCodes.Call && instruction.OpCode != OpCodes.Callvirt)
					continue;

				if (ProcessReflectionDependency (body, instruction))
					continue;

				if (!(instruction.Operand is MethodReference methodCalled))
					continue;

				var methodCalledDefinition = methodCalled.Resolve ();
				if (methodCalledDefinition == null)
					continue;

				ReflectionPatternContext reflectionContext = new ReflectionPatternContext (_context, body.Method, methodCalledDefinition, i);
				try {
					detector.Process (ref reflectionContext);
				}
				finally {
					reflectionContext.Dispose ();
				}
			}
		}

		/// <summary>
		/// Helper struct to pass around context information about reflection pattern
		/// as a single parameter (and have a way to extend this in the future if we need to easily).
		/// Also implements a simple validation mechanism to check that the code does report patter recognition
		/// results for all methods it works on.
		/// The promise of the pattern recorder is that for a given reflection method, it will either not talk
		/// about it ever, or it will always report recognized/unrecognized.
		/// </summary>
		struct ReflectionPatternContext : IDisposable
		{
			readonly LinkContext _context;
#if DEBUG
			bool _patternAnalysisAttempted;
			bool _patternReported;
#endif

			public MethodDefinition MethodCalling { get; private set; }
			public MethodDefinition MethodCalled { get; private set; }
			public int InstructionIndex { get; private set; }

			public ReflectionPatternContext (LinkContext context, MethodDefinition methodCalling, MethodDefinition methodCalled, int instructionIndex)
			{
				_context = context;
				MethodCalling = methodCalling;
				MethodCalled = methodCalled;
				InstructionIndex = instructionIndex;

#if DEBUG
				_patternAnalysisAttempted = false;
				_patternReported = false;
#endif
			}

			[Conditional("DEBUG")]
			public void AnalyzingPattern ()
			{
#if DEBUG
				_patternAnalysisAttempted = true;
#endif
			}

			[Conditional ("DEBUG")]
			public void RecordHandledPattern ()
			{
#if DEBUG
				_patternReported = true;
#endif
			}

			public void RecordRecognizedPattern<T> (T accessedItem, Action mark)
				where T : IMemberDefinition
			{
#if DEBUG
				if (!_patternAnalysisAttempted)
					throw new InvalidOperationException ($"Internal error: To correctly report all patterns, when starting to analyze a pattern the AnalyzingPattern must be called first. {MethodCalling} -> {MethodCalled}");

				_patternReported = true;
#endif

				mark ();
				_context.ReflectionPatternRecorder.RecognizedReflectionAccessPattern (MethodCalling, MethodCalled, accessedItem);
			}

			public void RecordUnrecognizedPattern (string message)
			{
#if DEBUG
				if (!_patternAnalysisAttempted)
					throw new InvalidOperationException ($"Internal error: To correctly report all patterns, when starting to analyze a pattern the AnalyzingPattern must be called first. {MethodCalling} -> {MethodCalled}");

				_patternReported = true;
#endif

				_context.ReflectionPatternRecorder.UnrecognizedReflectionAccessPattern (MethodCalling, MethodCalled, message);
			}

			public void Dispose ()
			{
#if DEBUG
				if (_patternAnalysisAttempted && !_patternReported)
					throw new InvalidOperationException ($"Internal error: A reflection pattern was analyzed, but no result was reported. {MethodCalling} -> {MethodCalled}");
#endif
			}
		}

		class ReflectionPatternDetector
		{
			readonly MarkStep _markStep;
			readonly MethodDefinition _methodCalling;
			readonly Collection<Instruction> _instructions;

			public ReflectionPatternDetector (MarkStep markStep, MethodDefinition callingMethod)
			{
				_markStep = markStep;
				_methodCalling = callingMethod;
				_instructions = _methodCalling.Body.Instructions;
			}

			public void Process (ref ReflectionPatternContext reflectionContext)
			{
				var methodCalled = reflectionContext.MethodCalled;
				var instructionIndex = reflectionContext.InstructionIndex;
				var methodCalledType = methodCalled.DeclaringType;

				switch (methodCalledType.Name) {
					//
					// System.Type
					//
					case "Type" when methodCalledType.Namespace == "System":

						// Some of the overloads are implemented by calling another overload of the same name.
						// These "internal" calls are not interesting to analyze, the outermost call is the one
						// which needs to be analyzed. The assumption is that all overloads have the same semantics.
						// (for example that all overload of GetConstructor if used require the specified type to have a .ctor).
						if (_methodCalling.DeclaringType == methodCalled.DeclaringType && _methodCalling.Name == methodCalled.Name)
							break;

						switch (methodCalled.Name) {
							//
							// GetConstructor (Type [])
							// GetConstructor (BindingFlags, Binder, Type [], ParameterModifier [])
							// GetConstructor (BindingFlags, Binder, CallingConventions, Type [], ParameterModifier [])
							//
							case "GetConstructor":
								if (!methodCalled.IsStatic)
									ProcessSystemTypeGetMemberLikeCall (ref reflectionContext, System.Reflection.MemberTypes.Constructor, instructionIndex - 1);

								break;

							//
							// GetMethod (string)
							// GetMethod (string, BindingFlags)
							// GetMethod (string, Type[])
							// GetMethod (string, Type[], ParameterModifier[])
							// GetMethod (string, BindingFlags, Binder, Type[], ParameterModifier[])
							// GetMethod (string, BindingFlags, Binder, CallingConventions, Type[], ParameterModifier[])
							//
							// TODO: .NET Core extensions
							// GetMethod (string, int, Type[])
							// GetMethod (string, int, Type[], ParameterModifier[]?)
							// GetMethod (string, int, BindingFlags, Binder?, Type[], ParameterModifier[]?)
							// GetMethod (string, int, BindingFlags, Binder?, CallingConventions, Type[], ParameterModifier[]?)
							//
							case "GetMethod":
								if (!methodCalled.IsStatic)
									ProcessSystemTypeGetMemberLikeCall (ref reflectionContext, System.Reflection.MemberTypes.Method, instructionIndex - 1);

								break;

							//
							// GetField (string)
							// GetField (string, BindingFlags)
							//
							case "GetField":
								if (!methodCalled.IsStatic)
									ProcessSystemTypeGetMemberLikeCall (ref reflectionContext, System.Reflection.MemberTypes.Field, instructionIndex - 1);

								break;

							//
							// GetEvent (string)
							// GetEvent (string, BindingFlags)
							//
							case "GetEvent":
								if (!methodCalled.IsStatic)
									ProcessSystemTypeGetMemberLikeCall (ref reflectionContext, System.Reflection.MemberTypes.Event, instructionIndex - 1);

								break;

							//
							// GetProperty (string)
							// GetProperty (string, BindingFlags)
							// GetProperty (string, Type)
							// GetProperty (string, Type[])
							// GetProperty (string, Type, Type[])
							// GetProperty (string, Type, Type[], ParameterModifier[])
							// GetProperty (string, BindingFlags, Binder, Type, Type[], ParameterModifier[])
							//
							case "GetProperty":
								if (!methodCalled.IsStatic)
									ProcessSystemTypeGetMemberLikeCall (ref reflectionContext, System.Reflection.MemberTypes.Property, instructionIndex - 1);

								break;

							//
							// GetType (string)
							// GetType (string, Boolean)
							// GetType (string, Boolean, Boolean)
							// GetType (string, Func<AssemblyName, Assembly>, Func<Assembly, String, Boolean, Type>)
							// GetType (string, Func<AssemblyName, Assembly>, Func<Assembly, String, Boolean, Type>, Boolean)
							// GetType (string, Func<AssemblyName, Assembly>, Func<Assembly, String, Boolean, Type>, Boolean, Boolean)
							//
							case "GetType":
								if (!methodCalled.IsStatic) {
									break;
								} else {
									reflectionContext.AnalyzingPattern ();
									
									var first_arg_instr = GetInstructionAtStackDepth (_instructions, instructionIndex - 1, methodCalled.Parameters.Count);
									if (first_arg_instr < 0) {
										reflectionContext.RecordUnrecognizedPattern ($"Reflection call '{methodCalled.FullName}' inside '{_methodCalling.FullName}' couldn't be decomposed");
										break;
									}

									//
									// The next value must be string constant (we don't handle anything else)
									//
									var first_arg = _instructions [first_arg_instr];
									if (first_arg.OpCode != OpCodes.Ldstr) {
										reflectionContext.RecordUnrecognizedPattern ($"Reflection call '{methodCalled.FullName}' inside '{_methodCalling.FullName}' was detected with argument which cannot be analyzed");
										break;
									}

									string typeName = (string)first_arg.Operand;
									TypeDefinition foundType = _markStep.ResolveFullyQualifiedTypeName (typeName);
									if (foundType == null) {
										reflectionContext.RecordUnrecognizedPattern ($"Reflection call '{methodCalled.FullName}' inside '{_methodCalling.FullName}' was detected with type name `{typeName}` which can't be resolved.");
										break;
									}

									var methodCalling = reflectionContext.MethodCalling;
									reflectionContext.RecordRecognizedPattern (foundType, () => _markStep.MarkType (foundType, new DependencyInfo (DependencyKind.AccessedViaReflection, methodCalling)));
								}
								break;
						}

						break;

					//
					// System.Linq.Expressions.Expression
					//
					case "Expression" when methodCalledType.Namespace == "System.Linq.Expressions":
						Instruction second_argument;
						TypeDefinition declaringType;

						if (!methodCalled.IsStatic)
							break;

						switch (methodCalled.Name) {

							//
							// static Call (Type, String, Type[], Expression[])
							//
							case "Call": {
									reflectionContext.AnalyzingPattern ();

									var first_arg_instr = GetInstructionAtStackDepth (_instructions, instructionIndex - 1, 4);
									if (first_arg_instr < 0) {
										reflectionContext.RecordUnrecognizedPattern ($"Expression call '{methodCalled.FullName}' inside '{_methodCalling.FullName}' couldn't be decomposed");
										break;
									}

									var first_arg = _instructions [first_arg_instr];
									if (first_arg.OpCode == OpCodes.Ldtoken)
										first_arg_instr++;

									declaringType = FindReflectionTypeForLookup (_instructions, first_arg_instr);
									if (declaringType == null) {
										reflectionContext.RecordUnrecognizedPattern ($"Expression call '{methodCalled.FullName}' inside '{_methodCalling.FullName}' was detected with 1st argument which cannot be analyzed");
										break;
									}

									var second_arg_instr = GetInstructionAtStackDepth (_instructions, instructionIndex - 1, 3);
									second_argument = _instructions [second_arg_instr];
									if (second_argument.OpCode != OpCodes.Ldstr) {
										reflectionContext.RecordUnrecognizedPattern ($"Expression call '{methodCalled.FullName}' inside '{_methodCalling.FullName}' was detected with 2nd argument which cannot be analyzed");
										break;
									}

									var name = (string)second_argument.Operand;

									MarkMethodsFromReflectionCall (ref reflectionContext, declaringType, name, null, BindingFlags.Static | BindingFlags.Public | BindingFlags.NonPublic);
								}

								break;

							//
							// static Property(Expression, Type, String)
							// static Field (Expression, Type, String)
							//
							case "Property":
							case "Field": {
									reflectionContext.AnalyzingPattern ();

									var second_arg_instr = GetInstructionAtStackDepth (_instructions, instructionIndex - 1, 2);
									if (second_arg_instr < 0) {
										reflectionContext.RecordUnrecognizedPattern ($"Expression call '{methodCalled.FullName}' inside '{_methodCalling.FullName}' couldn't be decomposed");
										break;
									}

									var second_arg = _instructions [second_arg_instr];
									if (second_arg.OpCode == OpCodes.Ldtoken)
										second_arg_instr++;

									declaringType = FindReflectionTypeForLookup (_instructions, second_arg_instr);
									if (declaringType == null) {
										reflectionContext.RecordUnrecognizedPattern ($"Expression call '{methodCalled.FullName}' inside '{_methodCalling.FullName}' was detected with 2nd argument which cannot be analyzed");
										break;
									}

									var third_arg_inst = GetInstructionAtStackDepth (_instructions, instructionIndex - 1, 1);
									var third_argument = _instructions [third_arg_inst];
									if (third_argument.OpCode != OpCodes.Ldstr) {
										reflectionContext.RecordUnrecognizedPattern ($"Expression call '{methodCalled.FullName}' inside '{_methodCalling.FullName}' was detected with the 3rd argument which cannot be analyzed");
										break;
									}

									var name = (string)third_argument.Operand;

									//
									// The first argument can be any expression but we are looking only for simple null
									// which we can convert to static only field lookup
									//
									var first_arg_instr = GetInstructionAtStackDepth (_instructions, instructionIndex - 1, 3);
									bool staticOnly = false;

									if (first_arg_instr >= 0) {
										var first_arg = _instructions [first_arg_instr];
										if (first_arg.OpCode == OpCodes.Ldnull)
											staticOnly = true;
									}

									if (methodCalled.Name [0] == 'P')
										MarkPropertiesFromReflectionCall (ref reflectionContext, declaringType, name, staticOnly);
									else
										MarkFieldsFromReflectionCall (ref reflectionContext, declaringType, name, staticOnly);
								}

								break;

							//
							// static New (Type)
							//
							case "New": {
									reflectionContext.AnalyzingPattern ();

									var first_arg_instr = GetInstructionAtStackDepth (_instructions, instructionIndex - 1, 1);
									if (first_arg_instr < 0) {
										reflectionContext.RecordUnrecognizedPattern ($"Expression call '{methodCalled.FullName}' inside '{_methodCalling.FullName}' couldn't be decomposed");
										break;
									}

									var first_arg = _instructions [first_arg_instr];
									if (first_arg.OpCode == OpCodes.Ldtoken)
										first_arg_instr++;

									declaringType = FindReflectionTypeForLookup (_instructions, first_arg_instr);
									if (declaringType == null) {
										reflectionContext.RecordUnrecognizedPattern ($"Expression call '{methodCalled.FullName}' inside '{_methodCalling.FullName}' was detected with 1st argument which cannot be analyzed");
										break;
									}

									MarkMethodsFromReflectionCall (ref reflectionContext, declaringType, ".ctor", 0, BindingFlags.Instance, parametersCount: 0);
								}
								break;
						}

						break;

					//
					// System.Reflection.RuntimeReflectionExtensions
					//
					case "RuntimeReflectionExtensions" when methodCalledType.Namespace == "System.Reflection":
						switch (methodCalled.Name) {
							//
							// static GetRuntimeField (this Type type, string name)
							//
							case "GetRuntimeField":
								ProcessSystemTypeGetMemberLikeCall (ref reflectionContext, System.Reflection.MemberTypes.Field, instructionIndex - 1, thisExtension: true);
								break;

							//
							// static GetRuntimeMethod (this Type type, string name, Type[] parameters)
							//
							case "GetRuntimeMethod":
								ProcessSystemTypeGetMemberLikeCall (ref reflectionContext, System.Reflection.MemberTypes.Method, instructionIndex - 1, thisExtension: true);
								break;

							//
							// static GetRuntimeProperty (this Type type, string name)
							//
							case "GetRuntimeProperty":
								ProcessSystemTypeGetMemberLikeCall (ref reflectionContext, System.Reflection.MemberTypes.Property, instructionIndex - 1, thisExtension: true);
								break;

							//
							// static GetRuntimeEvent (this Type type, string name)
							//
							case "GetRuntimeEvent":
								ProcessSystemTypeGetMemberLikeCall (ref reflectionContext, System.Reflection.MemberTypes.Event, instructionIndex - 1, thisExtension: true);
								break;
						}

						break;

					//
					// System.AppDomain
					//
					case "AppDomain" when methodCalledType.Namespace == "System":
						//
						// CreateInstance (string assemblyName, string typeName)
						// CreateInstance (string assemblyName, string typeName, bool ignoreCase, System.Reflection.BindingFlags bindingAttr, System.Reflection.Binder? binder, object? []? args, System.Globalization.CultureInfo? culture, object? []? activationAttributes)
						// CreateInstance (string assemblyName, string typeName, object? []? activationAttributes)
						//
						// CreateInstanceAndUnwrap (string assemblyName, string typeName)
						// CreateInstanceAndUnwrap (string assemblyName, string typeName, bool ignoreCase, System.Reflection.BindingFlags bindingAttr, System.Reflection.Binder? binder, object? []? args, System.Globalization.CultureInfo? culture, object? []? activationAttributes)
						// CreateInstanceAndUnwrap (string assemblyName, string typeName, object? []? activationAttributes)
						//
						// CreateInstanceFrom (string assemblyFile, string typeName)
						// CreateInstanceFrom (string assemblyFile, string typeName, bool ignoreCase, System.Reflection.BindingFlags bindingAttr, System.Reflection.Binder? binder, object? []? args, System.Globalization.CultureInfo? culture, object? []? activationAttributes)
						// CreateInstanceFrom (string assemblyFile, string typeName, object? []? activationAttributes)
						//
						// CreateInstanceFromAndUnwrap (string assemblyFile, string typeName)
						// CreateInstanceFromAndUnwrap (string assemblyFile, string typeName, bool ignoreCase, System.Reflection.BindingFlags bindingAttr, System.Reflection.Binder? binder, object? []? args, System.Globalization.CultureInfo? culture, object? []? activationAttributes)
						// CreateInstanceFromAndUnwrap (string assemblyFile, string typeName, object? []? activationAttributes)
						//
						switch (methodCalled.Name) {
							case "CreateInstance":
							case "CreateInstanceAndUnwrap":
							case "CreateInstanceFrom":
							case "CreateInstanceFromAndUnwrap":
								ProcessActivatorCallWithStrings (ref reflectionContext, instructionIndex - 1, methodCalled.Parameters.Count < 4);
								break;
						}

						break;

					//
					// System.Reflection.Assembly
					//
					case "Assembly" when methodCalledType.Namespace == "System.Reflection":
						//
						// CreateInstance (string typeName)
						// CreateInstance (string typeName, bool ignoreCase)
						// CreateInstance (string typeName, bool ignoreCase, BindingFlags bindingAttr, Binder? binder, object []? args, CultureInfo? culture, object []? activationAttributes)
						//
						if (methodCalled.Name == "CreateInstance") {
							//
							// TODO: This could be supported for `this` only calls
							//
							reflectionContext.AnalyzingPattern ();
							reflectionContext.RecordUnrecognizedPattern ($"Activator call '{methodCalled.FullName}' inside '{_methodCalling.FullName}' is not yet supported");
							break;
						}

						break;

					//
					// System.Activator
					//
					case "Activator" when methodCalledType.Namespace == "System":
						if (!methodCalled.IsStatic)
							break;

						switch (methodCalled.Name) {
							//
							// static T CreateInstance<T> ()
							//
							case "CreateInstance" when methodCalled.ContainsGenericParameter:
								// Not sure it's worth implementing as we cannot expant T and simple cases can be rewritten
								reflectionContext.AnalyzingPattern ();
								reflectionContext.RecordUnrecognizedPattern ($"Activator call '{methodCalled.FullName}' inside '{_methodCalling.FullName}' is not supported");
								break;

							//
							// static CreateInstance (string assemblyName, string typeName)
							// static CreateInstance (string assemblyName, string typeName, bool ignoreCase, System.Reflection.BindingFlags bindingAttr, System.Reflection.Binder? binder, object?[]? args, System.Globalization.CultureInfo? culture, object?[]? activationAttributes)
							// static CreateInstance (string assemblyName, string typeName, object?[]? activationAttributes)
							case "CreateInstance": {

									var parameters = methodCalled.Parameters;
									if (parameters.Count < 1)
										break;

									if (parameters [0].ParameterType.MetadataType == MetadataType.String) {
										reflectionContext.AnalyzingPattern ();
										ProcessActivatorCallWithStrings (ref reflectionContext, instructionIndex - 1, parameters.Count < 4);
										break;
									}
								}

								break;

							//
							// static CreateInstanceFrom (string assemblyFile, string typeName)
							// static CreateInstanceFrom (string assemblyFile, string typeName, bool ignoreCase, System.Reflection.BindingFlags bindingAttr, System.Reflection.Binder? binder, object? []? args, System.Globalization.CultureInfo? culture, object? []? activationAttributes)
							// static CreateInstanceFrom (string assemblyFile, string typeName, object? []? activationAttributes)
							//
							case "CreateInstanceFrom":
								ProcessActivatorCallWithStrings (ref reflectionContext, instructionIndex - 1, methodCalled.Parameters.Count < 4);
								break;
						}

						break;
				}

			}

			//
			// Handles static method calls in form of Create (string assemblyFile, string typeName, ......)
			//
			void ProcessActivatorCallWithStrings (ref ReflectionPatternContext reflectionContext, int startIndex, bool defaultCtorOnly)
			{
				reflectionContext.AnalyzingPattern ();

				var parameters = reflectionContext.MethodCalled.Parameters;
				if (parameters.Count < 2) {
					reflectionContext.RecordUnrecognizedPattern ($"Activator call '{reflectionContext.MethodCalled.FullName}' inside '{_methodCalling.FullName}' is not supported");
					return;
				}

				if (parameters [0].ParameterType.MetadataType != MetadataType.String && parameters [1].ParameterType.MetadataType != MetadataType.String) {
					reflectionContext.RecordUnrecognizedPattern ($"Activator call '{reflectionContext.MethodCalled.FullName}' inside '{_methodCalling.FullName}' is not supported");
					return;
				}

				var first_arg_instr = GetInstructionAtStackDepth (_instructions, startIndex, reflectionContext.MethodCalled.Parameters.Count);
				if (first_arg_instr < 0) {
					reflectionContext.RecordUnrecognizedPattern ($"Activator call '{reflectionContext.MethodCalled.FullName}' inside '{_methodCalling.FullName}' couldn't be decomposed");
					return;
				}

				var first_arg = _instructions [first_arg_instr];
				if (first_arg.OpCode != OpCodes.Ldstr) {
					reflectionContext.RecordUnrecognizedPattern ($"Activator call '{reflectionContext.MethodCalled.FullName}' inside '{_methodCalling.FullName}' was detected with the 1st argument which cannot be analyzed");
					return;
				}

				var second_arg_instr = GetInstructionAtStackDepth (_instructions, startIndex, reflectionContext.MethodCalled.Parameters.Count - 1);
				if (second_arg_instr < 0) {
					reflectionContext.RecordUnrecognizedPattern ($"Activator call '{reflectionContext.MethodCalled.FullName}' inside '{_methodCalling.FullName}' couldn't be decomposed");
					return;
				}

				var second_arg = _instructions [second_arg_instr];
				if (second_arg.OpCode != OpCodes.Ldstr) {
					reflectionContext.RecordUnrecognizedPattern ($"Activator call '{reflectionContext.MethodCalled.FullName}' inside '{_methodCalling.FullName}' was detected with the 2nd argument which cannot be analyzed");
					return;
				}

				string assembly_name = (string)first_arg.Operand;
				if (!_markStep._context.Resolver.AssemblyCache.TryGetValue (assembly_name, out var assembly)) {
					reflectionContext.RecordUnrecognizedPattern ($"Activator call '{reflectionContext.MethodCalled.FullName}' inside '{_methodCalling.FullName}' references assembly '{assembly_name}' which could not be found");
					return;
				}

				string type_name = (string)second_arg.Operand;
				var declaringType = FindType (assembly, type_name);

				if (declaringType == null) {
					reflectionContext.RecordUnrecognizedPattern ($"Activator call '{reflectionContext.MethodCalled.FullName}' inside '{_methodCalling.FullName}' references type '{type_name}' which could not be found");
					return;
				}

				MarkMethodsFromReflectionCall (ref reflectionContext, declaringType, ".ctor", 0, null, defaultCtorOnly ? 0 : (int?)null);
			}

			//
			// Handles instance methods called over typeof (Foo) with string name as the first argument
			//
			void ProcessSystemTypeGetMemberLikeCall (ref ReflectionPatternContext reflectionContext, System.Reflection.MemberTypes memberTypes, int startIndex, bool thisExtension = false)
			{
				reflectionContext.AnalyzingPattern ();

				int first_instance_arg = reflectionContext.MethodCalled.Parameters.Count;
				if (thisExtension)
					--first_instance_arg;

				var first_arg_instr = GetInstructionAtStackDepth (_instructions, startIndex, first_instance_arg);
				if (first_arg_instr < 0) {
					reflectionContext.RecordUnrecognizedPattern ($"Reflection call '{reflectionContext.MethodCalled.FullName}' inside '{_methodCalling.FullName}' couldn't be decomposed");
					return;
				}

				var first_arg = _instructions [first_arg_instr];
				BindingFlags? bindingFlags = default;
				string name = default;

				if (memberTypes == System.Reflection.MemberTypes.Constructor) {
					if (first_arg.OpCode == OpCodes.Ldc_I4_S && reflectionContext.MethodCalled.Parameters.Count > 0 && reflectionContext.MethodCalled.Parameters [0].ParameterType.IsTypeOf ("System.Reflection", "BindingFlags")) {
						bindingFlags = (BindingFlags)(sbyte)first_arg.Operand;
					}
				} else {
					//
					// The next value must be string constant (we don't handle anything else)
					//
					if (first_arg.OpCode != OpCodes.Ldstr) {
						reflectionContext.RecordUnrecognizedPattern ($"Reflection call '{reflectionContext.MethodCalled.FullName}' inside '{_methodCalling.FullName}' was detected with argument which cannot be analyzed");
						return;
					}

					name = (string)first_arg.Operand;

					var pos_arg = _instructions [first_arg_instr + 1];
					if (pos_arg.OpCode == OpCodes.Ldc_I4_S && reflectionContext.MethodCalled.Parameters.Count > 1 && reflectionContext.MethodCalled.Parameters [1].ParameterType.IsTypeOf ("System.Reflection", "BindingFlags")) {
						bindingFlags = (BindingFlags)(sbyte)pos_arg.Operand;
					}
				}

				var declaringType = FindReflectionTypeForLookup (_instructions, first_arg_instr - 1);
				if (declaringType == null) {
					reflectionContext.RecordUnrecognizedPattern ($"Reflection call '{reflectionContext.MethodCalled.FullName}' inside '{_methodCalling.FullName}' does not use detectable instance type extraction");
					return;
				}

				switch (memberTypes) {
					case System.Reflection.MemberTypes.Constructor:
						MarkMethodsFromReflectionCall (ref reflectionContext, declaringType, ".ctor", 0, bindingFlags);
						break;
					case System.Reflection.MemberTypes.Method:
						MarkMethodsFromReflectionCall (ref reflectionContext, declaringType, name, 0, bindingFlags);
						break;
					case System.Reflection.MemberTypes.Field:
						MarkFieldsFromReflectionCall (ref reflectionContext, declaringType, name);
						break;
					case System.Reflection.MemberTypes.Property:
						MarkPropertiesFromReflectionCall (ref reflectionContext, declaringType, name);
						break;
					case System.Reflection.MemberTypes.Event:
						MarkEventsFromReflectionCall (ref reflectionContext, declaringType, name);
						break;
					default:
						Debug.Fail ("Unsupported member type");
						reflectionContext.RecordUnrecognizedPattern ($"Reflection call '{reflectionContext.MethodCalled.FullName}' inside '{_methodCalling.FullName}' is of unexpected member type.");
						break;
				}
			}

			//
			// arity == null for name match regardless of arity
			//
			void MarkMethodsFromReflectionCall (ref ReflectionPatternContext reflectionContext, TypeDefinition declaringType, string name, int? arity, BindingFlags? bindingFlags, int? parametersCount = null)
			{
				bool foundMatch = false;
				foreach (var method in declaringType.Methods) {
					var mname = method.Name;

					// Either exact match or generic method with any arity when unspecified
					if (mname != name && !(arity == null && mname.StartsWith (name, StringComparison.Ordinal) && mname.Length > name.Length + 2 && mname [name.Length + 1] == '`')) {
						continue;
					}

					if ((bindingFlags & (BindingFlags.Instance | BindingFlags.Static)) == BindingFlags.Static && !method.IsStatic)
						continue;

					if ((bindingFlags & (BindingFlags.Instance | BindingFlags.Static)) == BindingFlags.Instance && method.IsStatic)
						continue;

					if ((bindingFlags & (BindingFlags.Public | BindingFlags.NonPublic)) == BindingFlags.Public && !method.IsPublic)
						continue;

					if ((bindingFlags & (BindingFlags.Public | BindingFlags.NonPublic)) == BindingFlags.NonPublic && method.IsPublic)
						continue;

					if (parametersCount != null && parametersCount != method.Parameters.Count)
						continue;

					foundMatch = true;
					var methodCalling = reflectionContext.MethodCalling;
					reflectionContext.RecordRecognizedPattern (method, () => _markStep.MarkIndirectlyCalledMethod (method, new DependencyInfo (DependencyKind.AccessedViaReflection, methodCalling)));
				}

				if (!foundMatch)
					reflectionContext.RecordUnrecognizedPattern ($"Reflection call '{reflectionContext.MethodCalled.FullName}' inside '{reflectionContext.MethodCalling.FullName}' could not resolve method `{name}` on type `{declaringType.FullName}`.");
			}

			void MarkPropertiesFromReflectionCall (ref ReflectionPatternContext reflectionContext, TypeDefinition declaringType, string name, bool staticOnly = false)
			{
				bool foundMatch = false;
				var methodCalling = reflectionContext.MethodCalling;
				foreach (var property in declaringType.Properties) {
					if (property.Name != name)
						continue;

					bool markedAny = false;

					// It is not easy to reliably detect in the IL code whether the getter or setter (or both) are used.
					// Be conservative and mark everything for the property.
					var getter = property.GetMethod;
					if (getter != null && (!staticOnly || staticOnly && getter.IsStatic)) {
						reflectionContext.RecordRecognizedPattern (getter, () => _markStep.MarkIndirectlyCalledMethod (getter, new DependencyInfo (DependencyKind.AccessedViaReflection, methodCalling)));
						markedAny = true;
					}

					var setter = property.SetMethod;
					if (setter != null && (!staticOnly || staticOnly && setter.IsStatic)) {
						reflectionContext.RecordRecognizedPattern (setter, () => _markStep.MarkIndirectlyCalledMethod (setter, new DependencyInfo (DependencyKind.AccessedViaReflection, methodCalling)));
						markedAny = true;
					}

					if (markedAny) {
						foundMatch = true;
						reflectionContext.RecordRecognizedPattern (property, () => _markStep.MarkProperty (property, new DependencyInfo (DependencyKind.AccessedViaReflection, methodCalling)));
					}
				}

				if (!foundMatch)
					reflectionContext.RecordUnrecognizedPattern ($"Reflection call '{reflectionContext.MethodCalled.FullName}' inside '{reflectionContext.MethodCalling.FullName}' could not resolve property `{name}` on type `{declaringType.FullName}`.");
			}

			void MarkFieldsFromReflectionCall (ref ReflectionPatternContext reflectionContext, TypeDefinition declaringType, string name, bool staticOnly = false)
			{
				bool foundMatch = false;
				var methodCalling = reflectionContext.MethodCalling;
				foreach (var field in declaringType.Fields) {
					if (field.Name != name)
						continue;

					if (staticOnly && !field.IsStatic)
						continue;

					foundMatch = true;
					reflectionContext.RecordRecognizedPattern (field, () => _markStep.MarkField (field, new DependencyInfo (DependencyKind.AccessedViaReflection, methodCalling)));
					break;
				}

				if (!foundMatch)
					reflectionContext.RecordUnrecognizedPattern ($"Reflection call '{reflectionContext.MethodCalled.FullName}' inside '{reflectionContext.MethodCalling.FullName}' could not resolve field `{name}` on type `{declaringType.FullName}`.");
			}

			void MarkEventsFromReflectionCall (ref ReflectionPatternContext reflectionContext, TypeDefinition declaringType, string name)
			{
				bool foundMatch = false;
				var methodCalling = reflectionContext.MethodCalling;
				foreach (var eventInfo in declaringType.Events) {
					if (eventInfo.Name != name)
						continue;

					foundMatch = true;
					reflectionContext.RecordRecognizedPattern (eventInfo, () => _markStep.MarkEvent (eventInfo, new DependencyInfo (DependencyKind.AccessedViaReflection, methodCalling)));
				}

				if (!foundMatch)
					reflectionContext.RecordUnrecognizedPattern ($"Reflection call '{reflectionContext.MethodCalled.FullName}' inside '{reflectionContext.MethodCalling.FullName}' could not resolve event `{name}` on type `{declaringType.FullName}`.");
			}
		}

		static int GetInstructionAtStackDepth (Collection<Instruction> instructions, int startIndex, int stackSizeToBacktrace)
		{
			for (int i = startIndex; i >= 0; --i) {
				var instruction = instructions [i];

				switch (instruction.OpCode.StackBehaviourPop) {
				case StackBehaviour.Pop0:
					break;
				case StackBehaviour.Pop1:
				case StackBehaviour.Popi:
				case StackBehaviour.Popref:
					stackSizeToBacktrace++;
					break;
				case StackBehaviour.Pop1_pop1:
				case StackBehaviour.Popi_pop1:
				case StackBehaviour.Popi_popi:
				case StackBehaviour.Popi_popi8:
				case StackBehaviour.Popi_popr4:
				case StackBehaviour.Popi_popr8:
				case StackBehaviour.Popref_pop1:
				case StackBehaviour.Popref_popi:
					stackSizeToBacktrace += 2;
					break;
				case StackBehaviour.Popref_popi_popi:
				case StackBehaviour.Popref_popi_popi8:
				case StackBehaviour.Popref_popi_popr4:
				case StackBehaviour.Popref_popi_popr8:
				case StackBehaviour.Popref_popi_popref:
					stackSizeToBacktrace += 3;
					break;
				case StackBehaviour.Varpop:
					switch (instruction.OpCode.Code) {
					case Code.Call:
					case Code.Calli:
					case Code.Callvirt:
						if (instruction.Operand is MethodReference mr) {
							stackSizeToBacktrace += mr.Parameters.Count;
							if (mr.Resolve ()?.IsStatic == false)
								stackSizeToBacktrace++;
						}

						break;
					case Code.Newobj:
						if (instruction.Operand is MethodReference ctor) {
							stackSizeToBacktrace += ctor.Parameters.Count;
						}
						break;
					case Code.Ret:
						// TODO: Need method return type for correct stack size but this path should not be hit yet
						break;
					default:
						return -3;
					}
					break;
				}

				switch (instruction.OpCode.StackBehaviourPush) {
				case StackBehaviour.Push0:
					break;
				case StackBehaviour.Push1:
				case StackBehaviour.Pushi:
				case StackBehaviour.Pushi8:
				case StackBehaviour.Pushr4:
				case StackBehaviour.Pushr8:
				case StackBehaviour.Pushref:
					stackSizeToBacktrace--;
					break;
				case StackBehaviour.Push1_push1:
					stackSizeToBacktrace -= 2;
					break;
				case StackBehaviour.Varpush:
					//
					// Only call, calli, callvirt will hit this
					//
					if (instruction.Operand is MethodReference mr && mr.ReturnType.MetadataType != MetadataType.Void) {
						stackSizeToBacktrace--;
					}
					break;
				}

				if (stackSizeToBacktrace == 0)
					return i;

				if (stackSizeToBacktrace < 0)
					return -1;
			}

			return -2;
		}

		static TypeDefinition FindReflectionTypeForLookup (Collection<Instruction> instructions, int startIndex)
		{
			while (startIndex >= 1) {
				int storeIndex = -1;
				var instruction = instructions [startIndex];
				switch (instruction.OpCode.Code) {
				//
				// Pattern #1
				//
				// typeof (Foo).ReflectionCall ()
				//
				case Code.Call:
					if (!(instruction.Operand is MethodReference mr) || mr.Name != "GetTypeFromHandle")
						return null;

					var ldtoken = instructions [startIndex - 1];

					if (ldtoken.OpCode != OpCodes.Ldtoken)
						return null;

					return (ldtoken.Operand as TypeReference).Resolve ();

				//
				// Patern #2
				//
				// var temp = typeof (Foo);
				// temp.ReflectionCall ()
				//
				case Code.Ldloc_0:
					storeIndex = GetIndexOfInstruction (instructions, OpCodes.Stloc_0, startIndex - 1);
					startIndex = storeIndex - 1;
					break;
				case Code.Ldloc_1:
					storeIndex = GetIndexOfInstruction (instructions, OpCodes.Stloc_1, startIndex - 1);
					startIndex = storeIndex - 1;
					break;
				case Code.Ldloc_2:
					storeIndex = GetIndexOfInstruction (instructions, OpCodes.Stloc_2, startIndex - 1);
					startIndex = storeIndex - 1;
					break;
				case Code.Ldloc_3:
					storeIndex = GetIndexOfInstruction (instructions, OpCodes.Stloc_3, startIndex - 1);
					startIndex = storeIndex - 1;
					break;
				case Code.Ldloc_S:
					storeIndex = GetIndexOfInstruction (instructions, OpCodes.Stloc_S, startIndex - 1, l => (VariableReference)l.Operand == (VariableReference)instruction.Operand);
					startIndex = storeIndex - 1;
					break;
				case Code.Ldloc:
					storeIndex = GetIndexOfInstruction (instructions, OpCodes.Stloc, startIndex - 1, l => (VariableReference)l.Operand == (VariableReference)instruction.Operand);
					startIndex = storeIndex - 1;
					break;

				case Code.Nop:
					startIndex--;
					break;

				default:
					return null;
				}
			}

			return null;
		}

		static int GetIndexOfInstruction (Collection<Instruction> instructions, OpCode opcode, int startIndex, Predicate<Instruction> comparer = null)
		{
			while (startIndex >= 0) {
				var instr = instructions [startIndex];
				if (instr.OpCode == opcode && (comparer == null || comparer (instr)))
					return startIndex;

				startIndex--;
			}

			return -1;
		}

		protected class AttributeProviderPair {
			public AttributeProviderPair (CustomAttribute attribute, ICustomAttributeProvider provider)
			{
				Attribute = attribute;
				Provider = provider;
			}

			public CustomAttribute Attribute { get; private set; }
			public ICustomAttributeProvider Provider { get; private set; }
		}

		private class ReflectionMethodBodyScanner : Dataflow.MethodBodyScanner
		{
			private readonly MarkStep _markStep;
			private readonly FlowAnnotations _flowAnnotations;

			public ReflectionMethodBodyScanner(MarkStep parent)
			{
				_markStep = parent;
				_flowAnnotations = _markStep._flowAnnotations;
			}

			public void ScanAndProcessReturnValue (MethodBody methodBody)
			{
				Scan (methodBody);

				if (MethodReturnValue != null) {
					var requiredMemberKinds = _flowAnnotations.GetReturnParameterAnnotation (methodBody.Method);
					if (requiredMemberKinds != 0) {
						var reflectionContext = new ReflectionPatternContext (_markStep._context, methodBody.Method, methodBody.Method, 0);
						reflectionContext.AnalyzingPattern ();
						RequireDynamicallyAccessedMembers (ref reflectionContext, requiredMemberKinds, MethodReturnValue);
					}
				}
			}

			protected override void WarnAboutInvalidILInMethod (MethodBody method, int ilOffset)
			{
				// TODO: remove once we're ready to scan actual invalid IL
				// Serves as a debug helper for now to make sure valid IL is not considered invalid.
				throw new Exception ();
			}

			protected override ValueNode GetMethodParameterValue (MethodDefinition method, int parameterIndex)
			{
				DynamicallyAccessedMemberKinds memberKinds = _flowAnnotations.GetParameterAnnotation (method, parameterIndex);
				return new MethodParameterValue (parameterIndex, memberKinds) {
					SourceContext = method
				};
			}

			public override bool HandleCall (MethodBody callingMethodBody, MethodReference calledMethod, Instruction operation, ValueNodeList methodParams, out ValueNode methodReturnValue)
			{
				var reflectionContext = new ReflectionPatternContext (_markStep._context, callingMethodBody.Method, calledMethod.Resolve (), operation.Offset);

				DynamicallyAccessedMemberKinds returnValueDynamicallyAccessedMemberKinds = 0;

				try {

					methodReturnValue = null;

					var calledMethodDefinition = calledMethod.Resolve ();
					if (calledMethodDefinition == null)
						return false;

					bool requiresDataFlowAnalysis = _flowAnnotations.RequiresDataFlowAnalysis (calledMethodDefinition);
					returnValueDynamicallyAccessedMemberKinds =  requiresDataFlowAnalysis ?
						_flowAnnotations.GetReturnParameterAnnotation (calledMethodDefinition) : 0;

					switch (calledMethod.Name) {
						case "GetTypeInfo" when calledMethod.DeclaringType.Name == "IntrospectionExtensions": {
								// typeof(Foo).GetTypeInfo()... will be commonly present in code targeting
								// the dead-end reflection refactoring. The call doesn't do anything and we
								// don't want to lose the annotation.
								methodReturnValue = methodParams [0];
							}
							break;

						case "GetTypeFromHandle" when calledMethod.DeclaringType.Name == "Type": {
								// Infrastructure piece to support "typeof(Foo)"
								if (methodParams[0] is RuntimeTypeHandleValue typeHandle)
									methodReturnValue = new SystemTypeValue (typeHandle.TypeRepresented);
							}
							break;

						case "MakeGenericType" when calledMethod.DeclaringType.Name == "Type": {
								// Don't care about the actual arguments, but we don't want to lose track of the type
								// in case this is e.g. Activator.CreateInstance(typeof(Foo<>).MakeGenericType(...));
								methodReturnValue = methodParams [0];
							}
							break;

						//
						// static CreateInstance (System.Type type)
						// static CreateInstance (System.Type type, bool nonPublic)
						// static CreateInstance (System.Type type, params object?[]? args)
						// static CreateInstance (System.Type type, object?[]? args, object?[]? activationAttributes)
						// static CreateInstance (System.Type type, System.Reflection.BindingFlags bindingAttr, System.Reflection.Binder? binder, object?[]? args, System.Globalization.CultureInfo? culture)
						// static CreateInstance (System.Type type, System.Reflection.BindingFlags bindingAttr, System.Reflection.Binder? binder, object?[]? args, System.Globalization.CultureInfo? culture, object?[]? activationAttributes) { throw null; }
						//
						case "CreateInstance" when !calledMethod.ContainsGenericParameter
							&& calledMethod.DeclaringType.Name == "Activator"
							&& calledMethod.Parameters.Count >= 1
							&& calledMethod.Parameters[0].ParameterType.MetadataType != MetadataType.String: {

								var parameters = calledMethod.Parameters;

								reflectionContext.AnalyzingPattern ();

								int? ctorParameterCount = null;
								BindingFlags bindingFlags = BindingFlags.Instance;
								if (parameters.Count > 1) {									
									if (parameters [1].ParameterType.MetadataType == MetadataType.Boolean) {
										// The overload that takes a "nonPublic" bool
										bool nonPublic = true;
										if (methodParams [1] is ConstIntValue constInt) {
											nonPublic = constInt.Value != 0;
										}

										if (nonPublic)
											bindingFlags |= BindingFlags.NonPublic | BindingFlags.Public;
										else
											bindingFlags |= BindingFlags.Public;
										ctorParameterCount = 0;
									} else {
										// Overload that has the parameters as the second or fourth argument
										int argsParam = parameters.Count == 2 || parameters.Count == 3 ? 1 : 3;
										
										if (methodParams.Count > argsParam &&
											methodParams [argsParam] is ArrayValue arrayValue &&
											arrayValue.Size.AsConstInt () != null) {
											ctorParameterCount = arrayValue.Size.AsConstInt ();
										}

										if (parameters.Count > 3) {
											if (methodParams [1].AsConstInt () != null)
												bindingFlags |= (BindingFlags)methodParams [1].AsConstInt ();
											else
												bindingFlags |= BindingFlags.NonPublic | BindingFlags.Public;
										} else {
											bindingFlags |= BindingFlags.Public;
										}
									}
								}
								else {
									// The overload with a single System.Type argument
									ctorParameterCount = 0;
									bindingFlags |= BindingFlags.Public;
								}

								// Go over all types we've seen
								foreach (var value in methodParams[0].UniqueValues ()) {
									if (value is SystemTypeValue systemTypeValue) {
										// Special case known type values as we can do better by applying exact binding flags and parameter count.
										MarkMethodsFromReflectionCall (ref reflectionContext, systemTypeValue.TypeRepresented, ".ctor", bindingFlags, ctorParameterCount);
									} else {
										// Otherwise fall back to the bitfield requirements
										var requiredMemberKinds = ctorParameterCount == 0
											? DynamicallyAccessedMemberKinds.DefaultConstructor
											: ((bindingFlags & BindingFlags.NonPublic) == 0)
												? DynamicallyAccessedMemberKinds.PublicConstructors
												: DynamicallyAccessedMemberKinds.Constructors;
										RequireDynamicallyAccessedMembers (ref reflectionContext, requiredMemberKinds, value);
									}
								}
							}
							break;
						default:
							if (requiresDataFlowAnalysis) {
								reflectionContext.AnalyzingPattern ();
								for (int parameterIndex = 0; parameterIndex < methodParams.Count; parameterIndex ++) {
									var requiredMemberKinds = _flowAnnotations.GetParameterAnnotation (calledMethodDefinition, parameterIndex);
									if (requiredMemberKinds != 0)
										RequireDynamicallyAccessedMembers (ref reflectionContext, requiredMemberKinds, methodParams [parameterIndex]);
								}

								reflectionContext.RecordHandledPattern ();
							}

							// To get good reporting of errors we need to track the origin of the value for all method calls
							// but except Newobj as those are special.
							if (calledMethodDefinition.ReturnType.MetadataType != MetadataType.Void) {
								methodReturnValue = new MethodReturnValue (returnValueDynamicallyAccessedMemberKinds) {
									SourceContext = calledMethodDefinition
								};

								return true;
							}

							return false;
					}
				}
				finally {
					reflectionContext.Dispose ();
				}

				// If we get here, we handled this as an intrinsic.  As a convenience, if the code above
				// didn't set the return value (and the method has a return value), we will set it to be an
				// unknown value with the return type of the method.
				if (methodReturnValue == null) {
					if (calledMethod.ReturnType.MetadataType != MetadataType.Void) {
						methodReturnValue = new MethodReturnValue(returnValueDynamicallyAccessedMemberKinds);
					}
				}

				// Validate that the return value has the correct annotations as per the method return value annotations
				if (returnValueDynamicallyAccessedMemberKinds != 0 && methodReturnValue != null) {
					if (methodReturnValue is LeafValueWithDynamicallyAccessedMemberNode methodReturnValueWithMemberKinds) {
						if (!methodReturnValueWithMemberKinds.DynamicallyAccessedMemberKinds.HasFlag (returnValueDynamicallyAccessedMemberKinds))
							throw new InvalidOperationException ($"Internal linker error: processing of call from {callingMethodBody.Method} to {calledMethod} returned value which is not correctly annotated with the expected dynamic member access kinds.");
					}
					else if (methodReturnValue is SystemTypeValue) {
						// SystemTypeValue can fullfill any requirement, so it's always valid
					}
					else {
						throw new InvalidOperationException ($"Internal linker error: processing of call from {callingMethodBody.Method} to {calledMethod} returned value which is not correctly annotated with the expected dynamic member access kinds.");
					}
				}

				return true;
			}

			void RequireDynamicallyAccessedMembers(ref ReflectionPatternContext reflectionContext, DynamicallyAccessedMemberKinds requiredMemberKinds, ValueNode value)
			{
				foreach (var uniqueValue in value.UniqueValues ()) {
					if (uniqueValue is LeafValueWithDynamicallyAccessedMemberNode valueWithDynamicallyAccessedMember) {
						if (!valueWithDynamicallyAccessedMember.DynamicallyAccessedMemberKinds.HasFlag (requiredMemberKinds)) {
							reflectionContext.RecordUnrecognizedPattern ($"Value from {valueWithDynamicallyAccessedMember.SourceContext} doesn't have enough dynamically accessed members required by {reflectionContext.MethodCalled}.");
						} else {
							reflectionContext.RecordHandledPattern ();
						}
					} else if (uniqueValue is SystemTypeValue systemTypeValue) {
						// Note that it's important to first test for the widest selector (Constructors > PublicConstructors > DefaultConstructor)
						// as the wider ones include the narrower ones in the bitfield values.
						if (requiredMemberKinds.HasFlag(DynamicallyAccessedMemberKinds.Constructors)) {
							MarkMethodsFromReflectionCall (ref reflectionContext, systemTypeValue.TypeRepresented, ".ctor", bindingFlags: null);
						} else if (requiredMemberKinds.HasFlag(DynamicallyAccessedMemberKinds.PublicConstructors)) {
							MarkMethodsFromReflectionCall (ref reflectionContext, systemTypeValue.TypeRepresented, ".ctor", BindingFlags.Public);
						} else if (requiredMemberKinds.HasFlag(DynamicallyAccessedMemberKinds.DefaultConstructor)) {
							MarkMethodsFromReflectionCall (ref reflectionContext, systemTypeValue.TypeRepresented, ".ctor", bindingFlags: null, parametersCount: 0);
						} else {
							throw new NotImplementedException ();
						}
					} else if (uniqueValue == NullValue.Instance) {
						// Ignore - probably unreachable path as it would fail at runtime anyway.
					} else {
						reflectionContext.RecordUnrecognizedPattern ($"Value comes from unsupported source.");
					}
				}

				reflectionContext.RecordHandledPattern ();
			}

			void MarkMethodsFromReflectionCall (ref ReflectionPatternContext reflectionContext, TypeDefinition declaringType, string name, BindingFlags? bindingFlags, int? parametersCount = null)
			{
				bool foundMatch = false;
				foreach (var method in declaringType.Methods) {
					var mname = method.Name;

					if (mname != name) {
						continue;
					}

					if ((bindingFlags & (BindingFlags.Instance | BindingFlags.Static)) == BindingFlags.Static && !method.IsStatic)
						continue;

					if ((bindingFlags & (BindingFlags.Instance | BindingFlags.Static)) == BindingFlags.Instance && method.IsStatic)
						continue;

					if ((bindingFlags & (BindingFlags.Public | BindingFlags.NonPublic)) == BindingFlags.Public && !method.IsPublic)
						continue;

					if ((bindingFlags & (BindingFlags.Public | BindingFlags.NonPublic)) == BindingFlags.NonPublic && method.IsPublic)
						continue;

					if (parametersCount != null && parametersCount != method.Parameters.Count)
						continue;

					foundMatch = true;
					reflectionContext.RecordRecognizedPattern (method, () => _markStep.MarkIndirectlyCalledMethod (method));
				}

				if (!foundMatch) {
					bool publicOnly = (bindingFlags & (BindingFlags.Public | BindingFlags.NonPublic)) == BindingFlags.Public;
					reflectionContext.RecordUnrecognizedPattern ($"Reflection call '{reflectionContext.MethodCalled.FullName}' inside '{reflectionContext.MethodCalling.FullName}' could not resolve {(publicOnly ? "public" : "")} method `{name}` on type `{declaringType.FullName}`.");
				}
			}
		}
	}

	// Make our own copy of the BindingFlags enum, so that we don't depend on System.Reflection.
	[Flags]
	enum BindingFlags
	{
		Default = 0,
		IgnoreCase = 1,
		DeclaredOnly = 2,
		Instance = 4,
		Static = 8,
		Public = 16,
		NonPublic = 32,
		FlattenHierarchy = 64,
		InvokeMethod = 256,
		CreateInstance = 512,
		GetField = 1024,
		SetField = 2048,
		GetProperty = 4096,
		SetProperty = 8192,
		PutDispProperty = 16384,
		PutRefDispProperty = 32768,
		ExactBinding = 65536,
		SuppressChangeType = 131072,
		OptionalParamBinding = 262144,
		IgnoreReturn = 16777216
	}
}<|MERGE_RESOLUTION|>--- conflicted
+++ resolved
@@ -50,9 +50,6 @@
 		protected List<TypeDefinition> _typesWithInterfaces;
 		protected List<MethodBody> _unreachableBodies;
 
-<<<<<<< HEAD
-		readonly FlowAnnotations _flowAnnotations;
-=======
 #if DEBUG
 		static DependencyKind [] _entireTypeReasons = new DependencyKind [] {
 			DependencyKind.NestedType,
@@ -141,7 +138,8 @@
 			DependencyKind.VirtualNeededDueToPreservedScope,
 		};
 #endif
->>>>>>> 0bf5f0fe
+
+		readonly FlowAnnotations _flowAnnotations;
 
 		public MarkStep ()
 		{
