--- conflicted
+++ resolved
@@ -2921,14 +2921,11 @@
 
 		bool DoesMethodRequireUnreferencedCode (MethodDefinition method, out RequiresUnreferencedCodeAttribute attribute)
 		{
-<<<<<<< HEAD
-			var currentOrigin = _scopeStack.CurrentScope.Origin;
-=======
 			if (Annotations.TryGetLinkerAttribute (method, out attribute))
 				return true;
 
-			if ((method.IsStatic || method.IsConstructor) &&
-				Annotations.TryGetEffectiveRequiresUnreferencedCodeAttributeOnType (method.DeclaringType, out attribute))
+			if ((method.IsStatic || method.IsConstructor) && method.DeclaringType is not null && 
+				Annotations.TryGetLinkerAttribute (method.DeclaringType, out attribute))
 				return true;
 
 			return false;
@@ -2936,23 +2933,13 @@
 
 		internal void CheckAndReportRequiresUnreferencedCode (MethodDefinition method)
 		{
->>>>>>> ae18468b
 			// If the caller of a method is already marked with `RequiresUnreferencedCodeAttribute` a new warning should not
 			// be produced for the callee.
 			if (ShouldSuppressAnalysisWarningsForRequiresUnreferencedCode ())
 				return;
 
-<<<<<<< HEAD
-			if (method.IsStatic || method.IsConstructor) {
-				if (Annotations.TryGetLinkerAttribute (method.DeclaringType, out RequiresUnreferencedCodeAttribute requiresUnreferencedCodeOnTypeHierarchy)) {
-					ReportRequiresUnreferencedCode (method.GetDisplayName (), requiresUnreferencedCodeOnTypeHierarchy, currentOrigin);
-					return;
-				}
-			}
-=======
 			if (!DoesMethodRequireUnreferencedCode (method, out RequiresUnreferencedCodeAttribute requiresUnreferencedCode))
 				return;
->>>>>>> ae18468b
 
 			ReportRequiresUnreferencedCode (method.GetDisplayName (), requiresUnreferencedCode, _scopeStack.CurrentScope.Origin);
 		}
