--- conflicted
+++ resolved
@@ -18,12 +18,25 @@
 	{
 		MethodDefinition IntPtrSize, UIntPtrSize;
 
-<<<<<<< HEAD
-		struct ProcessingNode
+		readonly struct ProcessingNode
 		{
-			public MethodDefinition Method;
-			public int LastAttemptStackVersion;
-			public int TryCount;
+			public ProcessingNode (MethodDefinition method, int lastAttemptStackVersion)
+			{
+				Method = method;
+				LastAttemptStackVersion = lastAttemptStackVersion;
+				TryCount = 0;
+			}
+
+			public ProcessingNode (in ProcessingNode other, int newLastAttempStackVersion, int tryCount)
+			{
+				Method = other.Method;
+				LastAttemptStackVersion = newLastAttempStackVersion;
+				TryCount = tryCount;
+			}
+
+			public readonly MethodDefinition Method;
+			public readonly int LastAttemptStackVersion;
+			public readonly int TryCount;
 		}
 
 		// Stack of method nodes which are currently being processed.
@@ -42,16 +55,21 @@
 		// we can't resolve the situation with just the info at hand).
 		int processingStackVersion;
 
+		// Just a fast lookup from method to the node on the stack. This is needed to be able to quickly
+		// access the node and move it to the top of the stack.
+		Dictionary<MethodDefinition, LinkedListNode<ProcessingNode>> processingMethods;
+
 		// Stores results of method processing. This state is kept forever to avoid reprocessing of methods.
-		// If method is not in the dictionary it has not yet been processed and it has not been added processing either.
+		// If method is not in the dictionary it has not yet been processed.
 		// The value in this dictionary can be
-		//   - Reference to the linked list node in the processingStack if the method is on the stack and not yet processed.
-		//   - ProcessedUnchangedSentinel - which means the method has been fully processed and nothing was changed on it - its value is unknown
-		//   - NonConstSentinel - which means the method has been processed and the return value is not a const
+		//   - ProcessedUnchangedSentinel - method has been processed and nothing was changed on it - its value is unknown
+		//   - NonConstSentinel - method has been processed and the return value is not a const
 		//   - Instruction instance - method has been processed and it has a constant return value (the value of the instruction)
-		Dictionary<MethodDefinition, object> processedMethods;
-		readonly object ProcessedUnchangedSentinel = "ProcessedUnchangedSentinel";
-		readonly object NonConstSentinel = "NonConstSentinel";
+		// Note: ProcessedUnchangedSentinel is used as an optimization. running constant value analysis on a method is relatively expensive
+		// and so we delay it and only do it for methods where the value is asked for (or in case of changed methods upfront due to implementation detailds)
+		Dictionary<MethodDefinition, Instruction> processedMethods;
+		static readonly Instruction ProcessedUnchangedSentinel = Instruction.Create (OpCodes.Ldstr, "ProcessedUnchangedSentinel");
+		static readonly Instruction NonConstSentinel = Instruction.Create (OpCodes.Ldstr, "NonConstSentinel");
 
 		Statistics.NamedValue ProcessAttemptsStatistic;
 		Statistics.NamedValue ConstantMethodsUsedStatistic;
@@ -65,61 +83,22 @@
 		Statistics.NamedValue TryGetMethodResultStatistics;
 		Statistics.NamedValue TryGetMethodResultWithoutWaitingStatistics;
 		Statistics.NamedValue MaxStackDepthStatistics;
-
-		protected override void Process ()
-=======
-		readonly struct ProcessingNode
-		{
-			public ProcessingNode (MethodDefinition method, int lastAttemptStackVersion)
-			{
-				Method = method;
-				LastAttemptStackVersion = lastAttemptStackVersion;
-			}
-
-			public ProcessingNode (in ProcessingNode other, int newLastAttempStackVersion)
-			{
-				Method = other.Method;
-				LastAttemptStackVersion = newLastAttempStackVersion;
-			}
-
-			public readonly MethodDefinition Method;
-			public readonly int LastAttemptStackVersion;
-		}
-
-		// Stack of method nodes which are currently being processed.
-		// Implemented as linked list to allow easy referal to nodes and efficient moving of nodes within the list.
-		// The top of the stack is the first item in the list.
-		LinkedList<ProcessingNode> processingStack;
-
-		// Each time an item is added or removed from the processing stack this value is incremented.
-		// Moving items in the stack doesn't increment.
-		// This is used to track loops - if there are two methods which have dependencies on each other
-		// the processing needs to detect that and mark at least one of them as nonconst (regardless of the method's body)
-		// to break the loop.
-		// This is done by storing the version of the stack on each method node when that method is processed,
-		// if we get around to process the method again and the version of the stack didn't change, then there's a loop
-		// (nothing changed in the stack - order is unimportant, as such no new information has been added and so
-		// we can't resolve the situation with just the info at hand).
-		int processingStackVersion;
-
-		// Just a fast lookup from method to the node on the stack. This is needed to be able to quickly
-		// access the node and move it to the top of the stack.
-		Dictionary<MethodDefinition, LinkedListNode<ProcessingNode>> processingMethods;
-
-		// Stores results of method processing. This state is kept forever to avoid reprocessing of methods.
-		// If method is not in the dictionary it has not yet been processed.
-		// The value in this dictionary can be
-		//   - ProcessedUnchangedSentinel - method has been processed and nothing was changed on it - its value is unknown
-		//   - NonConstSentinel - method has been processed and the return value is not a const
-		//   - Instruction instance - method has been processed and it has a constant return value (the value of the instruction)
-		// Note: ProcessedUnchangedSentinel is used as an optimization. running constant value analysis on a method is relatively expensive
-		// and so we delay it and only do it for methods where the value is asked for (or in case of changed methods upfront due to implementation detailds)
-		Dictionary<MethodDefinition, Instruction> processedMethods;
-		static readonly Instruction ProcessedUnchangedSentinel = Instruction.Create (OpCodes.Ldstr, "ProcessedUnchangedSentinel");
-		static readonly Instruction NonConstSentinel = Instruction.Create (OpCodes.Ldstr, "NonConstSentinel");
-
+	
 		protected override void Process ()
 		{
+			ProcessAttemptsStatistic = Context.Statistics.GetValue(nameof(RemoveUnreachableBlocksStep), nameof(ProcessAttemptsStatistic));
+			ConstantMethodsUsedStatistic = Context.Statistics.GetValue(nameof(RemoveUnreachableBlocksStep), nameof(ConstantMethodsUsedStatistic));
+			ConstantFieldValuesUsedStatistic = Context.Statistics.GetValue(nameof(RemoveUnreachableBlocksStep), nameof(ConstantFieldValuesUsedStatistic));
+			AnalyzedAsConstantStatistic = Context.Statistics.GetValue(nameof(RemoveUnreachableBlocksStep), nameof(AnalyzedAsConstantStatistic));
+			AnalyzedAsConstantAfterRewriteStatistics = Context.Statistics.GetValue(nameof(RemoveUnreachableBlocksStep), nameof(AnalyzedAsConstantAfterRewriteStatistics));
+			MethodsAnalyzedForConstantResultStatistic = Context.Statistics.GetValue(nameof(RemoveUnreachableBlocksStep), nameof(MethodsAnalyzedForConstantResultStatistic));
+			LoopsDetectedStatistics = Context.Statistics.GetValue(nameof(RemoveUnreachableBlocksStep), nameof(LoopsDetectedStatistics));
+			MethodsWithRewriteAttemptedStatistics = Context.Statistics.GetValue(nameof(RemoveUnreachableBlocksStep), nameof(MethodsWithRewriteAttemptedStatistics));
+			MaxNumberOfProcessAttemptsPerMethodStatistics = Context.Statistics.GetValue(nameof(RemoveUnreachableBlocksStep), nameof(MaxNumberOfProcessAttemptsPerMethodStatistics));
+			TryGetMethodResultStatistics = Context.Statistics.GetValue(nameof(RemoveUnreachableBlocksStep), nameof(TryGetMethodResultStatistics));
+			TryGetMethodResultWithoutWaitingStatistics = Context.Statistics.GetValue(nameof(RemoveUnreachableBlocksStep), nameof(TryGetMethodResultWithoutWaitingStatistics));
+			MaxStackDepthStatistics = Context.Statistics.GetValue(nameof(RemoveUnreachableBlocksStep), nameof(MaxStackDepthStatistics));
+
 			var assemblies = Context.Annotations.GetAssemblies ().ToArray ();
 
 			processingStack = new LinkedList<ProcessingNode> ();
@@ -132,6 +111,11 @@
 
 				ProcessMethods (assembly.MainModule.Types);
 			}
+
+			Context.Statistics.GetValue(nameof(RemoveUnreachableBlocksStep), "MethodsProcessed").Value = processedMethods.Count;
+			Context.Statistics.GetValue(nameof(RemoveUnreachableBlocksStep), "ProcessedConstMethods").Value = processedMethods.Values.Where(v => v is Instruction).Count();
+			Context.Statistics.GetValue(nameof(RemoveUnreachableBlocksStep), "ProcessedNonConstMethods").Value = processedMethods.Values.Where(v => v == NonConstSentinel).Count();
+			Context.Statistics.GetValue(nameof(RemoveUnreachableBlocksStep), "ProcessedUnchangedMethods").Value = processedMethods.Values.Where(v => v == ProcessedUnchangedSentinel).Count();
 		}
 
 		void ProcessMethods (Collection<TypeDefinition> types)
@@ -211,8 +195,14 @@
 		void ProcessStack ()
 		{
 			while (processingStack.Count > 0) {
+				MaxStackDepthStatistics.Value = Math.Max(MaxStackDepthStatistics.Value, processingStack.Count);
 				var stackNode = processingStack.First;
 				var method = stackNode.Value.Method;
+
+				stackNode.Value = new ProcessingNode (stackNode.Value, stackNode.Value.LastAttemptStackVersion, stackNode.Value.TryCount + 1);
+				MaxNumberOfProcessAttemptsPerMethodStatistics.Value = Math.Max(MaxNumberOfProcessAttemptsPerMethodStatistics.Value, stackNode.Value.TryCount);
+
+				ProcessAttemptsStatistic++;
 
 				bool treatUnprocessedDependenciesAsNonConst = false;
 				if (stackNode.Value.LastAttemptStackVersion == processingStackVersion) {
@@ -261,13 +251,15 @@
 						continue;
 					}
 
+					LoopsDetectedStatistics++;
+
 					// No such node was found -> we only have nodes in the loop now, so we have to break the loop.
 					// We do this by processing it with special flag which will make it ignore any unprocessed dependencies
 					// treating them as non-const. These should only be nodes in the loop.
 					treatUnprocessedDependenciesAsNonConst = true;
 				}
 
-				stackNode.Value = new ProcessingNode (stackNode.Value, processingStackVersion);
+				stackNode.Value = new ProcessingNode (stackNode.Value, processingStackVersion, stackNode.Value.TryCount);
 
 				if (!method.HasBody) {
 					StoreMethodAsProcessedAndRemoveFromQueue (stackNode, ProcessedUnchangedSentinel);
@@ -328,237 +320,28 @@
 		}
 
 		Instruction AnalyzeMethodForConstantResult (MethodDefinition method, Collection<Instruction> instructions)
->>>>>>> 10db6f69
 		{
-			ProcessAttemptsStatistic = Context.Statistics.GetValue (nameof (RemoveUnreachableBlocksStep), nameof (ProcessAttemptsStatistic));
-			ConstantMethodsUsedStatistic = Context.Statistics.GetValue (nameof (RemoveUnreachableBlocksStep), nameof (ConstantMethodsUsedStatistic));
-			ConstantFieldValuesUsedStatistic = Context.Statistics.GetValue (nameof (RemoveUnreachableBlocksStep), nameof (ConstantFieldValuesUsedStatistic));
-			AnalyzedAsConstantStatistic = Context.Statistics.GetValue (nameof (RemoveUnreachableBlocksStep), nameof (AnalyzedAsConstantStatistic));
-			AnalyzedAsConstantAfterRewriteStatistics = Context.Statistics.GetValue (nameof (RemoveUnreachableBlocksStep), nameof (AnalyzedAsConstantAfterRewriteStatistics));
-			MethodsAnalyzedForConstantResultStatistic = Context.Statistics.GetValue (nameof (RemoveUnreachableBlocksStep), nameof (MethodsAnalyzedForConstantResultStatistic));
-			LoopsDetectedStatistics = Context.Statistics.GetValue (nameof (RemoveUnreachableBlocksStep), nameof (LoopsDetectedStatistics));
-			MethodsWithRewriteAttemptedStatistics = Context.Statistics.GetValue (nameof (RemoveUnreachableBlocksStep), nameof (MethodsWithRewriteAttemptedStatistics));
-			MaxNumberOfProcessAttemptsPerMethodStatistics = Context.Statistics.GetValue (nameof (RemoveUnreachableBlocksStep), nameof (MaxNumberOfProcessAttemptsPerMethodStatistics));
-			TryGetMethodResultStatistics = Context.Statistics.GetValue (nameof (RemoveUnreachableBlocksStep), nameof (TryGetMethodResultStatistics));
-			TryGetMethodResultWithoutWaitingStatistics = Context.Statistics.GetValue (nameof (RemoveUnreachableBlocksStep), nameof (TryGetMethodResultWithoutWaitingStatistics));
-			MaxStackDepthStatistics = Context.Statistics.GetValue (nameof (RemoveUnreachableBlocksStep), nameof (MaxStackDepthStatistics));
-
-			var assemblies = Context.Annotations.GetAssemblies ().ToArray ();
-
-			processingStack = new LinkedList<ProcessingNode> ();
-			processedMethods = new Dictionary<MethodDefinition, object> ();
-
-			foreach (var assembly in assemblies) {
-				if (Annotations.GetAction (assembly) != AssemblyAction.Link)
-					continue;
-
-				ProcessMethods (assembly.MainModule.Types);
-			}
-
-			Context.Statistics.GetValue (nameof (RemoveUnreachableBlocksStep), "MethodsProcessed").Value = processedMethods.Count;
-			Context.Statistics.GetValue (nameof (RemoveUnreachableBlocksStep), "ProcessedConstMethods").Value = processedMethods.Values.Where (v => v is Instruction).Count ();
-			Context.Statistics.GetValue (nameof (RemoveUnreachableBlocksStep), "ProcessedNonConstMethods").Value = processedMethods.Values.Where (v => v == NonConstSentinel).Count ();
-			Context.Statistics.GetValue (nameof (RemoveUnreachableBlocksStep), "ProcessedUnchangedMethods").Value = processedMethods.Values.Where (v => v == ProcessedUnchangedSentinel).Count ();
-		}
-
-<<<<<<< HEAD
-		void ProcessMethods (Collection<TypeDefinition> types)
-		{
-			foreach (var type in types) {
-				if (type.IsInterface)
-					continue;
-
-				if (!type.HasMethods)
-					continue;
-
-				foreach (var method in type.Methods) {
-					if (!method.HasBody)
-						continue;
-
-					//
-					// Block methods which rewrite does not support
-					//
-					switch (method.ReturnType.MetadataType) {
-					case MetadataType.ByReference:
-					case MetadataType.FunctionPointer:
-						continue;
-					}
-
-					ProcessMethod (method);
-				}
-
-				if (type.HasNestedTypes)
-					ProcessMethods (type.NestedTypes);
-			}
-		}
-
-		/// <summary>
-		/// Processes the specified and method and perform all branch removal optimizations on it.
-		/// When this returns it's guaranteed that the method has been optimized (if possible).
-		/// It may optimize other methods as well - those are remembered for future reuse.
-		/// </summary>
-		/// <param name="method">The method to process</param>
-		void ProcessMethod (MethodDefinition method)
-		{
-			Debug.Assert (processingStack.Count == 0);
-			processingStackVersion = 0;
-
-			if (!processedMethods.TryGetValue (method, out object processedState)) {
-				AddMethodForProcessing (method);
-
-				ProcessStack ();
-
-				Debug.Assert (processedMethods.TryGetValue (method, out processedState) && processedState is not LinkedListNode<ProcessingNode>);
-			}
-			else {
-				// If the method is already in the processed dictionary, it must not be in "processing" state
-				// since the queue is currently emtpy.
-				Debug.Assert (processedState is not LinkedListNode<ProcessingNode>);
-			}
-		}
-
-		void AddMethodForProcessing (MethodDefinition method)
-		{
-			Debug.Assert (!processedMethods.ContainsKey (method));
-
-			var processingNode = new ProcessingNode () {
-				Method = method,
-				LastAttemptStackVersion = -1,
-				TryCount = 0
-			};
-
-			var listNode = processingStack.AddFirst (processingNode);
-			processedMethods.Add (method, listNode);
-			processingStackVersion++;
-		}
-
-		void StoreMethodAsProcessedAndRemoveFromQueue (LinkedListNode<ProcessingNode> stackNode, object methodValue)
-		{
-			Debug.Assert (stackNode.List == processingStack);
-			Debug.Assert (methodValue != null);
-			Debug.Assert (methodValue is not LinkedListNode<ProcessingNode>);
-
-			processedMethods[stackNode.ValueRef.Method] = methodValue;
-			processingStack.Remove (stackNode);
-			processingStackVersion++;
-		}
-
-		void ProcessStack ()
-		{
-			while (processingStack.Count > 0) {
-				MaxStackDepthStatistics.Value = Math.Max (MaxStackDepthStatistics.Value, processingStack.Count);
-
-				var queueNode = processingStack.First;
-				var method = queueNode.ValueRef.Method;
-				queueNode.ValueRef.TryCount++;
-				MaxNumberOfProcessAttemptsPerMethodStatistics.Value = Math.Max (MaxNumberOfProcessAttemptsPerMethodStatistics.Value, queueNode.ValueRef.TryCount);
-
-				ProcessAttemptsStatistic++;
-
-				if (queueNode.ValueRef.LastAttemptStackVersion == processingStackVersion) {
-					// Loop was detected - the stack hasn't changed since the last time we tried to process this method
-					// as such there's no way to resolve the situation (running the code below would produce the exact same result).
-
-					// We can't process all the methods in the loop with the given information, so we'll just "skip" over one of them.
-					// We will skip over it by marking it as processed without any changes. This means that any branch removal
-					// within that method will not be performed - but it migth still allow other methods in the loop to to their optimizations.
-
-					// Note: This has the possibility to bring in code which is otherwise meant to be removed. Especially combined
-					// with feature-switches and trim-incompatible code this may actually lead to producing warnings which are
-					// technically wrong (as the code they point to will never be used by the app). The likelyhood of this happening
-					// is VERY low though. And in the future we may improve this by being more precise in our scanning - ideally merging
-					// the inlining and branch reduction in one pass would probably lead to almost ideal behavior even in presence
-					// of loops.
-
-					LoopsDetectedStatistics++;
-
-					StoreMethodAsProcessedAndRemoveFromQueue (queueNode, ProcessedUnchangedSentinel);
-					continue;
-				}
-
-				queueNode.ValueRef.LastAttemptStackVersion = processingStackVersion;
-
-				if (!method.HasBody) {
-					StoreMethodAsProcessedAndRemoveFromQueue (queueNode, ProcessedUnchangedSentinel);
-					continue;
-				}
-
-				var reducer = new BodyReducer (method.Body, Context);
-
-				//
-				// Temporary inlines any calls which return contant expression.
-				// If it needs to know the result of analysis of other methods and those has not been processed yet
-				// it will still scan the entir body, but we will return the full processing one more time.
-				//
-				if (!TryInlineBodyDependencies (ref reducer, out bool changed)) {
-					// Method has unprocessed dependencies - so back off and try again later
-					// Leave it in the stack on its current position (it should not be on the first position anymore)
-					Debug.Assert (processingStack.First != queueNode);
-					continue;
-				}
-
-				if (!changed) {
-					// All dependencies are processed and there where no const values found. There's nothing to optimize.
-					// Mark the method as processed - without computing the const value of it (we don't know if it's going to be needed)
-					StoreMethodAsProcessedAndRemoveFromQueue (queueNode, ProcessedUnchangedSentinel);
-					continue;
-				}
-
-				// The method has been modified due to constant propagation - we will optimize it.
-
-				MethodsWithRewriteAttemptedStatistics++;
-
-				//
-				// This is the main step which evaluates if inlined calls can
-				// produce folded branches. When it finds them the unreachable
-				// branch is replaced with nops.
-				//
-				if (reducer.RewriteBody ())
-					Context.LogMessage ($"Reduced '{reducer.InstructionsReplaced}' instructions in conditional branches for [{method.DeclaringType.Module.Assembly.Name}] method {method.GetDisplayName ()}");
-
-				// Even if the rewriter doesn't find any branches to fold the inlining above may have changed the method enough
-				// such that we can now deduce its return value.
-
-				if (method.ReturnType.MetadataType == MetadataType.Void) {
-					// Method is fully processed and can't be const (since it doesn't return value) - so mark it as processed without const value
-					StoreMethodAsProcessedAndRemoveFromQueue (queueNode, NonConstSentinel);
-					continue;
-				}
-
-				//
-				// Run the analyzer in case body change rewrote it to constant expression
-				// Note that we have to run it always (even if we may not need the result ever) since it depends on the temporary inlining above
-				// Otherwise we would have to remember the inlined code along with the method.
-				//
-				StoreMethodAsProcessedAndRemoveFromQueue (
-					queueNode,
-					AnalyzeMethodForConstantResult (method, reducer.FoldedInstructions));
-			}
-		}
-
-		object AnalyzeMethodForConstantResult (MethodDefinition method, Collection<Instruction> instructions)
-		{
-			MethodsAnalyzedForConstantResultStatistic++;
+			MethodsAnalyzedForConstantResultStatistic++; 
 
 			if (!method.HasBody)
-				return NonConstSentinel;
+				return null;
 
 			if (method.ReturnType.MetadataType == MetadataType.Void)
-				return NonConstSentinel;
+				return null;
 
 			switch (Context.Annotations.GetAction (method)) {
 			case MethodAction.ConvertToThrow:
-				return NonConstSentinel;
+				return null;
 			case MethodAction.ConvertToStub:
-				Context.Statistics.GetValue (nameof (RemoveUnreachableBlocksStep), "StubbedMethodsStatistic").Value++;
-				return CodeRewriterStep.CreateConstantResultInstruction (Context, method) ?? NonConstSentinel;
+				Context.Statistics.GetValue(nameof(RemoveUnreachableBlocksStep), "StubbedMethodsStatistic").Value++;
+				return CodeRewriterStep.CreateConstantResultInstruction (Context, method);
 			}
 
 			if (method.IsIntrinsic () || method.NoInlining)
-				return NonConstSentinel;
+				return null;
 
 			if (!Context.IsOptimizationEnabled (CodeOptimizations.IPConstantPropagation, method))
-				return NonConstSentinel;
+				return null;
 
 			var analyzer = new ConstantExpressionMethodAnalyzer (method, instructions ?? method.Body.Instructions);
 			if (analyzer.Analyze ()) {
@@ -566,62 +349,11 @@
 				if (instructions != null)
 					AnalyzedAsConstantAfterRewriteStatistics++;
 				return analyzer.Result;
-			} else {
-				return NonConstSentinel;
-=======
-		/// <summary>
-		/// Determines if a method has constant return value. If the method has not yet been processed it makes sure
-		/// it is on the stack for processing and returns without a result.
-		/// </summary>
-		/// <param name="method">The method to determine result for</param>
-		/// <param name="constantResultInstruction">If successfull and the method returns a constant value this will be set to the
-		/// instruction with the constant value. If successfulll and the method doesn't have a constant value this is set to null.</param>
-		/// <returns>
-		/// true - if the method was analyzed and result is known
-		///   constantResultInstruction is set to an instance if the method returns a constant, otherwise it's set to null
-		/// false - if the method has not yet been analyzed and the caller should retry later
-		/// </returns>
-		bool TryGetConstantResultForMethod (MethodDefinition method, out Instruction constantResultInstruction)
-		{
-			if (!processedMethods.TryGetValue (method, out Instruction methodValue)) {
-				if (processingMethods.TryGetValue (method, out var stackNode)) {
-					// Method is already in the stack - not yet processed
-					// Move it to the top of the stack
-					processingStack.Remove (stackNode);
-					processingStack.AddFirst (stackNode);
-
-					// Note that stack version is not changing - we're just postponing work, not resolving anything.
-					// There's no result available for this method, so return false.
-					constantResultInstruction = null;
-					return false;
-				}
-
-				// Method is not yet in the stack - add it there
-				AddMethodForProcessing (method);
-				constantResultInstruction = null;
-				return false;
-			}
-
-			if (methodValue == ProcessedUnchangedSentinel) {
-				// Method has been processed and no changes has been made to it.
-				// Also its value has not been needed yet. Now we need to know if it's constant, so run the analyzer on it
-				var result = AnalyzeMethodForConstantResult (method, instructions: null);
-				Debug.Assert (result is Instruction || result == null);
-				processedMethods[method] = result ?? NonConstSentinel;
-				constantResultInstruction = result;
-			} else if (methodValue == NonConstSentinel) {
-				// Method was processed and found to not have a constant value
-				constantResultInstruction = null;
-			} else {
-				// Method was already processed and found to have a constant value
-				constantResultInstruction = methodValue;
->>>>>>> 10db6f69
-			}
-
-			return true;
+			}
+
+			return null;
 		}
 
-<<<<<<< HEAD
 		/// <summary>
 		/// Determines if a method has constant return value. If the method has not yet been processed it makes sure
 		/// it is on the stack for processing and returns without a result.
@@ -638,58 +370,50 @@
 		{
 			TryGetMethodResultStatistics++;
 
-			if (!processedMethods.TryGetValue (method, out object processedState)) {
+			if (!processedMethods.TryGetValue (method, out Instruction methodValue)) {
+				if (processingMethods.TryGetValue (method, out var stackNode)) {
+					// Method is already in the stack - not yet processed
+					// Move it to the top of the stack
+					processingStack.Remove (stackNode);
+					processingStack.AddFirst (stackNode);
+
+					// Note that stack version is not changing - we're just postponing work, not resolving anything.
+					// There's no result available for this method, so return false.
+					constantResultInstruction = null;
+					return false;
+				}
+
 				// Method is not yet in the stack - add it there
 				AddMethodForProcessing (method);
 				constantResultInstruction = null;
 				return false;
 			}
 
-			switch (processedState) {
-			case LinkedListNode<ProcessingNode> queueNode:
-				// Method is already in the stack - not yet processed
-				// Move it to the top of the stack
-				processingStack.Remove (queueNode);
-				processingStack.AddFirst (queueNode);
-
-				// Note that stack version is not changing - we're just postponing work, not resolving anything.
-
-				constantResultInstruction = null;
-				return false;
-
-			case Instruction instruction:
-				// Method was already processed and found to have a constant value
-				constantResultInstruction = instruction;
-				TryGetMethodResultWithoutWaitingStatistics++;
-				return true;
-
-			case object processedUnchangedSentinel when processedUnchangedSentinel == ProcessedUnchangedSentinel:
+			if (methodValue == ProcessedUnchangedSentinel) {
 				// Method has been processed and no changes has been made to it.
 				// Also its value has not been needed yet. Now we need to know if it's constant, so run the analyzer on it
-				object result = AnalyzeMethodForConstantResult (method, instructions: null);
-				Debug.Assert (result is Instruction || result == NonConstSentinel);
-				processedMethods[method] = result;
-				constantResultInstruction = result == NonConstSentinel ? null : (Instruction) result;
+				var result = AnalyzeMethodForConstantResult (method, instructions: null);
+				Debug.Assert (result is Instruction || result == null);
+				processedMethods[method] = result ?? NonConstSentinel;
+				constantResultInstruction = result;
 				TryGetMethodResultWithoutWaitingStatistics++;
-				return true;
-
-			case object nonConstSentinel when nonConstSentinel == NonConstSentinel:
+			}
+			else if (methodValue == NonConstSentinel) {
 				// Method was processed and found to not have a constant value
 				constantResultInstruction = null;
 				TryGetMethodResultWithoutWaitingStatistics++;
-				return true;
-
-			default:
-				throw new InternalErrorException ($"Unexpected value '{processedState}' found in {nameof (processedMethods)} dictionary in {nameof (RemoveUnreachableBlocksStep)}");
-			}
+			}
+			else {
+				// Method was already processed and found to have a constant value
+				constantResultInstruction = methodValue;
+				TryGetMethodResultWithoutWaitingStatistics++;
+			}
+
+			return true;
 		}
 
-		bool TryInlineBodyDependencies (ref BodyReducer reducer, out bool changed)
-		{
-=======
 		bool TryInlineBodyDependencies (ref BodyReducer reducer, bool treatUnprocessedDependenciesAsNonConst, out bool changed)
 		{
->>>>>>> 10db6f69
 			changed = false;
 			bool hasUnprocessedDependencies = false;
 			var instructions = reducer.Body.Instructions;
@@ -740,17 +464,6 @@
 					if (md == reducer.Body.Method) {
 						// Special case for direct recursion - simply assume non-const value
 						// since we can't tell.
-<<<<<<< HEAD
-						break;
-					}
-
-					if (!TryGetConstantResultForMethod (md, out targetResult)) {
-						hasUnprocessedDependencies = true;
-						break;
-					} else if (targetResult == null || hasUnprocessedDependencies) {
-						break;
-					}
-=======
 						break;
 					}
 
@@ -764,7 +477,6 @@
 						// be thrown away (we back off and wait for the unprocessed dependency to be processed first).
 						break;
 					}
->>>>>>> 10db6f69
 
 					reducer.Rewrite (i, targetResult);
 					changed = true;
@@ -807,17 +519,10 @@
 
 					if (sizeOfImpl != null) {
 						if (!TryGetConstantResultForMethod (sizeOfImpl, out targetResult)) {
-<<<<<<< HEAD
-							hasUnprocessedDependencies = true;
-							break;
-						}
-						else if (targetResult == null || hasUnprocessedDependencies) {
-=======
 							if (!treatUnprocessedDependenciesAsNonConst)
 								hasUnprocessedDependencies = true;
 							break;
 						} else if (targetResult == null || hasUnprocessedDependencies) {
->>>>>>> 10db6f69
 							break;
 						}
 
