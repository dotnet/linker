// Licensed to the .NET Foundation under one or more agreements.
// The .NET Foundation licenses this file to you under the MIT license.
// See the LICENSE file in the project root for more information.

using System;
using System.Diagnostics;
using System.Diagnostics.CodeAnalysis;
using System.Globalization;
using System.IO;
using System.Linq;
using System.Text.RegularExpressions;
using System.Xml;
using System.Xml.Linq;
using System.Xml.XPath;
using Mono.Cecil;

namespace Mono.Linker.Steps
{
	[Flags]
	public enum AllowedAssemblies
	{
		ContainingAssembly = 0x1,
		AnyAssembly = 0x2 | ContainingAssembly,
		AllAssemblies = 0x4 | AnyAssembly
	}

	public abstract class ProcessLinkerXmlBase
	{
		const string FullNameAttributeName = "fullname";
		const string LinkerElementName = "linker";
		const string TypeElementName = "type";
		const string SignatureAttributeName = "signature";
		const string NameAttributeName = "name";
		const string FieldElementName = "field";
		const string MethodElementName = "method";
		const string EventElementName = "event";
		const string PropertyElementName = "property";
		const string AllAssembliesFullName = "*";
		protected const string XmlNamespace = "";

		protected readonly string _xmlDocumentLocation;
		readonly XPathNavigator _document;
		readonly EmbeddedResource _resource;
		protected readonly AssemblyDefinition _resourceAssembly;
		protected readonly LinkContext _context;

		protected ProcessLinkerXmlBase (LinkContext context, Stream documentStream, string xmlDocumentLocation)
		{
			_context = context;
			using (documentStream) {
				_document = XDocument.Load (documentStream, LoadOptions.SetLineInfo).CreateNavigator ();
			}
			_xmlDocumentLocation = xmlDocumentLocation;
		}

		protected ProcessLinkerXmlBase (LinkContext context, Stream documentStream, EmbeddedResource resource, AssemblyDefinition resourceAssembly, string xmlDocumentLocation)
			: this (context, documentStream, xmlDocumentLocation)
		{
			_resource = resource ?? throw new ArgumentNullException (nameof (resource));
			_resourceAssembly = resourceAssembly ?? throw new ArgumentNullException (nameof (resourceAssembly));
		}

		protected virtual bool ShouldProcessElement (XPathNavigator nav) => FeatureSettings.ShouldProcessElement (nav, _context, _xmlDocumentLocation);

		protected virtual void ProcessXml (bool stripResource, bool ignoreResource)
		{
			if (!AllowedAssemblySelector.HasFlag (AllowedAssemblies.AnyAssembly) && _resourceAssembly == null)
				throw new InvalidOperationException ("The containing assembly must be specified for XML which is restricted to modifying that assembly only.");

			try {
				XPathNavigator nav = _document.CreateNavigator ();

				// Initial structure check - ignore XML document which don't look like linker XML format
				if (!nav.MoveToChild (LinkerElementName, XmlNamespace))
					return;

				if (_resource != null) {
					if (stripResource)
						_context.Annotations.AddResourceToRemove (_resourceAssembly, _resource);
					if (ignoreResource)
						return;
				}

				if (!ShouldProcessElement (nav))
					return;

				ProcessAssemblies (nav);

				// For embedded XML, allow not specifying the assembly explicitly in XML.
				if (_resourceAssembly != null)
					ProcessAssembly (_resourceAssembly, nav, warnOnUnresolvedTypes: true);

			} catch (Exception ex) when (!(ex is LinkerFatalErrorException)) {
				throw new LinkerFatalErrorException (MessageContainer.CreateErrorMessage ($"Error processing '{_xmlDocumentLocation}'", 1013), ex);
			}
		}

		protected virtual AllowedAssemblies AllowedAssemblySelector { get => _resourceAssembly != null ? AllowedAssemblies.ContainingAssembly : AllowedAssemblies.AnyAssembly; }

		bool ShouldProcessAllAssemblies (XPathNavigator nav, [NotNullWhen (false)] out AssemblyNameReference assemblyName)
		{
<<<<<<< HEAD
			assemblyName = null;
			if (GetFullName (nav) == AllAssembliesFullName)
				return true;

			assemblyName = GetAssemblyName (nav);
			return false;
		}
=======
			while (iterator.MoveNext ()) {
				bool processAllAssemblies = GetFullName (iterator.Current) == AllAssembliesFullName;
				if (processAllAssemblies && AllowedAssemblySelector != AllowedAssemblies.AllAssemblies) {
					LogWarning ($"XML contains unsupported wildcard for assembly 'fullname' attribute.", 2100, iterator.Current);
					continue;
				}
>>>>>>> 7793a236

		protected virtual void ProcessAssemblies (XPathNavigator nav)
		{
			foreach (XPathNavigator assemblyNav in nav.SelectChildren ("assembly", "")) {
				// Errors for invalid assembly names should show up even if this element will be
				// skipped due to feature conditions.
				bool processAllAssemblies = ShouldProcessAllAssemblies (assemblyNav, out AssemblyNameReference name);
				if (processAllAssemblies && AllowedAssemblySelector != AllowedAssemblies.AllAssemblies) {
					LogWarning ($"XML contains unsupported wildcard for assembly \"fullname\" attribute", 2100, assemblyNav);
					continue;
				}

				AssemblyDefinition assemblyToProcess = null;
				if (!AllowedAssemblySelector.HasFlag (AllowedAssemblies.AnyAssembly)) {
					Debug.Assert (!processAllAssemblies);
					if (_resourceAssembly.Name.Name != name.Name) {
<<<<<<< HEAD
						LogWarning ($"Embedded XML in assembly '{_resourceAssembly.Name.Name}' contains assembly \"fullname\" attribute for another assembly '{name}'", 2101, assemblyNav);
=======
						LogWarning ($"Embedded XML in assembly '{_resourceAssembly.Name.Name}' contains assembly 'fullname' attribute for another assembly '{name}'.", 2101, iterator.Current);
>>>>>>> 7793a236
						continue;
					}
					assemblyToProcess = _resourceAssembly;
				}

				if (!ShouldProcessElement (assemblyNav))
					continue;

				if (processAllAssemblies) {
					// We could avoid loading all references in this case: https://github.com/mono/linker/issues/1708
					foreach (AssemblyDefinition assembly in _context.GetReferencedAssemblies ())
						ProcessAssembly (assembly, assemblyNav, warnOnUnresolvedTypes: false);
				} else {
					AssemblyDefinition assembly = assemblyToProcess ?? _context.TryResolve (name);

					if (assembly == null) {
<<<<<<< HEAD
						LogWarning ($"Could not resolve assembly '{name.Name}'", 2007, assemblyNav);
=======
						LogWarning ($"Could not resolve assembly '{name.Name}'.", 2007, iterator.Current);
>>>>>>> 7793a236
						continue;
					}

					ProcessAssembly (assembly, assemblyNav, warnOnUnresolvedTypes: true);
				}
			}
		}

		protected abstract void ProcessAssembly (AssemblyDefinition assembly, XPathNavigator nav, bool warnOnUnresolvedTypes);

		protected virtual void ProcessTypes (AssemblyDefinition assembly, XPathNavigator nav, bool warnOnUnresolvedTypes)
		{
			foreach (XPathNavigator typeNav in nav.SelectChildren (TypeElementName, XmlNamespace)) {

				if (!ShouldProcessElement (typeNav))
					continue;

				string fullname = GetFullName (typeNav);

				if (fullname.IndexOf ("*") != -1) {
					if (ProcessTypePattern (fullname, assembly, typeNav))
						continue;
				}

				TypeDefinition type = assembly.MainModule.GetType (fullname);

				if (type == null && assembly.MainModule.HasExportedTypes) {
					foreach (var exported in assembly.MainModule.ExportedTypes) {
						if (fullname == exported.FullName) {
							var resolvedExternal = ProcessExportedType (exported, assembly);
							if (resolvedExternal != null) {
								type = resolvedExternal;
								break;
							}
						}
					}
				}

				if (type == null) {
					if (warnOnUnresolvedTypes)
<<<<<<< HEAD
						LogWarning ($"Could not resolve type '{fullname}'", 2008, typeNav);
=======
						LogWarning ($"Could not resolve type '{fullname}'.", 2008, nav);
>>>>>>> 7793a236
					continue;
				}

				ProcessType (type, typeNav);
			}
		}

		protected virtual TypeDefinition ProcessExportedType (ExportedType exported, AssemblyDefinition assembly) => exported.Resolve ();

		void MatchType (TypeDefinition type, Regex regex, XPathNavigator nav)
		{
			if (regex.Match (type.FullName).Success)
				ProcessType (type, nav);

			if (!type.HasNestedTypes)
				return;

			foreach (var nt in type.NestedTypes)
				MatchType (nt, regex, nav);
		}

		protected virtual bool ProcessTypePattern (string fullname, AssemblyDefinition assembly, XPathNavigator nav)
		{
			Regex regex = new Regex (fullname.Replace (".", @"\.").Replace ("*", "(.*)"));

			foreach (TypeDefinition type in assembly.MainModule.Types) {
				MatchType (type, regex, nav);
			}

			if (assembly.MainModule.HasExportedTypes) {
				foreach (var exported in assembly.MainModule.ExportedTypes) {
					if (regex.Match (exported.FullName).Success) {
						var type = ProcessExportedType (exported, assembly);
						if (type != null) {
							ProcessType (type, nav);
						}
					}
				}
			}

			return true;
		}

		protected abstract void ProcessType (TypeDefinition type, XPathNavigator nav);

		protected void ProcessTypeChildren (TypeDefinition type, XPathNavigator nav, object customData = null)
		{
			if (nav.HasChildren) {
				ProcessSelectedFields (nav, type);
				ProcessSelectedMethods (nav, type, customData);
				ProcessSelectedEvents (nav, type, customData);
				ProcessSelectedProperties (nav, type, customData);
			}
		}

		void ProcessSelectedFields (XPathNavigator nav, TypeDefinition type)
		{
			XPathNodeIterator fields = nav.SelectChildren (FieldElementName, XmlNamespace);
			if (fields.Count == 0)
				return;

			while (fields.MoveNext ()) {
				if (!ShouldProcessElement (fields.Current))
					continue;
				ProcessField (type, fields.Current);
			}
		}

		protected virtual void ProcessField (TypeDefinition type, XPathNavigator nav)
		{
			string signature = GetSignature (nav);
			if (!String.IsNullOrEmpty (signature)) {
				FieldDefinition field = GetField (type, signature);
				if (field == null) {
					LogWarning ($"Could not find field '{signature}' on type '{type.GetDisplayName ()}'.", 2012, nav);
					return;
				}

				ProcessField (type, field, nav);
			}

			string name = GetAttribute (nav, NameAttributeName);
			if (!String.IsNullOrEmpty (name)) {
				bool foundMatch = false;
				if (type.HasFields) {
					foreach (FieldDefinition field in type.Fields) {
						if (field.Name == name) {
							foundMatch = true;
							ProcessField (type, field, nav);
						}
					}
				}

				if (!foundMatch) {
					LogWarning ($"Could not find field '{name}' on type '{type.GetDisplayName ()}'.", 2012, nav);
				}
			}
		}

		protected static FieldDefinition GetField (TypeDefinition type, string signature)
		{
			if (!type.HasFields)
				return null;

			foreach (FieldDefinition field in type.Fields)
				if (signature == field.FieldType.FullName + " " + field.Name)
					return field;

			return null;
		}

		protected virtual void ProcessField (TypeDefinition type, FieldDefinition field, XPathNavigator nav) { }

		void ProcessSelectedMethods (XPathNavigator nav, TypeDefinition type, object customData)
		{
			XPathNodeIterator methods = nav.SelectChildren (MethodElementName, XmlNamespace);
			if (methods.Count == 0)
				return;

			while (methods.MoveNext ()) {
				if (!ShouldProcessElement (methods.Current))
					continue;
				ProcessMethod (type, methods.Current, customData);
			}
		}

		protected virtual void ProcessMethod (TypeDefinition type, XPathNavigator nav, object customData)
		{
			string signature = GetSignature (nav);
			if (!String.IsNullOrEmpty (signature)) {
				MethodDefinition method = GetMethod (type, signature);
				if (method == null) {
					LogWarning ($"Could not find method '{signature}' on type '{type.GetDisplayName ()}'.", 2009, nav);
					return;
				}

				ProcessMethod (type, method, nav, customData);
			}

			string name = GetAttribute (nav, NameAttributeName);
			if (!String.IsNullOrEmpty (name)) {
				bool foundMatch = false;
				if (type.HasMethods) {
					foreach (MethodDefinition method in type.Methods) {
						if (name == method.Name) {
							foundMatch = true;
							ProcessMethod (type, method, nav, customData);
						}
					}
				}

				if (!foundMatch) {
					LogWarning ($"Could not find method '{name}' on type '{type.GetDisplayName ()}'.", 2009, nav);
				}
			}
		}

		protected virtual MethodDefinition GetMethod (TypeDefinition type, string signature) => null;

		protected virtual void ProcessMethod (TypeDefinition type, MethodDefinition method, XPathNavigator nav, object customData) { }

		void ProcessSelectedEvents (XPathNavigator nav, TypeDefinition type, object customData)
		{
			XPathNodeIterator events = nav.SelectChildren (EventElementName, XmlNamespace);
			if (events.Count == 0)
				return;

			while (events.MoveNext ()) {
				if (!ShouldProcessElement (events.Current))
					continue;
				ProcessEvent (type, events.Current, customData);
			}
		}

		protected virtual void ProcessEvent (TypeDefinition type, XPathNavigator nav, object customData)
		{
			string signature = GetSignature (nav);
			if (!String.IsNullOrEmpty (signature)) {
				EventDefinition @event = GetEvent (type, signature);
				if (@event == null) {
					LogWarning ($"Could not find event '{signature}' on type '{type.GetDisplayName ()}'.", 2016, nav);
					return;
				}

				ProcessEvent (type, @event, nav, customData);
			}

			string name = GetAttribute (nav, NameAttributeName);
			if (!String.IsNullOrEmpty (name)) {
				bool foundMatch = false;
				foreach (EventDefinition @event in type.Events) {
					if (@event.Name == name) {
						foundMatch = true;
						ProcessEvent (type, @event, nav, customData);
					}
				}

				if (!foundMatch) {
					LogWarning ($"Could not find event '{name}' on type '{type.GetDisplayName ()}'.", 2016, nav);
				}
			}
		}

		protected static EventDefinition GetEvent (TypeDefinition type, string signature)
		{
			if (!type.HasEvents)
				return null;

			foreach (EventDefinition @event in type.Events)
				if (signature == @event.EventType.FullName + " " + @event.Name)
					return @event;

			return null;
		}

		protected virtual void ProcessEvent (TypeDefinition type, EventDefinition @event, XPathNavigator nav, object customData) { }

		void ProcessSelectedProperties (XPathNavigator nav, TypeDefinition type, object customData)
		{
			XPathNodeIterator properties = nav.SelectChildren (PropertyElementName, XmlNamespace);
			if (properties.Count == 0)
				return;

			while (properties.MoveNext ()) {
				if (!ShouldProcessElement (properties.Current))
					continue;
				ProcessProperty (type, properties.Current, customData);
			}
		}

		protected virtual void ProcessProperty (TypeDefinition type, XPathNavigator nav, object customData)
		{
			string signature = GetSignature (nav);
			if (!String.IsNullOrEmpty (signature)) {
				PropertyDefinition property = GetProperty (type, signature);
				if (property == null) {
					LogWarning ($"Could not find property '{signature}' on type '{type.GetDisplayName ()}'.", 2017, nav);
					return;
				}

				ProcessProperty (type, property, nav, customData, true);
			}

			string name = GetAttribute (nav, NameAttributeName);
			if (!String.IsNullOrEmpty (name)) {
				bool foundMatch = false;
				foreach (PropertyDefinition property in type.Properties) {
					if (property.Name == name) {
						foundMatch = true;
						ProcessProperty (type, property, nav, customData, false);
					}
				}

				if (!foundMatch) {
					LogWarning ($"Could not find property '{name}' on type '{type.GetDisplayName ()}'.", 2017, nav);
				}
			}
		}

		protected static PropertyDefinition GetProperty (TypeDefinition type, string signature)
		{
			if (!type.HasProperties)
				return null;

			foreach (PropertyDefinition property in type.Properties)
				if (signature == property.PropertyType.FullName + " " + property.Name)
					return property;

			return null;
		}

		protected virtual void ProcessProperty (TypeDefinition type, PropertyDefinition property, XPathNavigator nav, object customData, bool fromSignature) { }

		protected virtual AssemblyNameReference GetAssemblyName (XPathNavigator nav)
		{
			return AssemblyNameReference.Parse (GetFullName (nav));
		}

		protected static string GetFullName (XPathNavigator nav)
		{
			return GetAttribute (nav, FullNameAttributeName);
		}

		protected static string GetName (XPathNavigator nav)
		{
			return GetAttribute (nav, NameAttributeName);
		}

		protected static string GetSignature (XPathNavigator nav)
		{
			return GetAttribute (nav, SignatureAttributeName);
		}

		protected static string GetAttribute (XPathNavigator nav, string attribute)
		{
			return nav.GetAttribute (attribute, XmlNamespace);
		}

		protected MessageOrigin GetMessageOriginForPosition (XPathNavigator position)
		{
			return (position is IXmlLineInfo lineInfo)
					? new MessageOrigin (_xmlDocumentLocation, lineInfo.LineNumber, lineInfo.LinePosition)
					: new MessageOrigin (_xmlDocumentLocation);
		}
		protected void LogWarning (string message, int warningCode, XPathNavigator position)
		{
			_context.LogWarning (message, warningCode, GetMessageOriginForPosition (position));
		}

		public override string ToString () => GetType ().Name + ": " + _xmlDocumentLocation;

		public bool TryConvertValue (string value, TypeReference target, out object result)
		{
			switch (target.MetadataType) {
			case MetadataType.Boolean:
				if (bool.TryParse (value, out bool bvalue)) {
					result = bvalue ? 1 : 0;
					return true;
				}

				goto case MetadataType.Int32;

			case MetadataType.Byte:
				if (!byte.TryParse (value, NumberStyles.Integer, CultureInfo.InvariantCulture, out byte byteresult))
					break;

				result = (int) byteresult;
				return true;

			case MetadataType.SByte:
				if (!sbyte.TryParse (value, NumberStyles.Integer, CultureInfo.InvariantCulture, out sbyte sbyteresult))
					break;

				result = (int) sbyteresult;
				return true;

			case MetadataType.Int16:
				if (!short.TryParse (value, NumberStyles.Integer, CultureInfo.InvariantCulture, out short shortresult))
					break;

				result = (int) shortresult;
				return true;

			case MetadataType.UInt16:
				if (!ushort.TryParse (value, NumberStyles.Integer, CultureInfo.InvariantCulture, out ushort ushortresult))
					break;

				result = (int) ushortresult;
				return true;

			case MetadataType.Int32:
				if (!int.TryParse (value, NumberStyles.Integer, CultureInfo.InvariantCulture, out int iresult))
					break;

				result = iresult;
				return true;

			case MetadataType.UInt32:
				if (!uint.TryParse (value, NumberStyles.Integer, CultureInfo.InvariantCulture, out uint uresult))
					break;

				result = (int) uresult;
				return true;

			case MetadataType.Double:
				if (!double.TryParse (value, NumberStyles.Float, CultureInfo.InvariantCulture, out double dresult))
					break;

				result = dresult;
				return true;

			case MetadataType.Single:
				if (!float.TryParse (value, NumberStyles.Float, CultureInfo.InvariantCulture, out float fresult))
					break;

				result = fresult;
				return true;

			case MetadataType.Int64:
				if (!long.TryParse (value, NumberStyles.Integer, CultureInfo.InvariantCulture, out long lresult))
					break;

				result = lresult;
				return true;

			case MetadataType.UInt64:
				if (!ulong.TryParse (value, NumberStyles.Integer, CultureInfo.InvariantCulture, out ulong ulresult))
					break;

				result = (long) ulresult;
				return true;

			case MetadataType.Char:
				if (!char.TryParse (value, out char chresult))
					break;

				result = (int) chresult;
				return true;

			case MetadataType.String:
				if (value is string || value == null) {
					result = value;
					return true;
				}

				break;

			case MetadataType.ValueType:
				if (value is string &&
					_context.TryResolve (target) is TypeDefinition typeDefinition &&
					typeDefinition.IsEnum) {
					var enumField = typeDefinition.Fields.Where (f => f.IsStatic && f.Name == value).FirstOrDefault ();
					if (enumField != null) {
						result = Convert.ToInt32 (enumField.Constant);
						return true;
					}
				}

				break;
			}

			result = null;
			return false;
		}
	}
}<|MERGE_RESOLUTION|>--- conflicted
+++ resolved
@@ -99,7 +99,6 @@
 
 		bool ShouldProcessAllAssemblies (XPathNavigator nav, [NotNullWhen (false)] out AssemblyNameReference assemblyName)
 		{
-<<<<<<< HEAD
 			assemblyName = null;
 			if (GetFullName (nav) == AllAssembliesFullName)
 				return true;
@@ -107,14 +106,6 @@
 			assemblyName = GetAssemblyName (nav);
 			return false;
 		}
-=======
-			while (iterator.MoveNext ()) {
-				bool processAllAssemblies = GetFullName (iterator.Current) == AllAssembliesFullName;
-				if (processAllAssemblies && AllowedAssemblySelector != AllowedAssemblies.AllAssemblies) {
-					LogWarning ($"XML contains unsupported wildcard for assembly 'fullname' attribute.", 2100, iterator.Current);
-					continue;
-				}
->>>>>>> 7793a236
 
 		protected virtual void ProcessAssemblies (XPathNavigator nav)
 		{
@@ -123,7 +114,7 @@
 				// skipped due to feature conditions.
 				bool processAllAssemblies = ShouldProcessAllAssemblies (assemblyNav, out AssemblyNameReference name);
 				if (processAllAssemblies && AllowedAssemblySelector != AllowedAssemblies.AllAssemblies) {
-					LogWarning ($"XML contains unsupported wildcard for assembly \"fullname\" attribute", 2100, assemblyNav);
+					LogWarning ($"XML contains unsupported wildcard for assembly 'fullname' attribute.", 2100, assemblyNav);
 					continue;
 				}
 
@@ -131,11 +122,7 @@
 				if (!AllowedAssemblySelector.HasFlag (AllowedAssemblies.AnyAssembly)) {
 					Debug.Assert (!processAllAssemblies);
 					if (_resourceAssembly.Name.Name != name.Name) {
-<<<<<<< HEAD
-						LogWarning ($"Embedded XML in assembly '{_resourceAssembly.Name.Name}' contains assembly \"fullname\" attribute for another assembly '{name}'", 2101, assemblyNav);
-=======
-						LogWarning ($"Embedded XML in assembly '{_resourceAssembly.Name.Name}' contains assembly 'fullname' attribute for another assembly '{name}'.", 2101, iterator.Current);
->>>>>>> 7793a236
+						LogWarning ($"Embedded XML in assembly '{_resourceAssembly.Name.Name}' contains assembly 'fullname' attribute for another assembly '{name}'.", 2101, assemblyNav);
 						continue;
 					}
 					assemblyToProcess = _resourceAssembly;
@@ -152,11 +139,7 @@
 					AssemblyDefinition assembly = assemblyToProcess ?? _context.TryResolve (name);
 
 					if (assembly == null) {
-<<<<<<< HEAD
-						LogWarning ($"Could not resolve assembly '{name.Name}'", 2007, assemblyNav);
-=======
-						LogWarning ($"Could not resolve assembly '{name.Name}'.", 2007, iterator.Current);
->>>>>>> 7793a236
+						LogWarning ($"Could not resolve assembly '{name.Name}'.", 2007, assemblyNav);
 						continue;
 					}
 
@@ -197,11 +180,7 @@
 
 				if (type == null) {
 					if (warnOnUnresolvedTypes)
-<<<<<<< HEAD
-						LogWarning ($"Could not resolve type '{fullname}'", 2008, typeNav);
-=======
-						LogWarning ($"Could not resolve type '{fullname}'.", 2008, nav);
->>>>>>> 7793a236
+						LogWarning ($"Could not resolve type '{fullname}'.", 2008, typeNav);
 					continue;
 				}
 
