﻿// Licensed to the .NET Foundation under one or more agreements.
// The .NET Foundation licenses this file to you under the MIT license.
// See the LICENSE file in the project root for more information.

using System;
using System.Collections.Generic;
using System.Diagnostics;
using System.Linq;
using System.Text;
using System.Xml.XPath;
using Mono.Cecil;

namespace Mono.Linker.Steps
{
	class LinkAttributesStep : ProcessLinkerXmlStepBase
	{
		public LinkAttributesStep (XPathDocument document, string xmlDocumentLocation)
			: base (document, xmlDocumentLocation)
		{
		}

		public LinkAttributesStep (XPathDocument document, EmbeddedResource resource, AssemblyDefinition resourceAssembly, string xmlDocumentLocation = "<unspecified>")
			: base (document, resource, resourceAssembly, xmlDocumentLocation)
		{
		}

		IEnumerable<CustomAttribute> ProcessAttributes (XPathNavigator nav, ICustomAttributeProvider provider)
		{
			XPathNodeIterator iterator = nav.SelectChildren ("attribute", string.Empty);
			var attributes = new List<CustomAttribute> ();
			while (iterator.MoveNext ()) {
				if (!ShouldProcessElement (iterator.Current))
					continue;

				string internalAttribute = GetAttribute (iterator.Current, "internal");
				if (!string.IsNullOrEmpty (internalAttribute)) {
					ProcessInternalAttribute (provider, internalAttribute);
					continue;
				}

				string attributeFullName = GetFullName (iterator.Current);
<<<<<<< HEAD
				if (attributeFullName == String.Empty) {
					Context.LogWarning ($"'attribute' element does not contain required attribute 'fullname' or it's empty", 2029, _xmlDocumentLocation);
					continue;
				}
				string assemblyName = GetAttribute (iterator.Current, "assembly");
				if (assemblyName == String.Empty)
					attributeType = Context.GetType (attributeFullName);
				else {
					try {
						assembly = GetAssembly (Context, AssemblyNameReference.Parse (assemblyName));
						if (assembly == null) {
							Context.LogWarning ($"Could not resolve assembly '{assemblyName}' for attribute '{attributeFullName}'", 2030, _xmlDocumentLocation);
							continue;
						}
					} catch (Exception) {
						Context.LogWarning ($"Could not resolve assembly '{assemblyName}' for attribute '{attributeFullName}'", 2030, _xmlDocumentLocation);
						continue;
					}
					attributeType = assembly.FindType (attributeFullName);
				}
				if (attributeType == null) {
					Context.LogWarning ($"Attribute type '{attributeFullName}' could not be found", 2031, _xmlDocumentLocation);
					continue;
				}

				ArrayBuilder<string> arguments = GetAttributeChildren (iterator.Current.SelectChildren ("argument", string.Empty));
				MethodDefinition constructor = attributeType.Methods.Where (method => method.IsInstanceConstructor ()).FirstOrDefault (c => c.Parameters.Count == arguments.Count);
				if (constructor == null) {
					Context.LogWarning (
						$"Could not find a constructor for type '{attributeType}' that has '{arguments.Count}' arguments",
						2022, _xmlDocumentLocation);
=======
				if (attributeFullName == string.Empty) {
					Context.LogWarning ($"Attribute element does not contain attribute 'fullname'", 2029, _xmlDocumentLocation);
					continue;
				}

				if (!GetAttributeType (iterator, attributeFullName, out TypeDefinition attributeType))
					continue;

				CustomAttribute customAttribute = CreateCustomAttribute (iterator, attributeType);
				if (customAttribute != null)
					attributes.Add (customAttribute);
			}

			return attributes;
		}

		CustomAttribute CreateCustomAttribute (XPathNodeIterator iterator, TypeDefinition attributeType)
		{
			string[] attributeArguments = (GetAttributeChildren (iterator.Current.SelectChildren ("argument", string.Empty))).ToArray ();
			MethodDefinition constructor = attributeType.Methods.Where (method => method.IsInstanceConstructor ()).FirstOrDefault (c => c.Parameters.Count == attributeArguments.Length);
			if (constructor == null) {
				Context.LogWarning ($"Could not find a constructor for type '{attributeType}' that receives '{attributeArguments.Length}' arguments as parameter", 2022, _xmlDocumentLocation);
				return null;
			}

			CustomAttribute customAttribute = new CustomAttribute (constructor);
			var arguments = ProcessAttributeArguments (constructor, attributeArguments);
			if (arguments != null)
				foreach (var argument in arguments)
					customAttribute.ConstructorArguments.Add (argument);

			var properties = ProcessAttributeProperties (iterator.Current.SelectChildren ("property", string.Empty), attributeType);
			if (properties != null)
				foreach (var property in properties)
					customAttribute.Properties.Add (property);

			return customAttribute;
		}

		List<CustomAttributeNamedArgument> ProcessAttributeProperties (XPathNodeIterator iterator, TypeDefinition attributeType)
		{
			List<CustomAttributeNamedArgument> attributeProperties = new List<CustomAttributeNamedArgument> ();
			while (iterator.MoveNext ()) {
				string propertyName = GetName (iterator.Current);
				if (propertyName == string.Empty) {
					Context.LogWarning ($"Property element does not contain attribute 'name'", 2051, _xmlDocumentLocation);
					continue;
				}

				PropertyDefinition property = attributeType.Properties.Where (prop => prop.Name == propertyName).FirstOrDefault ();
				if (property == null) {
					Context.LogWarning ($"Property '{propertyName}' could not be found", 2052, _xmlDocumentLocation);
>>>>>>> 4b98de3e
					continue;
				}

				var propertyValue = iterator.Current.Value;
				if (!TryConvertValue (propertyValue, property.PropertyType, out object value)) {
					Context.LogWarning ($"Invalid value '{propertyValue}' for property '{propertyName}'", 2053, _xmlDocumentLocation);
					continue;
				}
<<<<<<< HEAD
				for (int i = 0; i < xmlArguments.Length; i++) {
					object argumentValue = null;

					if (constructor.Parameters[i].ParameterType.Resolve ().IsEnum) {
						foreach (var field in constructor.Parameters[i].ParameterType.Resolve ().Fields) {
							if (field.IsStatic && field.Name == xmlArguments[i]) {
								argumentValue = Convert.ToInt32 (field.Constant);
								break;
							}
						}
						if (argumentValue == null) {
							Context.LogWarning (
								$"Could not parse argument value '{xmlArguments[i]}' for attribute '{attributeType.GetDisplayName ()}' as a '{constructor.Parameters[i].ParameterType.GetDisplayName ()}'",
								2021, _xmlDocumentLocation);
							recognizedArgument = false;
						}
					} else {
						switch (constructor.Parameters[i].ParameterType.MetadataType) {
						case MetadataType.String:
							argumentValue = xmlArguments[i];
							break;
						case MetadataType.Int32:
							int result;
							if (int.TryParse (xmlArguments[i], out result))
								argumentValue = result;
							else {
								Context.LogWarning (
									$"Could not parse argument value '{xmlArguments[i]}' for attribute '{attributeType.GetDisplayName ()}' as a '{constructor.Parameters[i].ParameterType.GetDisplayName ()}'",
									2021, _xmlDocumentLocation);
							}
							break;
						default:
							Context.LogWarning (
								$"Parameter '{constructor.Parameters[i].Name}' of attribute '{attributeType.GetDisplayName ()}' " +
								$"is of unsupported type '{constructor.Parameters[i].ParameterType.GetDisplayName ()}'",
								2020, _xmlDocumentLocation);
							recognizedArgument = false;
							break;
						}
					}
					attribute.ConstructorArguments.Add (new CustomAttributeArgument (constructor.Parameters[i].ParameterType, argumentValue));
=======

				attributeProperties.Add (new CustomAttributeNamedArgument (property.Name,
					new CustomAttributeArgument (property.PropertyType, value)));
			}

			return attributeProperties;
		}

		List<CustomAttributeArgument> ProcessAttributeArguments (MethodDefinition attributeConstructor, string[] arguments)
		{
			if (arguments == null)
				return null;

			List<CustomAttributeArgument> attributeArguments = new List<CustomAttributeArgument> ();
			for (int i = 0; i < arguments.Length; i++) {
				object argValue;
				TypeDefinition parameterType = attributeConstructor.Parameters[i].ParameterType.Resolve ();
				if (!TryConvertValue (arguments[i], parameterType, out argValue)) {
					Context.LogWarning ($"Invalid argument value '{arguments[i]}' for attribute '{attributeConstructor.DeclaringType.GetDisplayName ()}'", 2054, _xmlDocumentLocation);
					return null;
>>>>>>> 4b98de3e
				}

				attributeArguments.Add (new CustomAttributeArgument (parameterType, argValue));
			}

			return attributeArguments;
		}

		void ProcessInternalAttribute (ICustomAttributeProvider provider, string internalAttribute)
		{
			if (internalAttribute != "RemoveAttributeInstances") {
				Context.LogWarning ($"Unrecognized internal attribute '{internalAttribute}'", 2049, _xmlDocumentLocation);
				return;
			}

			if (provider.MetadataToken.TokenType != TokenType.TypeDef) {
				Context.LogWarning ($"Internal attribute 'RemoveAttributeInstances' can only be used on a type, but is being used on '{provider}'", 2048, _xmlDocumentLocation);
				return;
			}

			if (!Annotations.IsMarked (provider)) {
				IEnumerable<Attribute> removeAttributeInstance = new List<Attribute> { new RemoveAttributeInstancesAttribute () };
				Context.CustomAttributes.AddInternalAttributes (provider, removeAttributeInstance);
			}
		}

		bool GetAttributeType (XPathNodeIterator iterator, string attributeFullName, out TypeDefinition attributeType)
		{
			string assemblyName = GetAttribute (iterator.Current, "assembly");
			if (string.IsNullOrEmpty (assemblyName)) {
				attributeType = Context.GetType (attributeFullName);
			} else {
				AssemblyDefinition assembly;
				try {
					assembly = GetAssembly (Context, AssemblyNameReference.Parse (assemblyName));
				} catch (Exception) {
					Context.LogWarning ($"Could not resolve assembly '{assemblyName}' in attribute '{attributeFullName}' specified in '{_xmlDocumentLocation}'", 2030, _xmlDocumentLocation);
					attributeType = default;
					return false;
				}

				attributeType = assembly.FindType (attributeFullName);
			}

			if (attributeType == null) {
				Context.LogWarning ($"Attribute type '{attributeFullName}' could not be found", 2031, _xmlDocumentLocation);
				return false;
			}

			return true;
		}

		ArrayBuilder<string> GetAttributeChildren (XPathNodeIterator iterator)
		{
			ArrayBuilder<string> children = new ArrayBuilder<string> ();
			while (iterator.MoveNext ()) {
				children.Add (iterator.Current.Value);
			}
			return children;
		}

		protected override void Process ()
		{
			ProcessXml (Context.StripLinkAttributes, Context.IgnoreLinkAttributes);
		}

		protected override bool AllowAllAssembliesSelector { get => true; }

		protected override void ProcessAssembly (AssemblyDefinition assembly, XPathNodeIterator iterator, bool warnOnUnresolvedTypes)
		{
			IEnumerable<CustomAttribute> attributes = ProcessAttributes (iterator.Current, assembly);
			if (attributes.Count () > 0)
				Context.CustomAttributes.AddCustomAttributes (assembly, attributes);
			ProcessTypes (assembly, iterator, warnOnUnresolvedTypes);
		}

		protected override void ProcessType (TypeDefinition type, XPathNavigator nav)
		{
			Debug.Assert (ShouldProcessElement (nav));

			IEnumerable<CustomAttribute> attributes = ProcessAttributes (nav, type);
			if (attributes.Count () > 0)
				Context.CustomAttributes.AddCustomAttributes (type, attributes);
			ProcessTypeChildren (type, nav);

			if (!type.HasNestedTypes)
				return;

			var iterator = nav.SelectChildren ("type", string.Empty);
			while (iterator.MoveNext ()) {
				foreach (TypeDefinition nested in type.NestedTypes) {
					if (nested.Name == GetAttribute (iterator.Current, "name") && ShouldProcessElement (iterator.Current))
						ProcessType (nested, iterator.Current);
				}
			}
		}

		protected override void ProcessField (TypeDefinition type, FieldDefinition field, XPathNavigator nav)
		{
			IEnumerable<CustomAttribute> attributes = ProcessAttributes (nav, field);
			if (attributes.Count () > 0)
				Context.CustomAttributes.AddCustomAttributes (field, attributes);
		}

		protected override void ProcessMethod (TypeDefinition type, MethodDefinition method, XPathNavigator nav, object customData)
		{
			IEnumerable<CustomAttribute> attributes = ProcessAttributes (nav, method);
			if (attributes.Count () > 0)
				Context.CustomAttributes.AddCustomAttributes (method, attributes);
			ProcessReturnParameters (method, nav);
			ProcessParameters (method, nav);
		}

		void ProcessParameters (MethodDefinition method, XPathNavigator nav)
		{
			var iterator = nav.SelectChildren ("parameter", string.Empty);
			while (iterator.MoveNext ()) {
				IEnumerable<CustomAttribute> attributes = ProcessAttributes (iterator.Current, method);
				if (attributes.Count () > 0) {
					string paramName = GetAttribute (iterator.Current, "name");
					foreach (ParameterDefinition parameter in method.Parameters) {
						if (paramName == parameter.Name) {
							if (Context.CustomAttributes.HasCustomAttributes (parameter))
								Context.LogWarning (
									$"More than one value specified for parameter '{paramName}' of method '{method.GetDisplayName ()}'",
									2024, _xmlDocumentLocation);
							Context.CustomAttributes.AddCustomAttributes (parameter, attributes);
							break;
						}
					}
				}
			}
		}

		void ProcessReturnParameters (MethodDefinition method, XPathNavigator nav)
		{
			var iterator = nav.SelectChildren ("return", string.Empty);
			bool firstAppearance = true;
			while (iterator.MoveNext ()) {
				if (firstAppearance) {
					firstAppearance = false;
					IEnumerable<CustomAttribute> attributes = ProcessAttributes (iterator.Current, method.MethodReturnType);
					if (attributes.Count () > 0)
						Context.CustomAttributes.AddCustomAttributes (method.MethodReturnType, attributes);
				} else {
					Context.LogWarning (
						$"There is more than one 'return' child element specified for method '{method.GetDisplayName ()}'",
						2023, _xmlDocumentLocation);
				}
			}
		}

		protected override MethodDefinition GetMethod (TypeDefinition type, string signature)
		{
			if (type.HasMethods)
				foreach (MethodDefinition method in type.Methods)
					if (signature.Replace (" ", "") == GetMethodSignature (method) || signature.Replace (" ", "") == GetMethodSignature (method, true))
						return method;

			return null;
		}

		static string GetMethodSignature (MethodDefinition method, bool includeReturnType = false)
		{
			StringBuilder sb = new StringBuilder ();
			if (includeReturnType) {
				sb.Append (method.ReturnType.FullName);
			}
			sb.Append (method.Name);
			if (method.HasGenericParameters) {
				sb.Append ("<");
				for (int i = 0; i < method.GenericParameters.Count; i++) {
					if (i > 0)
						sb.Append (",");

					sb.Append (method.GenericParameters[i].Name);
				}
				sb.Append (">");
			}
			sb.Append ("(");
			if (method.HasParameters) {
				for (int i = 0; i < method.Parameters.Count; i++) {
					if (i > 0)
						sb.Append (",");

					sb.Append (method.Parameters[i].ParameterType.FullName);
				}
			}
			sb.Append (")");
			return sb.ToString ();
		}

		protected override void ProcessProperty (TypeDefinition type, PropertyDefinition property, XPathNavigator nav, object customData, bool fromSignature)
		{
			IEnumerable<CustomAttribute> attributes = ProcessAttributes (nav, property);
			if (attributes.Count () > 0)
				Context.CustomAttributes.AddCustomAttributes (property, attributes);
		}

		protected override void ProcessEvent (TypeDefinition type, EventDefinition @event, XPathNavigator nav, object customData)
		{
			IEnumerable<CustomAttribute> attributes = ProcessAttributes (nav, @event);
			if (attributes.Count () > 0)
				Context.CustomAttributes.AddCustomAttributes (@event, attributes);
		}

		protected override AssemblyDefinition GetAssembly (LinkContext context, AssemblyNameReference assemblyName)
		{
			var assembly = context.Resolve (assemblyName);
			if (assembly != null)
				ProcessReferences (assembly);

			return assembly;
		}
	}
}<|MERGE_RESOLUTION|>--- conflicted
+++ resolved
@@ -39,41 +39,8 @@
 				}
 
 				string attributeFullName = GetFullName (iterator.Current);
-<<<<<<< HEAD
-				if (attributeFullName == String.Empty) {
-					Context.LogWarning ($"'attribute' element does not contain required attribute 'fullname' or it's empty", 2029, _xmlDocumentLocation);
-					continue;
-				}
-				string assemblyName = GetAttribute (iterator.Current, "assembly");
-				if (assemblyName == String.Empty)
-					attributeType = Context.GetType (attributeFullName);
-				else {
-					try {
-						assembly = GetAssembly (Context, AssemblyNameReference.Parse (assemblyName));
-						if (assembly == null) {
-							Context.LogWarning ($"Could not resolve assembly '{assemblyName}' for attribute '{attributeFullName}'", 2030, _xmlDocumentLocation);
-							continue;
-						}
-					} catch (Exception) {
-						Context.LogWarning ($"Could not resolve assembly '{assemblyName}' for attribute '{attributeFullName}'", 2030, _xmlDocumentLocation);
-						continue;
-					}
-					attributeType = assembly.FindType (attributeFullName);
-				}
-				if (attributeType == null) {
-					Context.LogWarning ($"Attribute type '{attributeFullName}' could not be found", 2031, _xmlDocumentLocation);
-					continue;
-				}
-
-				ArrayBuilder<string> arguments = GetAttributeChildren (iterator.Current.SelectChildren ("argument", string.Empty));
-				MethodDefinition constructor = attributeType.Methods.Where (method => method.IsInstanceConstructor ()).FirstOrDefault (c => c.Parameters.Count == arguments.Count);
-				if (constructor == null) {
-					Context.LogWarning (
-						$"Could not find a constructor for type '{attributeType}' that has '{arguments.Count}' arguments",
-						2022, _xmlDocumentLocation);
-=======
 				if (attributeFullName == string.Empty) {
-					Context.LogWarning ($"Attribute element does not contain attribute 'fullname'", 2029, _xmlDocumentLocation);
+					Context.LogWarning ($"'attribute' element does not contain attribute 'fullname' or it's empty", 2029, _xmlDocumentLocation);
 					continue;
 				}
 
@@ -90,10 +57,14 @@
 
 		CustomAttribute CreateCustomAttribute (XPathNodeIterator iterator, TypeDefinition attributeType)
 		{
-			string[] attributeArguments = (GetAttributeChildren (iterator.Current.SelectChildren ("argument", string.Empty))).ToArray ();
-			MethodDefinition constructor = attributeType.Methods.Where (method => method.IsInstanceConstructor ()).FirstOrDefault (c => c.Parameters.Count == attributeArguments.Length);
+			string[] attributeArguments = GetAttributeChildren (iterator.Current.SelectChildren ("argument", string.Empty)).ToArray ();
+			var attributeArgumentCount = attributeArguments == null ? 0 : attributeArguments.Length;
+			MethodDefinition constructor = attributeType.Methods.Where (method => method.IsInstanceConstructor ()).FirstOrDefault (c => c.Parameters.Count == attributeArgumentCount);
 			if (constructor == null) {
-				Context.LogWarning ($"Could not find a constructor for type '{attributeType}' that receives '{attributeArguments.Length}' arguments as parameter", 2022, _xmlDocumentLocation);
+				Context.LogWarning (
+					$"Could not find a constructor for type '{attributeType}' that has '{attributeArgumentCount}' arguments",
+					2022,
+					_xmlDocumentLocation);
 				return null;
 			}
 
@@ -124,7 +95,6 @@
 				PropertyDefinition property = attributeType.Properties.Where (prop => prop.Name == propertyName).FirstOrDefault ();
 				if (property == null) {
 					Context.LogWarning ($"Property '{propertyName}' could not be found", 2052, _xmlDocumentLocation);
->>>>>>> 4b98de3e
 					continue;
 				}
 
@@ -133,49 +103,6 @@
 					Context.LogWarning ($"Invalid value '{propertyValue}' for property '{propertyName}'", 2053, _xmlDocumentLocation);
 					continue;
 				}
-<<<<<<< HEAD
-				for (int i = 0; i < xmlArguments.Length; i++) {
-					object argumentValue = null;
-
-					if (constructor.Parameters[i].ParameterType.Resolve ().IsEnum) {
-						foreach (var field in constructor.Parameters[i].ParameterType.Resolve ().Fields) {
-							if (field.IsStatic && field.Name == xmlArguments[i]) {
-								argumentValue = Convert.ToInt32 (field.Constant);
-								break;
-							}
-						}
-						if (argumentValue == null) {
-							Context.LogWarning (
-								$"Could not parse argument value '{xmlArguments[i]}' for attribute '{attributeType.GetDisplayName ()}' as a '{constructor.Parameters[i].ParameterType.GetDisplayName ()}'",
-								2021, _xmlDocumentLocation);
-							recognizedArgument = false;
-						}
-					} else {
-						switch (constructor.Parameters[i].ParameterType.MetadataType) {
-						case MetadataType.String:
-							argumentValue = xmlArguments[i];
-							break;
-						case MetadataType.Int32:
-							int result;
-							if (int.TryParse (xmlArguments[i], out result))
-								argumentValue = result;
-							else {
-								Context.LogWarning (
-									$"Could not parse argument value '{xmlArguments[i]}' for attribute '{attributeType.GetDisplayName ()}' as a '{constructor.Parameters[i].ParameterType.GetDisplayName ()}'",
-									2021, _xmlDocumentLocation);
-							}
-							break;
-						default:
-							Context.LogWarning (
-								$"Parameter '{constructor.Parameters[i].Name}' of attribute '{attributeType.GetDisplayName ()}' " +
-								$"is of unsupported type '{constructor.Parameters[i].ParameterType.GetDisplayName ()}'",
-								2020, _xmlDocumentLocation);
-							recognizedArgument = false;
-							break;
-						}
-					}
-					attribute.ConstructorArguments.Add (new CustomAttributeArgument (constructor.Parameters[i].ParameterType, argumentValue));
-=======
 
 				attributeProperties.Add (new CustomAttributeNamedArgument (property.Name,
 					new CustomAttributeArgument (property.PropertyType, value)));
@@ -196,7 +123,6 @@
 				if (!TryConvertValue (arguments[i], parameterType, out argValue)) {
 					Context.LogWarning ($"Invalid argument value '{arguments[i]}' for attribute '{attributeConstructor.DeclaringType.GetDisplayName ()}'", 2054, _xmlDocumentLocation);
 					return null;
->>>>>>> 4b98de3e
 				}
 
 				attributeArguments.Add (new CustomAttributeArgument (parameterType, argValue));
@@ -232,8 +158,13 @@
 				AssemblyDefinition assembly;
 				try {
 					assembly = GetAssembly (Context, AssemblyNameReference.Parse (assemblyName));
+					if (assembly == null) {
+						Context.LogWarning ($"Could not resolve assembly '{assemblyName}' for attribute '{attributeFullName}'", 2030, _xmlDocumentLocation);
+						attributeType = default;
+						return false;
+					}
 				} catch (Exception) {
-					Context.LogWarning ($"Could not resolve assembly '{assemblyName}' in attribute '{attributeFullName}' specified in '{_xmlDocumentLocation}'", 2030, _xmlDocumentLocation);
+					Context.LogWarning ($"Could not resolve assembly '{assemblyName}' for attribute '{attributeFullName}'", 2030, _xmlDocumentLocation);
 					attributeType = default;
 					return false;
 				}
