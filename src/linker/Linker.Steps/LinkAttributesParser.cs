--- conflicted
+++ resolved
@@ -64,13 +64,31 @@
 						continue;
 				}
 
-<<<<<<< HEAD
-				CustomAttribute ca = CreateCustomAttribute (iterator, attributeType);
-				if (ca != null)
-					builder.Add (ca);
+				CustomAttribute customAttribute = CreateCustomAttribute (iterator, attributeType);
+				if (customAttribute != null) {
+					_context.LogMessage ($"Assigning external custom attribute '{FormatCustomAttribute (customAttribute)}' instance to '{provider}'");
+					builder.Add (customAttribute);
+				}
 			}
 
 			return builder.ToArray ();
+
+			static string FormatCustomAttribute (CustomAttribute ca)
+			{
+				StringBuilder sb = new StringBuilder ();
+				sb.Append (ca.Constructor.GetDisplayName ());
+				sb.Append (" { args: ");
+				for (int i = 0; i < ca.ConstructorArguments.Count; ++i) {
+					if (i > 0)
+						sb.Append (", ");
+
+					var caa = ca.ConstructorArguments[i];
+					sb.Append ($"{caa.Type.GetDisplayName ()} {caa.Value}");
+				}
+				sb.Append (" }");
+
+				return sb.ToString ();
+			}
 		}
 
 		TypeDefinition GenerateRemoveAttributeInstancesAttribute ()
@@ -102,36 +120,6 @@
 			td.Methods.Add (ctor);
 
 			return _context.MarkedKnownMembers.RemoveAttributeInstancesAttributeDefinition = td;
-=======
-				if (!GetAttributeType (iterator, attributeFullName, out TypeDefinition attributeType))
-					continue;
-
-				CustomAttribute customAttribute = CreateCustomAttribute (iterator, attributeType);
-				if (customAttribute != null) {
-					_context.LogMessage ($"Assigning external custom attribute '{FormatCustomAttribute (customAttribute)}' instance to '{provider}'");
-					attributes.Add (customAttribute);
-				}
-			}
-
-			return attributes;
-
-			static string FormatCustomAttribute (CustomAttribute ca)
-			{
-				StringBuilder sb = new StringBuilder ();
-				sb.Append (ca.Constructor.GetDisplayName ());
-				sb.Append (" { args: ");
-				for (int i = 0; i < ca.ConstructorArguments.Count; ++i) {
-					if (i > 0)
-						sb.Append (", ");
-
-					var caa = ca.ConstructorArguments[i];
-					sb.Append ($"{caa.Type.GetDisplayName ()} {caa.Value}");
-				}
-				sb.Append (" }");
-
-				return sb.ToString ();
-			}
->>>>>>> be4aa1e2
 		}
 
 		CustomAttribute CreateCustomAttribute (XPathNodeIterator iterator, TypeDefinition attributeType)
@@ -151,13 +139,7 @@
 			foreach (var argument in arguments)
 				customAttribute.ConstructorArguments.Add (argument);
 
-<<<<<<< HEAD
-			var properties = ProcessAttributeProperties (iterator.Current.SelectChildren ("property", string.Empty), attributeType);
-			foreach (var property in properties)
-				customAttribute.Properties.Add (property);
-=======
 			ReadCustomAttributeProperties (iterator.Current.SelectChildren ("property", string.Empty), attributeType, customAttribute);
->>>>>>> be4aa1e2
 
 			return customAttribute;
 		}
