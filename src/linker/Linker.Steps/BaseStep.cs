// Copyright (c) .NET Foundation and contributors. All rights reserved.
// Licensed under the MIT license. See LICENSE file in the project root for full license information.

//
// BaseStep.cs
//
// Author:
//   Jb Evain (jbevain@novell.com)
//
// (C) 2007 Novell, Inc.
//
// Permission is hereby granted, free of charge, to any person obtaining
// a copy of this software and associated documentation files (the
// "Software"), to deal in the Software without restriction, including
// without limitation the rights to use, copy, modify, merge, publish,
// distribute, sublicense, and/or sell copies of the Software, and to
// permit persons to whom the Software is furnished to do so, subject to
// the following conditions:
//
// The above copyright notice and this permission notice shall be
// included in all copies or substantial portions of the Software.
//
// THE SOFTWARE IS PROVIDED "AS IS", WITHOUT WARRANTY OF ANY KIND,
// EXPRESS OR IMPLIED, INCLUDING BUT NOT LIMITED TO THE WARRANTIES OF
// MERCHANTABILITY, FITNESS FOR A PARTICULAR PURPOSE AND
// NONINFRINGEMENT. IN NO EVENT SHALL THE AUTHORS OR COPYRIGHT HOLDERS BE
// LIABLE FOR ANY CLAIM, DAMAGES OR OTHER LIABILITY, WHETHER IN AN ACTION
// OF CONTRACT, TORT OR OTHERWISE, ARISING FROM, OUT OF OR IN CONNECTION
// WITH THE SOFTWARE OR THE USE OR OTHER DEALINGS IN THE SOFTWARE.
//

using System.Diagnostics;
using Mono.Cecil;

namespace Mono.Linker.Steps
{

	public abstract class BaseStep : IStep
	{

		private LinkContext? _context;

		public LinkContext Context {
			get {
				Debug.Assert (_context != null);
				return _context;
			}
		}

		public AnnotationStore Annotations {
			get { return Context.Annotations; }
		}

		public Tracer Tracer {
			get { return Context.Tracer; }
		}

		public MarkingHelpers MarkingHelpers => Context.MarkingHelpers;

		public void Process (LinkContext context)
		{
			_context = context;

			if (!ConditionToProcess ())
				return;

			Process ();

			foreach (AssemblyDefinition assembly in context.GetAssemblies ()) {
<<<<<<< HEAD
				try {
					ProcessAssembly (assembly);
				} catch (LinkerFatalErrorException lfe) {
					throw new InternalErrorException ($"Step '{GetType ().Name}' failed when processing assembly '{assembly.FullName}'.", lfe);
				} catch (Exception e) {
					Environment.FailFast ("Unexpected Error", e);
				}
=======
				ProcessAssembly (assembly);
>>>>>>> a95904ed
			}

			EndProcess ();
		}

		protected virtual bool ConditionToProcess ()
		{
			return true;
		}

		protected virtual void Process ()
		{
		}

		protected virtual void EndProcess ()
		{
		}

		protected virtual void ProcessAssembly (AssemblyDefinition assembly)
		{
		}
	}
}<|MERGE_RESOLUTION|>--- conflicted
+++ resolved
@@ -67,17 +67,7 @@
 			Process ();
 
 			foreach (AssemblyDefinition assembly in context.GetAssemblies ()) {
-<<<<<<< HEAD
-				try {
-					ProcessAssembly (assembly);
-				} catch (LinkerFatalErrorException lfe) {
-					throw new InternalErrorException ($"Step '{GetType ().Name}' failed when processing assembly '{assembly.FullName}'.", lfe);
-				} catch (Exception e) {
-					Environment.FailFast ("Unexpected Error", e);
-				}
-=======
 				ProcessAssembly (assembly);
->>>>>>> a95904ed
 			}
 
 			EndProcess ();
