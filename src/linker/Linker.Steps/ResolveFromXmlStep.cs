--- conflicted
+++ resolved
@@ -38,20 +38,7 @@
 
 namespace Mono.Linker.Steps
 {
-<<<<<<< HEAD
-	public class ResolveFromXmlStep : ResolveStep
-=======
-
-	public class XmlResolutionException : Exception
-	{
-		public XmlResolutionException (string message, Exception innerException)
-			: base (message, innerException)
-		{
-		}
-	}
-
 	public class ResolveFromXmlStep : BaseStep
->>>>>>> d9bcdfef
 	{
 
 		static readonly string _signature = "signature";
