--- conflicted
+++ resolved
@@ -36,19 +36,16 @@
 
 using Mono.Cecil;
 
-namespace Mono.Linker.Steps
-{
-
-	public class XmlResolutionException : Exception
-	{
+namespace Mono.Linker.Steps {
+
+	public class XmlResolutionException : Exception {
 		public XmlResolutionException (string message, Exception innerException)
 			: base (message, innerException)
 		{
 		}
 	}
 
-	public class ResolveFromXmlStep : ResolveStep
-	{
+	public class ResolveFromXmlStep : ResolveStep {
 
 		static readonly string _signature = "signature";
 		static readonly string _fullname = "fullname";
@@ -87,7 +84,7 @@
 
 			// This step can be created with XML files that aren't necessarily
 			// linker descriptor files. So bail if we don't have a <linker> element.
-			if (!nav.MoveToChild ("linker", _ns))
+			if (!nav.MoveToChild("linker", _ns))
 				return;
 
 			try {
@@ -240,12 +237,8 @@
 #if !FEATURE_ILLINK
 			if (IsExcluded (nav))
 				return;
-<<<<<<< HEAD
-
-=======
 #endif
 			
->>>>>>> d60f4eab
 			TypePreserve preserve = GetTypePreserve (nav);
 			if (preserve != TypePreserve.Nothing)
 				Annotations.SetPreserve (type, preserve);
@@ -256,11 +249,11 @@
 			if (!required)
 				return;
 
-			if (Annotations.IsMarked (type)) {
-				var existingLevel = Annotations.TryGetPreserve (type, out TypePreserve existingPreserve) ? existingPreserve : TypePreserve.Nothing;
-				var duplicateLevel = preserve != TypePreserve.Nothing ? preserve : nav.HasChildren ? TypePreserve.Nothing : TypePreserve.All;
-				Context.LogMessage ($"Duplicate preserve in {_xmlDocumentLocation} of {type.FullName} ({existingLevel}).  Duplicate uses ({duplicateLevel})");
-			}
+			if (Annotations.IsMarked (type)) { 
+				var existingLevel = Annotations.TryGetPreserve (type, out TypePreserve existingPreserve) ? existingPreserve : TypePreserve.Nothing; 
+				var duplicateLevel = preserve != TypePreserve.Nothing ? preserve : nav.HasChildren ? TypePreserve.Nothing : TypePreserve.All; 
+				Context.LogMessage ($"Duplicate preserve in {_xmlDocumentLocation} of {type.FullName} ({existingLevel}).  Duplicate uses ({duplicateLevel})"); 
+			} 
 
 			Annotations.Mark (type, new DependencyInfo (DependencyKind.XmlDescriptor, _xmlDocumentLocation));
 
@@ -342,12 +335,8 @@
 #if !FEATURE_ILLINK
 			if (IsExcluded (iterator.Current))
 				return;
-<<<<<<< HEAD
-
-=======
 #endif
 			
->>>>>>> d60f4eab
 			string value = GetSignature (iterator.Current);
 			if (!String.IsNullOrEmpty (value))
 				ProcessFieldSignature (type, value);
@@ -372,7 +361,7 @@
 		{
 			if (Annotations.IsMarked (field))
 				Context.LogMessage ($"Duplicate preserve in {_xmlDocumentLocation} of {field.FullName}");
-
+				
 			Context.Annotations.Mark (field, new DependencyInfo (DependencyKind.XmlDescriptor, _xmlDocumentLocation));
 		}
 
@@ -414,12 +403,8 @@
 #if !FEATURE_ILLINK
 			if (IsExcluded (iterator.Current))
 				return;
-<<<<<<< HEAD
-
-=======
 #endif
 			
->>>>>>> d60f4eab
 			string value = GetSignature (iterator.Current);
 			if (!String.IsNullOrEmpty (value))
 				ProcessMethodSignature (type, value, required);
@@ -442,7 +427,7 @@
 
 		void MarkMethod (TypeDefinition type, MethodDefinition method, bool required)
 		{
-			if (Annotations.IsMarked (method))
+			if (Annotations.IsMarked (method)) 
 				Context.LogMessage ($"Duplicate preserve in {_xmlDocumentLocation} of {method.FullName}");
 
 			Annotations.Mark (method, new DependencyInfo (DependencyKind.XmlDescriptor, _xmlDocumentLocation));
@@ -498,7 +483,7 @@
 					if (i > 0)
 						sb.Append (",");
 
-					sb.Append (meth.Parameters[i].ParameterType.FullName);
+					sb.Append (meth.Parameters [i].ParameterType.FullName);
 				}
 			}
 			sb.Append (")");
@@ -516,10 +501,7 @@
 #if !FEATURE_ILLINK
 			if (IsExcluded (iterator.Current))
 				return;
-<<<<<<< HEAD
-=======
 #endif
->>>>>>> d60f4eab
 
 			string value = GetSignature (iterator.Current);
 			if (!String.IsNullOrEmpty (value))
@@ -591,10 +573,7 @@
 #if !FEATURE_ILLINK
 			if (IsExcluded (iterator.Current))
 				return;
-<<<<<<< HEAD
-=======
 #endif
->>>>>>> d60f4eab
 
 			string value = GetSignature (iterator.Current);
 			if (!String.IsNullOrEmpty (value))
@@ -620,7 +599,7 @@
 		{
 			if (Annotations.IsMarked (property))
 				Context.LogMessage ($"Duplicate preserve in {_xmlDocumentLocation} of {property.FullName}");
-
+				
 			Annotations.Mark (property, new DependencyInfo (DependencyKind.XmlDescriptor, _xmlDocumentLocation));
 
 			MarkPropertyAccessors (type, property, accessors, required);
@@ -638,7 +617,7 @@
 				MarkMethod (type, property.GetMethod, required);
 			else if (property.GetMethod == null)
 				AddUnresolveMarker (string.Format ("T: {0}' M: {1} get_{2}", type, property.PropertyType, property.Name));
-
+			
 			if (property.SetMethod != null && Array.IndexOf (accessors, "set") >= 0)
 				MarkMethod (type, property.SetMethod, required);
 			else if (property.SetMethod == null)
@@ -712,7 +691,7 @@
 		{
 			string accessorsValue = GetAttribute (nav, _accessors);
 
-			if (accessorsValue != null) {
+			if (accessorsValue != null)	{
 				string[] accessors = accessorsValue.Split (
 					_accessorsSep, StringSplitOptions.RemoveEmptyEntries);
 
@@ -730,12 +709,8 @@
 		{
 			return nav.GetAttribute (attribute, _ns);
 		}
-<<<<<<< HEAD
-
-=======
 		
 #if !FEATURE_ILLINK
->>>>>>> d60f4eab
 		protected virtual bool IsExcluded (XPathNavigator nav)
 		{
 			var value = GetAttribute (nav, "feature");
