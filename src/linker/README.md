--- conflicted
+++ resolved
@@ -12,463 +12,5 @@
 sweep operations on all the code that it is referenced, to only keep what is
 necessary for the source program to run.
 
-<<<<<<< HEAD
-## Usage
-
-### Linking from a source assembly
-
-The command:
-
-`illink -a Program.exe`
-
-will use the assembly Program.exe as a source. That means that the linker will
-walk through all the methods of Program.exe to generate only what is necessary
-for this assembly to run.
-
-### Linking from an [XML descriptor](#syntax-of-xml-descriptor)
-
-The command:
-
-`illink -x desc.xml`
-
-will use the XML descriptor as a source. That means that the linker will
-use this file to decide what to link in a set of assemblies. The format of the
-descriptors is described further on in this document.
-
-### Linking from an API info file
-
-The command:
-
-`illink -i assembly.info`
-
-will use a file produced by `mono-api-info` as a source. The linker will use
-this file to link only what is necessary to match the public API defined in
-the info file.
-
-### Actions on the assemblies
-
-You can specify what the linker should do exactly per assembly.
-
-The linker can do the following things:
-
-- Skip: skip them, and do nothing with them,
-- Copy: copy them to the output directory,
-- CopyUsed: copy used assemblies to the output directory,
-- Link: link them, to reduce their size,
-- Delete: remove them from the output,
-- Save: save them in memory without linking
-- AddBypassNGen: add BypassNGenAttribute to unmarked methods,
-- AddBypassNgenUsed: add BypassNGenAttribute to unmarked methods in used assemblies.
-
-You can specify an action per assembly like this:
-
-`illink -p link Foo`
-
-or
-
-`illink -p skip System.Windows.Forms`
-
-Or you can specify what to do for the core assemblies.
-
-Core assemblies are the assemblies that belong to the base class library,
-like mscorlib.dll, System.dll or System.Windows.Forms.dll.
-
-You can specify what action to do on the core assemblies with the option:
-
-`-c skip|copy|link`
-
-### The output directory
-
-By default, the linker will create an `output` directory in the current
-directory where it will emit the linked files, to avoid erasing source
-assemblies. You can specify the output directory with the option:
-
-`-out PATH`
-
-If you specify the directory `.', please ensure that you won't write over
-important assemblies of yours.
-
-### Specifying directories where the linker should look for assemblies
-
-By default, the linker will first look for assemblies in the directories `.`
-and `bin`. You can specify
-
-Example:
-
-`illink -d ../../libs -a program.exe`
-
-
-### Using custom substitutions
-
-An option called `--substitutions` allows external customization of any
-method or field for assemblies which are linked. The syntax used for that is based on
-XML files. Using substitutions with `ipconstprop` optimization (enabled by
-default) can help reduce output size as any dependencies under conditional
-logic which will be evaluated as unreachable will be removed.
-
-An example of a substitution XML file
-
-```xml
-<linker>
-  <assembly fullname="test">
-    <type fullname="UserCode.Substitutions.Playground">
-      <method signature="System.String TestMethod()" body="stub" value="abcd">
-      </method>
-      <field name="MyNumericField" value="5" initialize="true">
-      </field>	    
-    </type>
-    <type fullname="UserCode.Substitutions.Playground" feature="EnableOptionalFeature" featurevalue="false">
-      <method signature="System.String UseOptionalFeature()" body="remove" />
-    </type>
-  <resource name="res1" action="remove"/>
-</assembly>
-</linker>
-```
-
-The `value` attribute is optional and only required when the method stub should not
-return the default value or no-op for `void` like methods.
-
-Addition to `stub` modification also removal of the implementation body is supported by
-using `remove` mode the method when the method is marked. This is useful when the conditional logic
-cannot be evaluated by the linker and the method will be marked but never actually reached.
-
-A similar mechanism is available for fields where a field can be initialized with a specific
-value and override the existing behaviour. The rule can also apply to static fields which
-if set to default value without explicit `initialize` setting could help to elide whole
-explicit static constructor.
-
-Managed resources can also be removed using the `resource` element.
-
-The `feature` and `featurevalue` attributes are optional, but must be used together if they are used.
-They can be applied to any other element to specify conditions under which the contained substitutions
-are applied. For example, the above substitution for `UseOptionalFeature` will be applied only if
-`--feature EnableOptionalFeature false` is passed to the linker.
-
-### Adding custom steps to the linker.
-
-You can write custom steps for the linker and tell the linker to use them.
-Let's take a simple example:
-
-```csharp
-using System;
-
-using Mono.Linker;
-using Mono.Linker.Steps;
-
-namespace Foo {
-
-	public class FooStep : IStep {
-
-		public void Process (LinkContext context)
-		{
-			foreach (IStep step in context.Pipeline.GetSteps ()) {
-				Console.WriteLine (step.GetType ().Name);
-			}
-		}
-	}
-}
-```
-
-That is compiled against the linker to `Foo.dll` assembly.
-
-To tell the linker where this assembly is located, you have to append its full path after a comma which separates the custom step's name from the custom assembly's path:
-
-`--custom-step [custom step],[custom assembly]`
-
-You can now ask the linker to add the custom step at the end of the pipeline:
-
-`illink --custom-step Foo.FooStep,D:\Bar\Foo.dll`
-
-Or you can ask the linker to add it after a specific step:
-
-`illink --custom-step +MarkStep:Foo.FooStep,D:\Bar\Foo.dll -a program.exe`
-
-Or before a specific step:
-
-`illink --custom-step -MarkStep:Foo.FooStep,D:\Bar\Foo.dll -a program.exe`
-
-### Passing data to custom steps
-
-For advanced custom steps which needs interaction with external values (for example for the custom step configuration), there is `--custom-data KEY=VALUE` option. The key
-data are stored inside a linker context and can be obtained in the custom step using `context.TryGetCustomData` method. Each key can have a simple value assigned which means
-if you need to store multiple values for the same key use custom separator for the values and pass them as one key-value pair.
-
-## MonoLinker specific options
-
-### The i18n Assemblies
-
-Mono has a few assemblies which contains everything region specific:
-
-    I18N.CJK.dll
-    I18N.MidEast.dll
-    I18N.Other.dll
-    I18N.Rare.dll
-    I18N.West.dll
-
-By default, they will all be copied to the output directory. But you can
-specify which one you want using the command:
-
-`illink -l choice`
-
-Where choice can either be: none, all, cjk, mideast, other, rare or west. You can
-combine the values with a comma.
-
-Example:
-
-`illink -a assembly -l mideast,cjk`
-
-## Syntax of XML Descriptor
-
-Here is an example that shows all the possibilities of this format:
-
-```xml
-<linker>
-	<assembly fullname="Library">
-		<type fullname="Foo" />
-		<type fullname="Bar" preserve="nothing" required="false" />
-		<type fullname="Baz" preserve="fields" required="false" />
-		<type fullname="Gazonk">
-			<method signature="System.Void .ctor(System.String)" />
-			<field signature="System.String _blah" />
-		</type>
-	</assembly>
-</linker>
-```
-
-In this example, the linker will link the types Foo, Bar, Baz and Gazonk.
-
-The fullname attribute specifies the fullname of the type in the format
-specified by ECMA-335. This is in certain cases not the same
-as the one reported by Type.FullName (nested classes e.g.).
-
-The preserve attribute ensures that all the fields of the type Baz will be
-always be linked, not matter if they are used or not, but that neither the
-fields or the methods of Bar will be linked if they are not used. Not
-specifying a preserve attribute implies that we are preserving everything in
-the specified type.
-
-The required attribute specifies that if the type is not marked, during the
-mark operation, it will not be linked.
-
-The type Gazonk will be linked, as well as its constructor taking a string as a
-parameter, and it's _blah field.
-
-You can have multiple assembly nodes.
-
-More comprehensive example is bellow which show more advanced configuration options.
-
-```xml
-<linker>
-  <!--
-  Preserve types and members in an assembly
-  -->
-  <assembly fullname="Assembly1">
-    <!--Preserve an entire type-->
-    <type fullname="Assembly1.A" preserve="all"/>
-    <!--No "preserve" attribute and no members specified means preserve all members-->
-    <type fullname="Assembly1.B"/>
-    <!--Preserve all fields on a type-->
-    <type fullname="Assembly1.C" preserve="fields"/>
-    <!--Preserve all methods on a type-->
-    <type fullname="Assembly1.D" preserve="methods"/>
-    <!--Preserve the type only-->
-    <type fullname="Assembly1.E" preserve="nothing"/>
-    <!--Preserving only specific members of a type-->
-    <type fullname="Assembly1.F">
-      <!--
-      Fields
-      -->
-      <field signature="System.Int32 field1" />
-      <!--Preserve a field by name rather than signature-->
-      <field name="field2" />
-      <!--
-      Methods
-      -->
-      <method signature="System.Void Method1()" />
-      <!--Preserve a method with parameters-->
-      <method signature="System.Void Method2(System.Int32,System.String)" />
-      <!--Preserve a method by name rather than signature-->
-      <method name="Method3" />
-      <!--
-      Properties
-      -->
-      <!--Preserve a property, it's backing field (if present), getter, and setter methods-->
-      <property signature="System.Int32 Property1" />
-      <property signature="System.Int32 Property2" accessors="all" />
-      <!--Preserve a property, it's backing field (if present), and getter method-->
-      <property signature="System.Int32 Property3" accessors="get" />
-      <!--Preserve a property, it's backing field (if present), and setter method-->
-      <property signature="System.Int32 Property4" accessors="set" />
-      <!--Preserve a property by name rather than signature-->
-      <property name="Property5" />
-      <!--
-      Events
-      -->
-      <!--Preserve an event, it's backing field (if present), add, and remove methods-->
-      <event signature="System.EventHandler Event1" />
-      <!--Preserve an event by name rather than signature-->
-      <event name="Event2" />
-    </type>
-    <!--Examples with generics-->
-    <type fullname="Assembly1.G`1">
-      <!--Preserve a field with generics in the signature-->
-      <field signature="System.Collections.Generic.List`1&lt;System.Int32&gt; field1" />
-      <field signature="System.Collections.Generic.List`1&lt;T&gt; field2" />
-      <!--Preserve a method with generics in the signature-->
-      <method signature="System.Void Method1(System.Collections.Generic.List`1&lt;System.Int32&gt;)" />
-      <!--Preserve an event with generics in the signature-->
-      <event signature="System.EventHandler`1&lt;System.EventArgs&gt; Event1" />
-    </type>
-    <!--Preserve a nested type-->
-    <type fullname="Assembly1.H/Nested" preserve="all"/>
-    <!--Preserve all fields of a type if the type is used.  If the type is not used it will be removed-->
-    <type fullname="Assembly1.I" preserve="fields" required="0"/>
-    <!--Preserve all methods of a type if the type is used.  If the type is not used it will be removed-->
-    <type fullname="Assembly1.J" preserve="methods" required="0"/>
-    <!--Preserve all types in a namespace-->
-    <type fullname="Assembly1.SomeNamespace*" />
-    <!--Preserve all types with a common prefix in their name-->
-    <type fullname="Prefix*" />
-  </assembly>
-  <!--
-  Preserve an entire assembly
-  -->
-  <assembly fullname="Assembly2" preserve="all"/>
-  <!--No "preserve" attribute and no types specified means preserve all-->
-  <assembly fullname="Assembly3"/>
-  <!--
-  Fully qualified assembly name
-  -->
-  <assembly fullname="Assembly4, Version=0.0.0.0, Culture=neutral, PublicKeyToken=null">
-    <type fullname="Assembly4.Foo" preserve="all"/>
-  </assembly>
-</linker>
-```
-
-## Syntax of supplementary custom attribute annotations
-
-Linker supports specifying a JSON file that has a set of custom attributes that the linker will pretend are applied to members in the input assemblies.
-
-The structure is:
-
-```json
-{
-  "[assembly-name]": {
-    "[namespace-name]": {
-      "[type-name]": {
-        "[field-or-property-name]": {
-          "[attribute-name]": "[attribute-value]"
-        },
-
-        "[method-name]([method-signature])": {
-          "[parameter-name]": {
-            "[attribute-name]": "[attribute-value]"
-          }
-        }
-      }
-    }
-  }
-}
-```
-
-# Inside the linker
-
-The linker is a quite small piece of code, and it pretty simple to address.
-Its only dependency is `Mono.Cecil`, that is used to read, modify and write back
-the assemblies.
-
-Everything is located in the namespace Linker, or in sub namespaces.
-Being a command line utility, its entry point function is in the class Driver.
-
-This class is in charge of analyzing the command line, and to instantiate two
-important objects, a LinkContext, and a Pipeline.
-
-The LinkContext contains all the information that will be used during the
-linking process, such as the assemblies involved, the output directory and
-probably other useful stuff.
-
-The Pipeline is simply a queue of actions (steps), to be applied to the current
-context. The whole process of linking is split into those different steps
-that are all located in the Linker.Steps namespace.
-
-Here are the current steps that are implemented, in the order they are used:
-
-## ResolveFromAssembly or ResolveFromXml
-
-Those steps are used to initialize the context and pre-mark the root code
-that will be used as a source for the linker.
-
-Resolving from an assembly or resolving from an xml descriptor is a decision
-taken in the command line parsing.
-
-## LoadReferences
-
-This step will load all the references of all the assemblies involved in the
-current context.
-
-## Blacklist
-
-This step is used if and only if you have specified that the core should be
-linked. It will load a bunch of resources from the assemblies, that are
-actually a few XML descriptors, that will ensure that some types and methods
-that are used from inside the runtime are properly linked and not removed.
-
-It is doing so by inserting a ResolveFromXml step per blacklist in the
-pipeline.
-
-## Mark
-
-This is the most complex step. The linker will get from the context the list
-of types, fields and methods that have been pre-marked in the resolve steps,
-and walk through all of them. For every method, it will analyse the CIL stream,
-to find references to other fields, types, or methods.
-
-When it encounters such a reference, it will resolve the original definition of
-this reference, and add this to the queue of items to be processed. For
-instance, if have in a source assembly a call to Console.WriteLine, the linker
-will resolve the appropriate method WriteLine in the Console type from the
-mscorlib assembly, and add it to the queue. When this WriteLine method will be
-dequeued, and processed, the linker will go through everything that is used in
-it, and add it to the queue, if they have not been processed already.
-
-To know if something has been marked to be linked, or processed, the linker
-is using a functionality of Cecil called annotations. Almost everything in
-Cecil can be annotated. Concretely, it means that almost everything owns an
-Hashtable in which you can add what you want, using the keys and the values you
-want.
-
-So the linker will annotate assemblies, types, methods and fields to know
-what should be linked or not, and what has been processed, and how it should
-process them.
-
-This is really useful as we don't have to recreate a full hierarchy of classes
-to encapsulate the different Cecil types to add the few pieces of information we want.
-
-## Sweep
-
-This simple step will walk through all the elements of an assembly, and based
-on their annotations, remove them or keep them.
-
-## Clean
-
-This step will clean parts of the assemblies, like properties. If a property
-used to have a getter and a setter, and that after the mark & sweep steps,
-only the getter is linked, it will update the property to reflect that.
-
-There are a few things to keep clean like properties we've seen, events,
-nested classes, and probably a few others.
-
-## Output
-
-For each assembly in the context, this step will act on the action associated
-with the assembly. If the assembly is marked as skip, it won't do anything,
-if it's marked as copy, it will copy the assembly to the output directory,
-and if it's link, it will save the modified assembly to the output directory.
-
-# Reporting a bug
-
-If you face a bug in the linker, please report it using GitHub issues
-=======
 For more details about how the linker works and other documentation please
-check [docs/](/docs/README.md) folder.
->>>>>>> ba6d3da5
+check [docs/](/docs/README.md) folder.