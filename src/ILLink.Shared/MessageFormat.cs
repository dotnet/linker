--- conflicted
+++ resolved
@@ -1,14 +1,8 @@
-<<<<<<< HEAD
-﻿// Licensed to the .NET Foundation under one or more agreements.
+// Licensed to the .NET Foundation under one or more agreements.
 // The .NET Foundation licenses this file to you under the MIT license.
 // See the LICENSE file in the project root for more information.
 
-#nullable enable
-
 namespace ILLink.Shared
-=======
-﻿namespace ILLink.Shared
->>>>>>> c702d033
 {
 	internal static class MessageFormat
 	{
