--- conflicted
+++ resolved
@@ -22,11 +22,7 @@
 					var availableMemberTypes = valueWithDynamicallyAccessedMembers.DynamicallyAccessedMemberTypes;
 					if (!Annotations.SourceHasRequiredAnnotations (availableMemberTypes, targetValue.DynamicallyAccessedMemberTypes, out var missingMemberTypes)) {
 						(var diagnosticId, var diagnosticArguments) = Annotations.GetDiagnosticForAnnotationMismatch (valueWithDynamicallyAccessedMembers, targetValue, missingMemberTypes);
-<<<<<<< HEAD
-						_diagnosticContext.ReportDiagnostic (diagnosticId, diagnosticArguments);
-=======
-						diagnosticContext.AddDiagnostic (diagnosticId, diagnosticArguments);
->>>>>>> 554a87bb
+						_diagnosticContext.AddDiagnostic (diagnosticId, diagnosticArguments);
 					}
 				} else if (uniqueValue is SystemTypeValue systemTypeValue) {
 					MarkTypeForDynamicallyAccessedMembers (systemTypeValue.GetRepresentedType (), targetValue.DynamicallyAccessedMemberTypes);
@@ -48,11 +44,7 @@
 						_ => throw new NotImplementedException ($"unsupported target value {targetValue}")
 					};
 
-<<<<<<< HEAD
-					_diagnosticContext.ReportDiagnostic (diagnosticId, targetValue.GetDiagnosticArgumentsForAnnotationMismatch ().ToArray ());
-=======
-					diagnosticContext.AddDiagnostic (diagnosticId, targetValue.GetDiagnosticArgumentsForAnnotationMismatch ().ToArray ());
->>>>>>> 554a87bb
+					_diagnosticContext.AddDiagnostic (diagnosticId, targetValue.GetDiagnosticArgumentsForAnnotationMismatch ().ToArray ());
 				}
 			}
 		}
