--- conflicted
+++ resolved
@@ -250,14 +250,6 @@
 			// GetNestedTypes (BindingFlags)
 			// GetMembers (BindingFlags)
 			//
-<<<<<<< HEAD
-			case var callType when (callType == IntrinsicId.Type_GetConstructors || callType == IntrinsicId.Type_GetMethods || callType == IntrinsicId.Type_GetFields ||
-				callType == IntrinsicId.Type_GetProperties || callType == IntrinsicId.Type_GetEvents || callType == IntrinsicId.Type_GetNestedTypes || callType == IntrinsicId.Type_GetMembers)
-				&& calledMethod.IsDeclaredOnType ("System.Type")
-				&& calledMethod.HasParameterOfType ((ParameterIndex) 1, "System.Reflection.BindingFlags")
-				&& calledMethod.HasImplicitThis (): {
-
-=======
 			case IntrinsicId.Type_GetConstructors__BindingFlags:
 			case IntrinsicId.Type_GetMethods__BindingFlags:
 			case IntrinsicId.Type_GetFields__BindingFlags:
@@ -265,7 +257,6 @@
 			case IntrinsicId.Type_GetEvents__BindingFlags:
 			case IntrinsicId.Type_GetNestedTypes__BindingFlags:
 			case IntrinsicId.Type_GetMembers__BindingFlags: {
->>>>>>> 6000a84c
 					BindingFlags? bindingFlags;
 					bindingFlags = GetBindingFlagsFromValue (argumentValues[0]);
 					DynamicallyAccessedMemberTypes memberTypes;
@@ -316,17 +307,9 @@
 			// GetProperty (string, Type, Type[], ParameterModifier[])
 			// GetProperty (string, BindingFlags, Binder, Type, Type[], ParameterModifier[])
 			//
-<<<<<<< HEAD
-			case var fieldPropertyOrEvent when (fieldPropertyOrEvent == IntrinsicId.Type_GetField || fieldPropertyOrEvent == IntrinsicId.Type_GetProperty || fieldPropertyOrEvent == IntrinsicId.Type_GetEvent)
-				&& calledMethod.IsDeclaredOnType ("System.Type")
-				&& calledMethod.HasParameterOfType ((ParameterIndex) 1, "System.String")
-				&& calledMethod.HasImplicitThis (): {
-
-=======
 			case IntrinsicId.Type_GetField:
 			case IntrinsicId.Type_GetProperty:
 			case IntrinsicId.Type_GetEvent: {
->>>>>>> 6000a84c
 					if (instanceValue.IsEmpty () || argumentValues[0].IsEmpty ()) {
 						returnValue = MultiValueLattice.Top;
 						break;
