--- conflicted
+++ resolved
@@ -553,7 +553,6 @@
 				}
 				break;
 
-<<<<<<< HEAD
 			case IntrinsicId.Nullable_GetUnderlyingType:
 				foreach (var singlevalue in argumentValues[0].AsEnumerable ()) {
 					AddReturnValue (singlevalue switch {
@@ -597,7 +596,7 @@
 				// We don't want to lose track of the type
 				// in case this is e.g. Activator.CreateInstance(typeof(Foo<>).MakeGenericType(...));
 				AddReturnValue (instanceValue);
-=======
+				break;
 			//
 			// Type.BaseType
 			//
@@ -645,7 +644,6 @@
 						}
 					}
 				}
->>>>>>> ae1f280e
 				break;
 
 			case IntrinsicId.None:
