--- conflicted
+++ resolved
@@ -534,71 +534,60 @@
   <data name="DynamicallyAccessedMembersMismatchOnImplicitThisBetweenOverridesMessage" xml:space="preserve">
     <value>'DynamicallyAccessedMemberTypes' in 'DynamicallyAccessedMembersAttribute' on the implicit 'this' parameter of method '{0}' don't match overridden implicit 'this' parameter of method '{1}'. All overridden members must have the same 'DynamicallyAccessedMembersAttribute' usage.</value>
   </data>
-<<<<<<< HEAD
+  <data name="DynamicallyAccessedMembersMismatchOnGenericParameterBetweenOverridesMessage" xml:space="preserve">
+    <value>'DynamicallyAccessedMemberTypes' in 'DynamicallyAccessedMembersAttribute' on the generic parameter '{0}' of '{1}' don't match overridden generic parameter '{2}' of '{3}'. All overridden members must have the same 'DynamicallyAccessedMembersAttribute' usage.</value>
+  </data>
+  <data name="CaseInsensitiveTypeGetTypeCallIsNotSupportedMessage" xml:space="preserve">
+    <value>Call to '{0}' can perform case insensitive lookup of the type, currently ILLink can not guarantee presence of all the matching types.</value>
+  </data>
+  <data name="DynamicallyAccessedMembersOnFieldCanOnlyApplyToTypesOrStringsMessage" xml:space="preserve">
+    <value>Field '{0}' has 'DynamicallyAccessedMembersAttribute', but that attribute can only be applied to fields of type 'System.Type' or 'System.String'.</value>
+  </data>
+  <data name="DynamicallyAccessedMembersOnMethodParameterCanOnlyApplyToTypesOrStringsMessage" xml:space="preserve">
+    <value>Parameter '{0}' of method '{1}' has 'DynamicallyAccessedMembersAttribute', but that attribute can only be applied to parameters of type 'System.Type' or 'System.String'.</value>
+  </data>
+  <data name="DynamicallyAccessedMembersOnPropertyCanOnlyApplyToTypesOrStringsMessage" xml:space="preserve">
+    <value>Property '{0}' has 'DynamicallyAccessedMembersAttribute', but that attribute can only be applied to properties of type 'System.Type' or 'System.String'.</value>
+  </data>
+  <data name="XmlUnsuportedWildcardMessage" xml:space="preserve">
+    <value>XML contains unsupported wildcard for assembly 'fullname' attribute.</value>
+  </data>
+  <data name="AssemblyWithEmbeddedXmlApplyToAnotherAssemblyMessage" xml:space="preserve">
+    <value>Embedded XML in assembly '{0}' contains assembly "fullname" attribute for another assembly '{1}'</value>
+  </data>
+  <data name="InvalidIsTrimmableValueMessage" xml:space="preserve">
+    <value>Invalid AssemblyMetadata("IsTrimmable", "{0}") attribute in assembly '{1}'. Value must be "True".</value>
+  </data>
+  <data name="PropertyAccessorParameterInLinqExpressionsCannotBeStaticallyDeterminedMessage" xml:space="preserve">
+    <value>Value passed to the '{0}' parameter of method '{1}' cannot be statically determined as a property accessor.</value>
+  </data>
+  <data name="AssemblyProducedTrimWarningsMessage" xml:space="preserve">
+    <value>Assembly '{0}' produced trim warnings. For more information see https://aka.ms/dotnet-illink/libraries</value>
+  </data>
+  <data name="TypeWasNotFoundInAssemblyNorBaseLibraryMessage" xml:space="preserve">
+    <value>Type '{0}' was not found in the caller assembly nor in the base library. Type name strings used for dynamically accessing a type should be assembly qualified.</value>
+  </data>
+  <data name="DynamicallyAccessedMembersOnMethodReturnValueCanOnlyApplyToTypesOrStringsMessage" xml:space="preserve">
+    <value>Return type of method '{0}' has 'DynamicallyAccessedMembersAttribute', but that attribute can only be applied to properties of type 'System.Type' or 'System.String'.</value>
+  </data>
+  <data name="MethodsAreAssociatedWithStateMachineMessage" xml:space="preserve">
+    <value>Methods '{0}' and '{1}' are both associated with state machine type '{2}'. This is currently unsupported and may lead to incorrectly reported warnings.</value>
+  </data>
+  <data name="InvalidScopeInUnconditionalSuppressMessageMessage" xml:space="preserve">
+    <value>Invalid scope '{0}' used in 'UnconditionalSuppressMessageAttribute' on module '{1}' with target '{2}'.</value>
+  </data>
+  <data name="RequiresUnreferencedCodeOnBaseClassMessage" xml:space="preserve">
+    <value>Type '{0}' derives from '{1}' which has 'RequiresUnreferencedCodeAttribute'. {2}{3}</value>
+  </data>
+  <data name="RequiresUnreferencedCodeOnBaseClassTitle" xml:space="preserve">
+    <value>Types that derive from a base class with 'RequiresUnreferencedCodeAttribute' need to explicitly use the 'RequiresUnreferencedCodeAttribute' or suppress this warning</value>
+  </data>
   <data name="DynamicallyAccessedMembersFieldAccessedViaReflectionMessage" xml:space="preserve">
     <value>Field '{0}' with 'DynamicallyAccessedMembersAttribute' is accessed via reflection. Trimmer can't guarantee availability of the requirements of the field.</value>
   </data>
   <data name="DynamicallyAccessedMembersMethodAccessedViaReflectionMessage" xml:space="preserve">
     <value>Method '{0}' with parameters or return value with `DynamicallyAccessedMembersAttribute` is accessed via reflection. Trimmer can't guarantee availability of the requirements of the method.</value>
   </data>
-  <data name="DynamicTypeInvocationMessage" xml:space="preserve">
-    <value>Invoking members on dynamic types is not trimming-compatible. Types or members might have been removed by the trimmer.</value>
-=======
-  <data name="DynamicallyAccessedMembersMismatchOnGenericParameterBetweenOverridesMessage" xml:space="preserve">
-    <value>'DynamicallyAccessedMemberTypes' in 'DynamicallyAccessedMembersAttribute' on the generic parameter '{0}' of '{1}' don't match overridden generic parameter '{2}' of '{3}'. All overridden members must have the same 'DynamicallyAccessedMembersAttribute' usage.</value>
->>>>>>> c82b564b
-  </data>
-  <data name="CaseInsensitiveTypeGetTypeCallIsNotSupportedMessage" xml:space="preserve">
-    <value>Call to '{0}' can perform case insensitive lookup of the type, currently ILLink can not guarantee presence of all the matching types.</value>
-  </data>
-  <data name="DynamicallyAccessedMembersOnFieldCanOnlyApplyToTypesOrStringsMessage" xml:space="preserve">
-    <value>Field '{0}' has 'DynamicallyAccessedMembersAttribute', but that attribute can only be applied to fields of type 'System.Type' or 'System.String'.</value>
-  </data>
-  <data name="DynamicallyAccessedMembersOnMethodParameterCanOnlyApplyToTypesOrStringsMessage" xml:space="preserve">
-    <value>Parameter '{0}' of method '{1}' has 'DynamicallyAccessedMembersAttribute', but that attribute can only be applied to parameters of type 'System.Type' or 'System.String'.</value>
-  </data>
-  <data name="DynamicallyAccessedMembersOnPropertyCanOnlyApplyToTypesOrStringsMessage" xml:space="preserve">
-    <value>Property '{0}' has 'DynamicallyAccessedMembersAttribute', but that attribute can only be applied to properties of type 'System.Type' or 'System.String'.</value>
-  </data>
-  <data name="XmlUnsuportedWildcardMessage" xml:space="preserve">
-    <value>XML contains unsupported wildcard for assembly 'fullname' attribute.</value>
-  </data>
-  <data name="AssemblyWithEmbeddedXmlApplyToAnotherAssemblyMessage" xml:space="preserve">
-    <value>Embedded XML in assembly '{0}' contains assembly "fullname" attribute for another assembly '{1}'</value>
-  </data>
-  <data name="InvalidIsTrimmableValueMessage" xml:space="preserve">
-    <value>Invalid AssemblyMetadata("IsTrimmable", "{0}") attribute in assembly '{1}'. Value must be "True".</value>
-  </data>
-  <data name="PropertyAccessorParameterInLinqExpressionsCannotBeStaticallyDeterminedMessage" xml:space="preserve">
-    <value>Value passed to the '{0}' parameter of method '{1}' cannot be statically determined as a property accessor.</value>
-  </data>
-  <data name="AssemblyProducedTrimWarningsMessage" xml:space="preserve">
-    <value>Assembly '{0}' produced trim warnings. For more information see https://aka.ms/dotnet-illink/libraries</value>
-  </data>
-  <data name="TypeWasNotFoundInAssemblyNorBaseLibraryMessage" xml:space="preserve">
-    <value>Type '{0}' was not found in the caller assembly nor in the base library. Type name strings used for dynamically accessing a type should be assembly qualified.</value>
-  </data>
-  <data name="DynamicallyAccessedMembersOnMethodReturnValueCanOnlyApplyToTypesOrStringsMessage" xml:space="preserve">
-    <value>Return type of method '{0}' has 'DynamicallyAccessedMembersAttribute', but that attribute can only be applied to properties of type 'System.Type' or 'System.String'.</value>
-  </data>
-  <data name="MethodsAreAssociatedWithStateMachineMessage" xml:space="preserve">
-    <value>Methods '{0}' and '{1}' are both associated with state machine type '{2}'. This is currently unsupported and may lead to incorrectly reported warnings.</value>
-  </data>
-  <data name="InvalidScopeInUnconditionalSuppressMessageMessage" xml:space="preserve">
-    <value>Invalid scope '{0}' used in 'UnconditionalSuppressMessageAttribute' on module '{1}' with target '{2}'.</value>
-  </data>
-  <data name="RequiresUnreferencedCodeOnBaseClassMessage" xml:space="preserve">
-    <value>Type '{0}' derives from '{1}' which has 'RequiresUnreferencedCodeAttribute'. {2}{3}</value>
-  </data>
-  <data name="RequiresUnreferencedCodeOnBaseClassTitle" xml:space="preserve">
-    <value>Types that derive from a base class with 'RequiresUnreferencedCodeAttribute' need to explicitly use the 'RequiresUnreferencedCodeAttribute' or suppress this warning</value>
-  </data>
-  <data name="DynamicallyAccessedMembersFieldAccessedViaReflectionMessage" xml:space="preserve">
-    <value>Field '{0}' with 'DynamicallyAccessedMembersAttribute' is accessed via reflection. Trimmer can't guarantee availability of the requirements of the field.</value>
-  </data>
-  <data name="DynamicallyAccessedMembersMethodAccessedViaReflectionMessage" xml:space="preserve">
-    <value>Method '{0}' with parameters or return value with `DynamicallyAccessedMembersAttribute` is accessed via reflection. Trimmer can't guarantee availability of the requirements of the method.</value>
-  </data>
   <data name="DynamicallyAccessedMembersOnTypeReferencesMemberWithRequiresUnreferencedCodeMessage" xml:space="preserve">
     <value>'DynamicallyAccessedMembersAttribute' on '{0}' or one of its base types references '{1}' which requires unreferenced code.{2}{3}</value>
   </data>
