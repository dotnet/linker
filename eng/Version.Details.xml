<?xml version="1.0" encoding="utf-8"?>
<Dependencies>
  <ProductDependencies>
  </ProductDependencies>
  <ToolsetDependencies>
<<<<<<< HEAD
    <Dependency Name="Microsoft.DotNet.Arcade.Sdk" Version="7.0.0-beta.22124.4">
      <Uri>https://github.com/dotnet/arcade</Uri>
      <Sha>f7136626d0109856df867481219eb7366951985d</Sha>
      <SourceBuild RepoName="arcade" ManagedOnly="true" />
    </Dependency>
    <Dependency Name="Microsoft.DotNet.ApiCompat" Version="7.0.0-beta.22124.4">
      <Uri>https://github.com/dotnet/arcade</Uri>
      <Sha>f7136626d0109856df867481219eb7366951985d</Sha>
    </Dependency>
    <Dependency Name="Microsoft.NET.Sdk.IL" Version="7.0.0-preview.3.22127.1">
      <Uri>https://github.com/dotnet/runtime</Uri>
      <Sha>68fb7fc68cc1af800bee1d38af22b5027bf4ab4e</Sha>
=======
    <Dependency Name="Microsoft.DotNet.Arcade.Sdk" Version="7.0.0-beta.22157.6">
      <Uri>https://github.com/dotnet/arcade</Uri>
      <Sha>81001b45bd54f9223905bf55f6ed0125273580fa</Sha>
      <SourceBuild RepoName="arcade" ManagedOnly="true" />
    </Dependency>
    <Dependency Name="Microsoft.DotNet.ApiCompat" Version="7.0.0-beta.22157.6">
      <Uri>https://github.com/dotnet/arcade</Uri>
      <Sha>81001b45bd54f9223905bf55f6ed0125273580fa</Sha>
    </Dependency>
    <Dependency Name="Microsoft.NET.Sdk.IL" Version="7.0.0-preview.3.22163.2">
      <Uri>https://github.com/dotnet/runtime</Uri>
      <Sha>accf6fb6bf18f822fbbd227b1b4e31c65001a4ff</Sha>
>>>>>>> ae1f280e
      <!--
      This would introduce a cyclic dependency, so it's explictly not enabled for now
      <SourceBuild RepoName="runtime" />
      -->
    </Dependency>
  </ToolsetDependencies>
</Dependencies><|MERGE_RESOLUTION|>--- conflicted
+++ resolved
@@ -3,20 +3,6 @@
   <ProductDependencies>
   </ProductDependencies>
   <ToolsetDependencies>
-<<<<<<< HEAD
-    <Dependency Name="Microsoft.DotNet.Arcade.Sdk" Version="7.0.0-beta.22124.4">
-      <Uri>https://github.com/dotnet/arcade</Uri>
-      <Sha>f7136626d0109856df867481219eb7366951985d</Sha>
-      <SourceBuild RepoName="arcade" ManagedOnly="true" />
-    </Dependency>
-    <Dependency Name="Microsoft.DotNet.ApiCompat" Version="7.0.0-beta.22124.4">
-      <Uri>https://github.com/dotnet/arcade</Uri>
-      <Sha>f7136626d0109856df867481219eb7366951985d</Sha>
-    </Dependency>
-    <Dependency Name="Microsoft.NET.Sdk.IL" Version="7.0.0-preview.3.22127.1">
-      <Uri>https://github.com/dotnet/runtime</Uri>
-      <Sha>68fb7fc68cc1af800bee1d38af22b5027bf4ab4e</Sha>
-=======
     <Dependency Name="Microsoft.DotNet.Arcade.Sdk" Version="7.0.0-beta.22157.6">
       <Uri>https://github.com/dotnet/arcade</Uri>
       <Sha>81001b45bd54f9223905bf55f6ed0125273580fa</Sha>
@@ -29,7 +15,6 @@
     <Dependency Name="Microsoft.NET.Sdk.IL" Version="7.0.0-preview.3.22163.2">
       <Uri>https://github.com/dotnet/runtime</Uri>
       <Sha>accf6fb6bf18f822fbbd227b1b4e31c65001a4ff</Sha>
->>>>>>> ae1f280e
       <!--
       This would introduce a cyclic dependency, so it's explictly not enabled for now
       <SourceBuild RepoName="runtime" />
