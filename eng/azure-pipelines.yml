--- conflicted
+++ resolved
@@ -119,34 +119,6 @@
               MSBUILDENSURESTDOUTFORTASKPROCESSES: 1
             displayName: Build illink.sln $(_BuildConfig)
 
-<<<<<<< HEAD
-      - ${{ if eq(variables.officialBuild, 'false') }}:
-        - job: lint
-          pool:
-              name: Hosted Ubuntu 1604
-          steps:
-          - checkout: self
-            submodules: true
-          - script: mkdir -p artifacts/log/$(_BuildConfig)
-          - task: DotNetCoreCLI@2
-            displayName: 'Restore dotnet tools'
-            inputs:
-              command: 'custom'
-              custom: 'tool'
-              arguments: 'restore'
-          - task: DotNetCoreCLI@2
-            displayName: 'Lint Sources'
-            inputs:
-              command: 'custom'
-              custom: 'tool'
-              arguments: 'run dotnet-format --dry-run --check --verbosity diagnostic -f src/ --exclude src/analyzer,src/tuner --report $(Build.SourcesDirectory)/artifacts/log/$(_BuildConfig)'
-          - task: DotNetCoreCLI@2
-            displayName: 'Lint Tests'
-            inputs:
-              command: 'custom'
-              custom: 'tool'
-              arguments: 'run dotnet-format --dry-run --check --verbosity diagnostic -f test/ --report $(Build.SourcesDirectory)/artifacts/log/$(_BuildConfig)'
-=======
   - ${{ if eq(variables.officialBuild, 'false') }}:
     - job: Lint
       pool:
@@ -166,7 +138,6 @@
           command: 'custom'
           custom: 'tool'
           arguments: 'run dotnet-format --dry-run --check --verbosity diagnostic -f test/'
->>>>>>> b412332b
 
   - ${{ if eq(variables.officialBuild, 'false') }}:
     - job: Linux_Mono
