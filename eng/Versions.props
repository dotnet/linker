--- conflicted
+++ resolved
@@ -25,12 +25,7 @@
     <MicrosoftNetCompilersToolsetVersion>$(MicrosoftCodeAnalysisVersion)</MicrosoftNetCompilersToolsetVersion>
     <MicrosoftCodeAnalysisCSharpAnalyzerTestingXunitVersion>1.0.1-beta1.*</MicrosoftCodeAnalysisCSharpAnalyzerTestingXunitVersion>
     <MicrosoftCodeAnalysisBannedApiAnalyzersVersion>3.3.2</MicrosoftCodeAnalysisBannedApiAnalyzersVersion>
-<<<<<<< HEAD
-    <MicrosoftCodeAnalysisNetAnalyzersVersion>8.0.0-preview1.22566.1</MicrosoftCodeAnalysisNetAnalyzersVersion>
     <MicrosoftILVerificationVersion>8.0.0-alpha.1.23067.11</MicrosoftILVerificationVersion>
-=======
-    <MicrosoftILVerificationVersion>7.0.0-preview.7.22375.6</MicrosoftILVerificationVersion>
->>>>>>> 44520382
     <!-- This controls the version of the cecil package, or the version of cecil in the project graph
          when we build the cecil submodule. The reference assembly package will depend on this version of cecil.
          Keep this in sync with ProjectInfo.cs in the submodule. -->
