# Autodetect text files
<<<<<<< HEAD
* text=auto
=======
* text=auto

*.cs diff=csharp
>>>>>>> 2f5594e9
<|MERGE_RESOLUTION|>--- conflicted
+++ resolved
@@ -1,8 +1,4 @@
 # Autodetect text files
-<<<<<<< HEAD
-* text=auto
-=======
 * text=auto
 
-*.cs diff=csharp
->>>>>>> 2f5594e9
+*.cs diff=csharp