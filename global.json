{
  "tools": {
    "dotnet": "5.0.100-preview.5.20251.2",
    "runtimes": {
      "dotnet": [
        "3.0.0"
      ]
    }
  },
  "msbuild-sdks": {
<<<<<<< HEAD
    "Microsoft.DotNet.Arcade.Sdk": "5.0.0-beta.20256.5",
    "Microsoft.NET.Sdk.IL": "5.0.0-preview.5.20253.7"
=======
    "Microsoft.DotNet.Arcade.Sdk": "5.0.0-beta.20221.14",
    "Microsoft.NET.Sdk.IL": "5.0.0-preview.5.20260.5"
>>>>>>> 424d147a
  }
}<|MERGE_RESOLUTION|>--- conflicted
+++ resolved
@@ -8,12 +8,7 @@
     }
   },
   "msbuild-sdks": {
-<<<<<<< HEAD
     "Microsoft.DotNet.Arcade.Sdk": "5.0.0-beta.20256.5",
-    "Microsoft.NET.Sdk.IL": "5.0.0-preview.5.20253.7"
-=======
-    "Microsoft.DotNet.Arcade.Sdk": "5.0.0-beta.20221.14",
     "Microsoft.NET.Sdk.IL": "5.0.0-preview.5.20260.5"
->>>>>>> 424d147a
   }
 }