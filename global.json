--- conflicted
+++ resolved
@@ -1,10 +1,6 @@
 {
   "tools": {
-<<<<<<< HEAD
     "dotnet": "6.0.402"
-=======
-    "dotnet": "6.0.110"
->>>>>>> d6fb5d54
   },
   "msbuild-sdks": {
     "Microsoft.DotNet.Arcade.Sdk": "6.0.0-beta.22517.1",
