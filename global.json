--- conflicted
+++ resolved
@@ -8,12 +8,7 @@
     }
   },
   "msbuild-sdks": {
-<<<<<<< HEAD
-    "Microsoft.DotNet.Arcade.Sdk": "5.0.0-beta.20374.1",
+    "Microsoft.DotNet.Arcade.Sdk": "5.0.0-beta.20403.5",
     "Microsoft.NET.Sdk.IL": "5.0.0-rc.1.20409.3"
-=======
-    "Microsoft.DotNet.Arcade.Sdk": "5.0.0-beta.20403.5",
-    "Microsoft.NET.Sdk.IL": "5.0.0-rc.1.20402.3"
->>>>>>> 763e8acb
   }
 }