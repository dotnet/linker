{
  "tools": {
    "dotnet": "6.0.100-preview.5.21225.11",
    "runtimes": {
      "dotnet": [
        "5.0.0"
      ]
    }
  },
  "msbuild-sdks": {
<<<<<<< HEAD
    "Microsoft.DotNet.Arcade.Sdk": "6.0.0-beta.21278.1",
    "Microsoft.FIX-85B6-MERGE-9C38-CONFLICT": "1.0.0",
    "Microsoft.NET.Sdk.IL": "6.0.0-preview.6.21281.1"
=======
    "Microsoft.DotNet.Arcade.Sdk": "6.0.0-beta.21304.1",
    "Microsoft.FIX-85B6-MERGE-9C38-CONFLICT": "1.0.0",
    "Microsoft.NET.Sdk.IL": "6.0.0-preview.6.21307.1"
>>>>>>> 802aa459
  }
}<|MERGE_RESOLUTION|>--- conflicted
+++ resolved
@@ -8,14 +8,8 @@
     }
   },
   "msbuild-sdks": {
-<<<<<<< HEAD
-    "Microsoft.DotNet.Arcade.Sdk": "6.0.0-beta.21278.1",
-    "Microsoft.FIX-85B6-MERGE-9C38-CONFLICT": "1.0.0",
-    "Microsoft.NET.Sdk.IL": "6.0.0-preview.6.21281.1"
-=======
     "Microsoft.DotNet.Arcade.Sdk": "6.0.0-beta.21304.1",
     "Microsoft.FIX-85B6-MERGE-9C38-CONFLICT": "1.0.0",
     "Microsoft.NET.Sdk.IL": "6.0.0-preview.6.21307.1"
->>>>>>> 802aa459
   }
 }