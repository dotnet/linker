{
  "tools": {
    "dotnet": "3.1.101",
    "runtimes": {
      "dotnet": [
        "3.0.0"
      ]
    }
  },
  "msbuild-sdks": {
<<<<<<< HEAD
    "Microsoft.DotNet.Arcade.Sdk": "5.0.0-beta.20171.1",
    "Microsoft.NET.Sdk.IL": "5.0.0-preview.4.20210.10"
=======
    "Microsoft.DotNet.Arcade.Sdk": "5.0.0-beta.20201.2",
    "Microsoft.NET.Sdk.IL": "5.0.0-preview.3.20180.15"
>>>>>>> 8caef57d
  }
}<|MERGE_RESOLUTION|>--- conflicted
+++ resolved
@@ -8,12 +8,7 @@
     }
   },
   "msbuild-sdks": {
-<<<<<<< HEAD
-    "Microsoft.DotNet.Arcade.Sdk": "5.0.0-beta.20171.1",
+    "Microsoft.DotNet.Arcade.Sdk": "5.0.0-beta.20201.2",
     "Microsoft.NET.Sdk.IL": "5.0.0-preview.4.20210.10"
-=======
-    "Microsoft.DotNet.Arcade.Sdk": "5.0.0-beta.20201.2",
-    "Microsoft.NET.Sdk.IL": "5.0.0-preview.3.20180.15"
->>>>>>> 8caef57d
   }
 }