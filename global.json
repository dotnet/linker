{
  "tools": {
    "dotnet": "5.0.100-preview.6.20266.3",
    "runtimes": {
      "dotnet": [
        "3.0.0"
      ]
    }
  },
  "msbuild-sdks": {
<<<<<<< HEAD
    "Microsoft.DotNet.Arcade.Sdk": "5.0.0-beta.20256.5",
    "Microsoft.NET.Sdk.IL": "5.0.0-preview.6.20281.6"
=======
    "Microsoft.DotNet.Arcade.Sdk": "5.0.0-beta.20278.4",
    "Microsoft.NET.Sdk.IL": "5.0.0-preview.6.20271.10"
>>>>>>> 29fea6aa
  }
}<|MERGE_RESOLUTION|>--- conflicted
+++ resolved
@@ -8,12 +8,7 @@
     }
   },
   "msbuild-sdks": {
-<<<<<<< HEAD
-    "Microsoft.DotNet.Arcade.Sdk": "5.0.0-beta.20256.5",
+    "Microsoft.DotNet.Arcade.Sdk": "5.0.0-beta.20278.4",
     "Microsoft.NET.Sdk.IL": "5.0.0-preview.6.20281.6"
-=======
-    "Microsoft.DotNet.Arcade.Sdk": "5.0.0-beta.20278.4",
-    "Microsoft.NET.Sdk.IL": "5.0.0-preview.6.20271.10"
->>>>>>> 29fea6aa
   }
 }